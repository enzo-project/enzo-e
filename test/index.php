--- conflicted
+++ resolved
@@ -613,45 +613,24 @@
   printf ("<tr><th>\n");
 }
 
-printf ("</th><td class=center colspan=5><em><a href=\"#enzop\">Enzo-E application tests</a></em></td></tr>\n");
+printf ("</th><td class=center colspan=5><em><a href=\"#enzoe\">Enzo-E application tests</a></em></td></tr>\n");
 
 test_summary("Method: ppm",
-<<<<<<< HEAD
-	     array("method_ppm-1","method_ppm-8"),
-	     array("enzo-e",  "enzo-e"),'test');
-
-test_summary("Method: ppml",
-         array("method_ppml-1","method_ppml-8",
-               "method_ppml-test-1","method_ppml-test-8"),
-         array("enzo-e",  "enzo-e", "enzo-e", "enzo-e"),'test');
-
-test_summary("Method: heat",
-	     array("method_heat-1","method_heat-8"),
-	     array("enzo-e",  "enzo-e"),'test');
-
-test_summary("Method: gravity",
-	     array("method_gravity_cg-1","method_gravity_cg-8"),
-	     array("enzo-e",  "enzo-e"),'test');
-
-test_summary("Method: cosmology",
-	     array("method_cosmology-1","method_cosmology-8"),
-	     array("enzo-e",  "enzo-e"),'test');
-=======
              array("method_ppm-1","method_ppm-8"),
-             array("enzo-p",  "enzo-p"),'test');
+             array("enzo-e",  "enzo-e"),'test');
 
 test_summary("Method: ppml",
              array("method_ppml-1","method_ppml-8",
                    "method_ppml-test-1","method_ppml-test-8"),
-             array("enzo-p",  "enzo-p", "enzo-p", "enzo-p"),'test');
+             array("enzo-e",  "enzo-e", "enzo-e", "enzo-e"),'test');
 
 test_summary("Method: heat",
              array("method_heat-1","method_heat-8"),
-             array("enzo-p",  "enzo-p"),'test');
+             array("enzo-e",  "enzo-e"),'test');
 
 test_summary("Method: gravity",
              array("method_gravity_cg-1","method_gravity_cg-8"),
-             array("enzo-p",             "enzo-p"),'test');
+             array("enzo-e",             "enzo-e"),'test');
 
 test_summary("Method: flux_correct",
              array("method_flux2-xm","method_flux2-xp",
@@ -659,26 +638,25 @@
                    "method_flux3-xm","method_flux3-xp",
                    "method_flux3-ym","method_flux3-yp",
                    "method_flux3-zm","method_flux3-zp"),
-             array("enzo-p","enzo-p",
-                   "enzo-p","enzo-p",
-                   "enzo-p","enzo-p",
-                   "enzo-p","enzo-p",
-                   "enzo-p","enzo-p"),
+             array("enzo-e","enzo-e",
+                   "enzo-e","enzo-e",
+                   "enzo-e","enzo-e",
+                   "enzo-e","enzo-e",
+                   "enzo-e","enzo-e"),
              'test');
 
 test_summary("Problem: collapse",
          array("collapse-bcg2",    "collapse-dd2",    "collapse-hg2",
                "collapse-gas-bcg2","collapse-gas-dd2","collapse-gas-hg2"),
-         array("enzo-p","enzo-p","enzo-p","enzo-p","enzo-p","enzo-p"),'test');
+         array("enzo-e","enzo-e","enzo-e","enzo-e","enzo-e","enzo-e"),'test');
 
 test_summary("Problem: cosmology",
              array("cosmo-cg","cosmo-bcg","cosmo-mg","cosmo-dd","cosmo-hg",
                    "cosmo-cg","cosmo-bcg","cosmo-mg","cosmo-dd","cosmo-hg",
                    "cosmo-cg","cosmo-bcg","cosmo-mg","cosmo-dd","cosmo-hg"),
-             array("enzo-p",  "enzo-p",   "enzo-p",  "enzo-p",  "enzo-p",
-                   "enzo-p",  "enzo-p",   "enzo-p",  "enzo-p",  "enzo-p",
-                   "enzo-p",  "enzo-p",   "enzo-p",  "enzo-p",  "enzo-p"),'test');
->>>>>>> 3a625856
+             array("enzo-e",  "enzo-e",   "enzo-e",  "enzo-e",  "enzo-e",
+                   "enzo-e",  "enzo-e",   "enzo-e",  "enzo-e",  "enzo-e",
+                   "enzo-e",  "enzo-e",   "enzo-e",  "enzo-e",  "enzo-e"),'test');
 
 test_summary("Checkpoint",
 	     array("checkpoint_ppm-1","checkpoint_ppm-8","restart_ppm-1","restart_ppm-8"),
@@ -804,7 +782,7 @@
 
 //======================================================================
 
-     echo "<a name=\"enzop\"><h1>Enzo-E application tests</h1>";
+     echo "<a name=\"enzoe\"><h1>Enzo-E application tests</h1>";
 
 test_group("Method: ppm");
 
@@ -1007,10 +985,6 @@
 
 ?>
 
-<<<<<<< HEAD
-Method-cosmology tests serve to test basic functionality of the "cosmology" method
-in Enzo-E.
-=======
 Flux-correction tests check how effectively the flux-correction method maintains accuracy in conserving numerical quantities that are theoretically invariant.
 
 </p>
@@ -1019,18 +993,18 @@
 
 
   begin_hidden("method_flux2", "FLUX_CORRECT 2D V=(-1,0)");
-  tests("Enzo","enzo-p","test_method_flux2-xm","FLUX_CORRECT 2D V=(-1,0)","");
-  tests("Enzo","enzo-p","test_method_flux2-xp","FLUX_CORRECT 2D V=(+1,0)","");
-  tests("Enzo","enzo-p","test_method_flux2-ym","FLUX_CORRECT 2D V=(0,-1)","");
-  tests("Enzo","enzo-p","test_method_flux2-yp","FLUX_CORRECT 2D V=(0,+1)","");
+  tests("Enzo","enzo-e","test_method_flux2-xm","FLUX_CORRECT 2D V=(-1,0)","");
+  tests("Enzo","enzo-e","test_method_flux2-xp","FLUX_CORRECT 2D V=(+1,0)","");
+  tests("Enzo","enzo-e","test_method_flux2-ym","FLUX_CORRECT 2D V=(0,-1)","");
+  tests("Enzo","enzo-e","test_method_flux2-yp","FLUX_CORRECT 2D V=(0,+1)","");
   end_hidden("method_flux2");
   begin_hidden("method_flux3", "FLUX_CORRECT 3D V=(-1,0)");
-  tests("Enzo","enzo-p","test_method_flux3-xm","FLUX_CORRECT 3D V=(-1,0,0)","");
-  tests("Enzo","enzo-p","test_method_flux3-xp","FLUX_CORRECT 3D V=(+1,0,0)","");
-  tests("Enzo","enzo-p","test_method_flux3-ym","FLUX_CORRECT 3D V=(0,-1,0)","");
-  tests("Enzo","enzo-p","test_method_flux3-yp","FLUX_CORRECT 3D V=(0,+1,0)","");
-  tests("Enzo","enzo-p","test_method_flux3-zm","FLUX_CORRECT 3D V=(0,0,-1)","");
-  tests("Enzo","enzo-p","test_method_flux3-zp","FLUX_CORRECT 3D V=(0,0,+1)","");
+  tests("Enzo","enzo-e","test_method_flux3-xm","FLUX_CORRECT 3D V=(-1,0,0)","");
+  tests("Enzo","enzo-e","test_method_flux3-xp","FLUX_CORRECT 3D V=(+1,0,0)","");
+  tests("Enzo","enzo-e","test_method_flux3-ym","FLUX_CORRECT 3D V=(0,-1,0)","");
+  tests("Enzo","enzo-e","test_method_flux3-yp","FLUX_CORRECT 3D V=(0,+1,0)","");
+  tests("Enzo","enzo-e","test_method_flux3-zm","FLUX_CORRECT 3D V=(0,0,-1)","");
+  tests("Enzo","enzo-e","test_method_flux3-zp","FLUX_CORRECT 3D V=(0,0,+1)","");
   end_hidden("flux3");
 
 
@@ -1041,7 +1015,6 @@
 ?>
 
 Spherical collapse tests for varying linear solvers.  Currently 2D only to keep regression testing time down.
->>>>>>> 3a625856
 
 </p>
 
@@ -1055,7 +1028,7 @@
 
 begin_hidden("collapse-bcg2", "COLLAPSE (Particles) (BiCG-STAB Solver)");
 
-tests("Enzo","enzo-p","test_collapse-bcg2","2D AMR Collapse (BiCG-STAB Solver)","");
+tests("Enzo","enzo-e","test_collapse-bcg2","2D AMR Collapse (BiCG-STAB Solver)","");
 
 test_table ("_","Dir_Collapse-BCG2",
       array("0007/dark",
@@ -1104,7 +1077,7 @@
 
 begin_hidden("collapse-dd2", "COLLAPSE (Particles) (DD Solver)");
 
-tests("Enzo","enzo-p","test_collapse-dd2","2D AMR Collapse (Norman DD Solver)","");
+tests("Enzo","enzo-e","test_collapse-dd2","2D AMR Collapse (Norman DD Solver)","");
 
 test_table ("_","Dir_Collapse-DD2",
       array("0007/dark",
@@ -1153,7 +1126,7 @@
 
 begin_hidden("collapse-hg2", "COLLAPSE (Particles) (HG Solver)");
 
-tests("Enzo","enzo-p","test_collapse-hg2","2D AMR Collapse (Reynolds HG Solver)","");
+tests("Enzo","enzo-e","test_collapse-hg2","2D AMR Collapse (Reynolds HG Solver)","");
 
 test_table ("_","Dir_Collapse-HG2",
       array("0007/dark",
@@ -1206,7 +1179,7 @@
 
 begin_hidden("collapse-gas-bcg2", "GAS COLLAPSE (Gas) (BiCG-STAB Solver)");
 
-tests("Enzo","enzo-p","test_collapse-gas-bcg2","2D AMR Collapse (BiCG-STAB Solver)","");
+tests("Enzo","enzo-e","test_collapse-gas-bcg2","2D AMR Collapse (BiCG-STAB Solver)","");
 
 test_table ("_","Dir_Collapse-GAS-BCG2",
       array("0010/density",
@@ -1257,7 +1230,7 @@
 
 begin_hidden("collapse-gas-dd2", "GAS COLLAPSE (Gas) (DD Solver)");
 
-tests("Enzo","enzo-p","test_collapse-gas-dd2","2D AMR Collapse (Norman DD Solver)","");
+tests("Enzo","enzo-e","test_collapse-gas-dd2","2D AMR Collapse (Norman DD Solver)","");
 
 test_table ("_","Dir_Collapse-GAS-DD2",
       array("0010/density",
@@ -1308,7 +1281,7 @@
 
 begin_hidden("collapse-gas-hg2", "GAS COLLAPSE (Gas) (HG Solver)");
 
-tests("Enzo","enzo-p","test_collapse-gas-hg2","2D AMR Collapse (Reynolds HG Solver)","");
+tests("Enzo","enzo-e","test_collapse-gas-hg2","2D AMR Collapse (Reynolds HG Solver)","");
 
 test_table ("_","Dir_Collapse-GAS-HG2",
       array("0010/density",
@@ -1360,65 +1333,6 @@
 
 test_group("Problem: cosmology");
 
-<<<<<<< HEAD
-  begin_hidden("method_cosmology-1", "COSMOLOGY (serial)");
-
-tests("Enzo","enzo-e","test_method_cosmology-1","COSMOLOGY 1 block","");
-
-test_table_dir ("cosmo-111", "Dir_COSMO1-0000",
-array("de-00",
-"dark-00",
-"po-00",
-"vx-00",
-"vy-00",
-"vz-00",
-"ax-00",
-"ay-00",
-"az-00"),
-$types);
-test_table_dir ("cosmo-111", "Dir_COSMO1-0001",
-array("de-01",
-"dark-01",
-"po-01",
-"vx-01",
-"vy-01",
-"vz-01",
-"ax-01",
-"ay-01",
-"az-01"),
-$types);
-
-end_hidden("method_cosmology-1");
-
-begin_hidden("method_cosmology-8", "COSMOLOGY (parallel)");
-
-tests("Enzo","enzo-e","test_method_cosmology-8","COSMOLOGY 8 blocks","");
-
-test_table_dir ("cosmo-222", "Dir_COSMO8-0000",
-array("de-00",
-"dark-00",
-"po-00",
-"vx-00",
-"vy-00",
-"vz-00",
-"ax-00",
-"ay-00",
-"az-00"),
-$types);
-test_table_dir ("cosmo-222", "Dir_COSMO8-0001",
-array("de-01",
-"dark-01",
-"po-01",
-"vx-01",
-"vy-01",
-"vz-01",
-"ax-01",
-"ay-01",
-"az-01"),
-$types);
-
-end_hidden("method_cosmology-8");
-=======
 ?>
 
 Cosmology tests serve to test basic functionality of the "cosmology"
@@ -1432,7 +1346,7 @@
 
 begin_hidden("cosmo-cg", "COSMOLOGY (CG solver)");
 
-tests("Enzo","enzo-p","test_cosmo-cg","COSMOLOGY (Unigrid CG)","");
+tests("Enzo","enzo-e","test_cosmo-cg","COSMOLOGY (Unigrid CG)","");
 
 test_table ("_","Dir_COSMO_CG",
       array("0020/dark-01",
@@ -1468,7 +1382,7 @@
             "0180/ax-09",
             "0200/ax-10"),$types);
 
-# tests("Enzo","enzo-p","test_cosmo-cg-fc0","COSMOLOGY + PPM (Unigrid CG FC off)","");
+# tests("Enzo","enzo-e","test_cosmo-cg-fc0","COSMOLOGY + PPM (Unigrid CG FC off)","");
 
 // test_table ("_","Dir_COSMO_CG_FC0",
 //       array("0020/dark-01",
@@ -1500,7 +1414,7 @@
 //             "0120/de-06"),$types);
 
 
-// tests("Enzo","enzo-p","test_cosmo-cg-fc1","COSMOLOGY + PPM (Unigrid CG FC on)","");
+// tests("Enzo","enzo-e","test_cosmo-cg-fc1","COSMOLOGY + PPM (Unigrid CG FC on)","");
 
 // test_table ("_","Dir_COSMO_CG_FC1",
 //       array("0020/dark-01",
@@ -1535,7 +1449,7 @@
 
 begin_hidden("cosmo-mg", "COSMOLOGY (MG solver)");
 
-tests("Enzo","enzo-p","test_cosmo-mg","COSMOLOGY_MG","");
+tests("Enzo","enzo-e","test_cosmo-mg","COSMOLOGY_MG","");
 
 test_table ("_","Dir_COSMO_MG",
       array("0020/dark-01",
@@ -1571,7 +1485,7 @@
             "0180/ax-09",
             "0200/ax-10"),$types);
 
-// tests("Enzo","enzo-p","test_cosmo-mg-fc0","COSMOLOGY + PPM (Unigrid MG FC off)","");
+// tests("Enzo","enzo-e","test_cosmo-mg-fc0","COSMOLOGY + PPM (Unigrid MG FC off)","");
 
 // test_table ("_","Dir_COSMO_MG_FC0",
 //       array("0020/dark-01",
@@ -1603,7 +1517,7 @@
 //             "0120/de-06"),$types);
 
 
-// tests("Enzo","enzo-p","test_cosmo-mg-fc1","COSMOLOGY + PPM (Unigrid MG FC on)","");
+// tests("Enzo","enzo-e","test_cosmo-mg-fc1","COSMOLOGY + PPM (Unigrid MG FC on)","");
 
 // test_table ("_","Dir_COSMO_MG_FC1",
 //       array("0020/dark-01",
@@ -1640,7 +1554,7 @@
 
 begin_hidden("cosmo-bcg", "COSMOLOGY (BCG solver)");
 
-tests("Enzo","enzo-p","test_cosmo-bcg","COSMOLOGY_BCG","");
+tests("Enzo","enzo-e","test_cosmo-bcg","COSMOLOGY_BCG","");
 
 test_table ("_","Dir_COSMO_BCG",
       array("0020/dark-01",
@@ -1679,7 +1593,7 @@
             "0140/mesh-07",
             "0160/mesh-08"),$types);
 
-// tests("Enzo","enzo-p","test_cosmo-bcg-fc0","COSMOLOGY + PPM (AMR BCG FC off)","");
+// tests("Enzo","enzo-e","test_cosmo-bcg-fc0","COSMOLOGY + PPM (AMR BCG FC off)","");
 
 // test_table ("_","Dir_COSMO_BCG_FC0",
 //       array("0020/dark-01",
@@ -1718,7 +1632,7 @@
 //             "0120/mesh-06"),$types);
 
 
-// tests("Enzo","enzo-p","test_cosmo-bcg-fc1","COSMOLOGY + PPM (AMR BCG FC on)","");
+// tests("Enzo","enzo-e","test_cosmo-bcg-fc1","COSMOLOGY + PPM (AMR BCG FC on)","");
 
 // test_table ("_","Dir_COSMO_BCG_FC1",
 //       array("0020/dark-01",
@@ -1759,7 +1673,7 @@
 
 begin_hidden("cosmo-dd", "COSMOLOGY (DD solver)");
 
-tests("Enzo","enzo-p","test_cosmo-dd","COSMOLOGY_DD","");
+tests("Enzo","enzo-e","test_cosmo-dd","COSMOLOGY_DD","");
 
 test_table ("_","Dir_COSMO_DD",
       array("0020/dark-01",
@@ -1798,7 +1712,7 @@
             "0140/mesh-07",
             "0160/mesh-08"),$types);
 
-// tests("Enzo","enzo-p","test_cosmo-dd-fc0","COSMOLOGY + PPM (AMR DD FC off)","");
+// tests("Enzo","enzo-e","test_cosmo-dd-fc0","COSMOLOGY + PPM (AMR DD FC off)","");
 
 // test_table ("_","Dir_COSMO_DD_FC0",
 //       array("0020/dark-01",
@@ -1837,7 +1751,7 @@
 //             "0120/mesh-06"),$types);
 
 
-// tests("Enzo","enzo-p","test_cosmo-dd-fc1","COSMOLOGY + PPM (AMR DD FC on)","");
+// tests("Enzo","enzo-e","test_cosmo-dd-fc1","COSMOLOGY + PPM (AMR DD FC on)","");
 
 // test_table ("_","Dir_COSMO_DD_FC1",
 //       array("0020/dark-01",
@@ -1879,7 +1793,7 @@
 
 begin_hidden("cosmo-hg", "COSMOLOGY (HG solver)");
 
-tests("Enzo","enzo-p","test_cosmo-hg","COSMOLOGY_HG","");
+tests("Enzo","enzo-e","test_cosmo-hg","COSMOLOGY_HG","");
 
 test_table ("_","Dir_COSMO_HG",
       array("0020/dark-01",
@@ -1918,7 +1832,7 @@
             "0140/mesh-07",
             "0160/mesh-08"),$types);
 
-// tests("Enzo","enzo-p","test_cosmo-hg-fc0","COSMOLOGY + PPM (AMR HG FC off)","");
+// tests("Enzo","enzo-e","test_cosmo-hg-fc0","COSMOLOGY + PPM (AMR HG FC off)","");
 
 // test_table ("_","Dir_COSMO_HG_FC0",
 //       array("0020/dark-01",
@@ -1957,7 +1871,7 @@
 //             "0120/mesh-06"),$types);
 
 
-// tests("Enzo","enzo-p","test_cosmo-hg-fc1","COSMOLOGY + PPM (AMR HG FC on)","");
+// tests("Enzo","enzo-e","test_cosmo-hg-fc1","COSMOLOGY + PPM (AMR HG FC on)","");
 
 // test_table ("_","Dir_COSMO_HG_FC1",
 //       array("0020/dark-01",
@@ -1996,7 +1910,6 @@
 //             "0120/mesh-06"),$types);
 
 end_hidden("cosmo-hg");
->>>>>>> 3a625856
 
 //======================================================================
 
@@ -2004,15 +1917,9 @@
 
 begin_hidden("checkpoint_ppm-1","Checkpoint/Restart (serial)");
 
-<<<<<<< HEAD
 tests("Enzo","enzo-e","test_checkpoint_ppm-1","Checkpoint P=1","");
 tests("Enzo","enzo-e","test_restart_ppm-1","Restart P=1","");
-test_table ("checkpoint_ppm-1",  array("000010","000020"), $types);
-=======
-tests("Enzo","enzo-p","test_checkpoint_ppm-1","Checkpoint P=1","");
-tests("Enzo","enzo-p","test_restart_ppm-1","Restart P=1","");
 test_table ("-","checkpoint_ppm-1",  array("000010","000020"), $types);
->>>>>>> 3a625856
 
 end_hidden("checkpoint_ppm-1");
 
@@ -2021,15 +1928,9 @@
 begin_hidden("checkpoint_ppm-8","Checkpoint/Restart (parallel)");
 
 
-<<<<<<< HEAD
 tests("Enzo","enzo-e","test_checkpoint_ppm-8","Checkpoint P=8","");
 tests("Enzo","enzo-e","test_restart_ppm-8","Restart P=8","");
-test_table ("checkpoint_ppm-1",  array("000010","000020"), $types);
-=======
-tests("Enzo","enzo-p","test_checkpoint_ppm-8","Checkpoint P=8","");
-tests("Enzo","enzo-p","test_restart_ppm-8","Restart P=8","");
 test_table ("-","checkpoint_ppm-8",  array("000010","000020"), $types);
->>>>>>> 3a625856
 
 end_hidden("checkpoint_ppm-8");
 
@@ -2079,80 +1980,27 @@
 
 begin_hidden("balance_none", "None");
 
-<<<<<<< HEAD
 tests("Enzo","enzo-e","test_balance_none","None","Balance");
-test_table ("Balance/None/balance-mesh",
-	    array("00000","00002","00004","00006","00008","00010","00020"), $types);
-test_table ("Balance/None/balance-de",
-	    array("00000","00002","00004","00006","00008","00010","00020"), $types);
-=======
-tests("Enzo","enzo-p","test_balance_none","None","Balance");
 test_table ("-","Balance/None/balance-mesh",
 	    array("00020"), $types);
 test_table ("-","Balance/None/balance-de",
 	    array("00020"), $types);
->>>>>>> 3a625856
 
 end_hidden("balance_none");
 
 begin_hidden("balance_rotate", "RotateLB");
 
-<<<<<<< HEAD
 tests("Enzo","enzo-e","test_balance_rotate","Rotate","Balance");
-test_table ("Balance/Rotate/balance-mesh",
-	    array("00000","00002","00004","00006","00008","00010","00020"), $types);
-test_table ("Balance/Rotate/balance-de",
-	    array("00000","00002","00004","00006","00008","00010","00020"), $types);
-=======
-tests("Enzo","enzo-p","test_balance_rotate","Rotate","Balance");
 test_table ("-","Balance/Rotate/balance-mesh",
 	    array("00020"), $types);
 test_table ("-","Balance/Rotate/balance-de",
 	    array("00020"), $types);
->>>>>>> 3a625856
 
 end_hidden("balance_rotate");
 
 begin_hidden("balance_greedy", "GreedyLB");
 
-<<<<<<< HEAD
 tests("Enzo","enzo-e","test_balance_greedy","Greedy","Balance");
-test_table ("Balance/Greedy/balance-mesh",
-	    array("00000","00002","00004","00006","00008","00010","00020"), $types);
-test_table ("Balance/Greedy/balance-de",
-	    array("00000","00002","00004","00006","00008","00010","00020"), $types);
-
-end_hidden("balance_greedy");
-
-// begin_hidden("balance_hybrid", "HybridLB");
-
-// tests("Enzo","enzo-e","test_balance_hybrid","Hybrid","Balance");
-// test_table ("Balance/Hybrid/balance-mesh",
-//	    array("00000","00002","00004","00006","00008","00010","00020"), $types);
-//test_table ("Balance/Hybrid/balance-de",
-//	    array("00000","00002","00004","00006","00008","00010","00020"), $types);
-
-// end_hidden("balance_hybrid");
-
-// begin_hidden("balance_neighbor", "NeighborLB");
-
-// tests("Enzo","enzo-e","test_balance_neighbor","Neighbor","Balance");
-// test_table ("Balance/Neighbor/balance-mesh",
-//	    array("00000","00002","00004","00006","00008","00010","00020"), $types);
-//test_table ("Balance/Neighbor/balance-de",
-//	    array("00000","00002","00004","00006","00008","00010","00020"), $types);
-
-//end_hidden("balance_neighbor");
-
-begin_hidden("balance_rand_cent", "RandCentLB");
-
-tests("Enzo","enzo-e","test_balance_rand_cent","RandCent","Balance");
-test_table ("Balance/RandCent/balance-mesh",
-	    array("00000","00002","00004","00006","00008","00010","00020"), $types);
-test_table ("Balance/RandCent/balance-de",
-	    array("00000","00002","00004","00006","00008","00010","00020"), $types);
-=======
-tests("Enzo","enzo-p","test_balance_greedy","Greedy","Balance");
 test_table ("-","Balance/Greedy/balance-mesh",
 	    array("00020"), $types);
 test_table ("-","Balance/Greedy/balance-de",
@@ -2162,30 +2010,21 @@
 
 begin_hidden("balance_rand_cent", "RandCentLB");
 
-tests("Enzo","enzo-p","test_balance_rand_cent","RandCent","Balance");
+tests("Enzo","enzo-e","test_balance_rand_cent","RandCent","Balance");
 test_table ("-","Balance/RandCent/balance-mesh",
 	    array("00020"), $types);
 test_table ("-","Balance/RandCent/balance-de",
 	    array("00020"), $types);
->>>>>>> 3a625856
 
 end_hidden("balance_rand_cent");
 
 begin_hidden("balance_refine", "RefineLB");
 
-<<<<<<< HEAD
 tests("Enzo","enzo-e","test_balance_refine","Refine","Balance");
-test_table ("Balance/Refine/balance-mesh",
-	    array("00000","00002","00004","00006","00008","00010","00020"), $types);
-test_table ("Balance/Refine/balance-de",
-	    array("00000","00002","00004","00006","00008","00010","00020"), $types);
-=======
-tests("Enzo","enzo-p","test_balance_refine","Refine","Balance");
 test_table ("-","Balance/Refine/balance-mesh",
 	    array("00020"), $types);
 test_table ("-","Balance/Refine/balance-de",
 	    array("00020"), $types);
->>>>>>> 3a625856
 
 end_hidden("balance_refine");
 
@@ -2195,37 +2034,22 @@
 
 begin_hidden("boundary_reflecting_2d", "2D Reflecting");
 
-<<<<<<< HEAD
 tests("Enzo","enzo-e","test_boundary_reflecting-2d","Reflecting 2D","");
-test_table ("boundary_reflecting-2d",
-=======
-tests("Enzo","enzo-p","test_boundary_reflecting-2d","Reflecting 2D","");
 test_table ("-","boundary_reflecting-2d",
->>>>>>> 3a625856
 	    array("0000","0100","0200","0300","0400"), $types);
 end_hidden("boundary_reflecting_2d");
 
 begin_hidden("boundary_periodic_2d", "2D Periodic");
 
-<<<<<<< HEAD
 tests("Enzo","enzo-e","test_boundary_periodic-2d","Periodic 2D","");
-test_table ("boundary_periodic-2d",
-=======
-tests("Enzo","enzo-p","test_boundary_periodic-2d","Periodic 2D","");
 test_table ("-","boundary_periodic-2d",
->>>>>>> 3a625856
 	    array("0000","0100","0200","0300","0400"), $types);
 end_hidden("boundary_periodic_2d");
 
 begin_hidden("boundary_outflow_2d", "2D Outflow");
 
-<<<<<<< HEAD
 tests("Enzo","enzo-e","test_boundary_outflow-2d","Outflow 2D","");
-test_table ("boundary_outflow-2d",
-=======
-tests("Enzo","enzo-p","test_boundary_outflow-2d","Outflow 2D","");
 test_table ("-","boundary_outflow-2d",
->>>>>>> 3a625856
 	    array("0000","0100","0200","0300","0400"), $types);
 end_hidden("boundary_outflow_2d");
 
@@ -2233,37 +2057,22 @@
 
 begin_hidden("boundary_reflecting_3d", "3D Reflecting");
 
-<<<<<<< HEAD
 tests("Enzo","enzo-e","test_boundary_reflecting-3d","Reflecting 3D","");
-test_table ("boundary_reflecting-3d",
-=======
-tests("Enzo","enzo-p","test_boundary_reflecting-3d","Reflecting 3D","");
 test_table ("-","boundary_reflecting-3d",
->>>>>>> 3a625856
 	    array("0000","0020","0040","0060","0080"), $types);
 end_hidden("boundary_reflecting_3d");
 
 begin_hidden("boundary_periodic_3d", "3D Periodic");
 
-<<<<<<< HEAD
 tests("Enzo", "enzo-e","test_boundary_periodic-3d","Periodic 3D","");
-test_table ("boundary_periodic-3d",
-=======
-tests("Enzo", "enzo-p","test_boundary_periodic-3d","Periodic 3D","");
 test_table ("-","boundary_periodic-3d",
->>>>>>> 3a625856
 	    array("0000","0020","0040","0060","0080"), $types);
 end_hidden("boundary_periodic_3d");
 
 begin_hidden("boundary_outflow_3d", "3D Outflow");
 
-<<<<<<< HEAD
 tests("Enzo","enzo-e","test_boundary_outflow-3d","Outflow 3D","");
-test_table ("boundary_outflow-3d",
-=======
-tests("Enzo","enzo-p","test_boundary_outflow-3d","Outflow 3D","");
 test_table ("-","boundary_outflow-3d",
->>>>>>> 3a625856
 	    array("0000","0020","0040","0060","0080"), $types);
 end_hidden("boundary_outflow_3d");
 
@@ -2274,20 +2083,14 @@
 test_subgroup ("InitialValue with PNG mask");
 begin_hidden("initial_mask","png mask initial conditions");
 
-<<<<<<< HEAD
 tests("Enzo","enzo-e","test_initial_png","","");
-test_table ("initial_png",
-=======
-tests("Enzo","enzo-p","test_initial_png","","");
 test_table ("-","initial_png",
->>>>>>> 3a625856
 	    array("00","10","20","30","40", "50"), $types);
 end_hidden("initial_mask");
 
 test_subgroup ("EnzoInitialMusic");
 begin_hidden("initial_music-111","MUSIC initial conditions");
 
-<<<<<<< HEAD
 tests("Enzo","enzo-e","test_initial_music-111","MUSIC (1,1,1) blocking","");
 tests("Enzo","enzo-e","test_initial_music-222","MUSIC (2,2,2) blocking","");
 tests("Enzo","enzo-e","test_initial_music-444","MUSIC (4,4,4) blocking","");
@@ -2297,19 +2100,7 @@
 tests("Enzo","enzo-e","test_initial_music-411","MUSIC (4,1,1) blocking","");
 tests("Enzo","enzo-e","test_initial_music-141","MUSIC (1,4,1) blocking","");
 tests("Enzo","enzo-e","test_initial_music-114","MUSIC (1,1,4) blocking","");
-test_table ("de",
-=======
-tests("Enzo","enzo-p","test_initial_music-111","MUSIC (1,1,1) blocking","");
-tests("Enzo","enzo-p","test_initial_music-222","MUSIC (2,2,2) blocking","");
-tests("Enzo","enzo-p","test_initial_music-444","MUSIC (4,4,4) blocking","");
-tests("Enzo","enzo-p","test_initial_music-211","MUSIC (2,1,1) blocking","");
-tests("Enzo","enzo-p","test_initial_music-121","MUSIC (1,2,1) blocking","");
-tests("Enzo","enzo-p","test_initial_music-112","MUSIC (1,1,2) blocking","");
-tests("Enzo","enzo-p","test_initial_music-411","MUSIC (4,1,1) blocking","");
-tests("Enzo","enzo-p","test_initial_music-141","MUSIC (1,4,1) blocking","");
-tests("Enzo","enzo-p","test_initial_music-114","MUSIC (1,1,4) blocking","");
 test_table ("-","de",
->>>>>>> 3a625856
 array("111-00","222-00","444-00","211-00","121-00","112-00","411-00","141-00","114-00"), $types);
 test_table ("-","vx",
 array("111-00","222-00","444-00","211-00","121-00","112-00","411-00","141-00","114-00"), $types);
@@ -2347,69 +2138,36 @@
 end_hidden("particle");
 
 begin_hidden("particle-x", "Particle (vx,vy) = (1,0)");
-<<<<<<< HEAD
 tests("Enzo","enzo-e","test_particle-x","","");
-test_table ("particle-x", array("000","003","006","009"),$types);
-end_hidden("particle-x-1");
+test_table ("-","particle-x", array("000","003","006","009"),$types);
+end_hidden("particle-x");
 
 begin_hidden("particle-y", "Particle (vx,vy) = (0,1)");
 tests("Enzo","enzo-e","test_particle-y","","");
-test_table ("particle-y", array("000","003","006","009"),$types);
-end_hidden("particle-y-1");
+test_table ("-","particle-y", array("000","003","006","009"),$types);
+end_hidden("particle-y");
 
 begin_hidden("particle-xy", "Particle (vx,vy) = (0,1)");
 tests("Enzo","enzo-e","test_particle-xy","","");
-test_table ("particle-xy", array("000","003","006","009"),$types);
-end_hidden("particle-xy-1");
+test_table ("-","particle-xy", array("000","003","006","009"),$types);
+end_hidden("particle-xy");
 
 begin_hidden("particle-circle", "Particle (vx,vy) = (-y,x)");
 tests("Enzo","enzo-e","test_particle-circle","","");
-test_table ("particle-circle", array("000","100","200","300","400","500"),$types);
-end_hidden("particle-circle-1");
+test_table ("-","particle-circle", array("000","100","200","300","400","500"),$types);
+end_hidden("particle-circle");
 
 begin_hidden("particle-amr-static", "Particle (vx,vy) = (-y,x)");
 tests("Enzo","enzo-e","test_particle-amr-static","","");
-test_table ("particle-amr-static-mesh", array("0000","0200","0400","0600","0800","1000"),$types);
-test_table ("particle-amr-static", array("0000","0200","0400","0600","0800","1000"),$types);
-end_hidden("particle-amr-static-1");
-
-begin_hidden("particle-amr-dynamic", "Particle (vx,vy) = (-y,x)");
-tests("Enzo","enzo-e","test_particle-amr-dynamic","","");
-test_table ("particle-amr-dynamic-mesh", array("0000","0200","0400","0600","0800","1000"),$types);
-test_table ("particle-amr-dynamic", array("0000","0200","0400","0600","0800","1000"),$types);
-end_hidden("particle-amr-dynamic-1");
-=======
-tests("Enzo","enzo-p","test_particle-x","","");
-test_table ("-","particle-x", array("000","003","006","009"),$types);
-end_hidden("particle-x");
-
-begin_hidden("particle-y", "Particle (vx,vy) = (0,1)");
-tests("Enzo","enzo-p","test_particle-y","","");
-test_table ("-","particle-y", array("000","003","006","009"),$types);
-end_hidden("particle-y");
-
-begin_hidden("particle-xy", "Particle (vx,vy) = (0,1)");
-tests("Enzo","enzo-p","test_particle-xy","","");
-test_table ("-","particle-xy", array("000","003","006","009"),$types);
-end_hidden("particle-xy");
-
-begin_hidden("particle-circle", "Particle (vx,vy) = (-y,x)");
-tests("Enzo","enzo-p","test_particle-circle","","");
-test_table ("-","particle-circle", array("000","100","200","300","400","500"),$types);
-end_hidden("particle-circle");
-
-begin_hidden("particle-amr-static", "Particle (vx,vy) = (-y,x)");
-tests("Enzo","enzo-p","test_particle-amr-static","","");
 test_table ("-","particle-amr-static-mesh", array("000","032","064","096","128","160","192","224","256"),$types);
 test_table ("-","particle-amr-static", array("000","032","064","096","128","160","192","224","256"),$types);
 end_hidden("particle-amr-static");
 
 begin_hidden("particle-amr-dynamic", "Particle (vx,vy) = (-y,x)");
-tests("Enzo","enzo-p","test_particle-amr-dynamic","","");
+tests("Enzo","enzo-e","test_particle-amr-dynamic","","");
 test_table ("-","particle-amr-dynamic-mesh",  array("000","032","064","096","128","160","192","224","256"),$types);
 test_table ("-","particle-amr-dynamic",  array("000","032","064","096","128","160","192","224","256"),$types);
 end_hidden("particle-amr-dynamic");
->>>>>>> 3a625856
 
 //======================================================================
 
