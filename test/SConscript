--- conflicted
+++ resolved
@@ -47,52 +47,7 @@
 #----------------------------------------------------------------------
 
 #----------------------------------------------------------------------
-<<<<<<< HEAD
-# ENZO COMPONENT          
-#----------------------------------------------------------------------
-#----------------------------------------------------------------------
-# ERROR COMPONENT         
-#----------------------------------------------------------------------
-env.RunSerial('test_Error.unit',       bin_path + '/test_Error')
-#----------------------------------------------------------------------
-# INITIAL COMPONENT
-#----------------------------------------------------------------------
-Clean(env_mv_out.RunSerial ('test_initial_music-111.unit',bin_path + '/enzo-e', 
-		ARGS='input/initial_music-111.in'),
-      [Glob('#/' + test_path + '/*-111.png')])
-Clean(env_mv_out.RunSerial ('test_initial_music-222.unit',bin_path + '/enzo-e', 
-		ARGS='input/initial_music-222.in'),
-      [Glob('#/' + test_path + '/*-222.png')])
-Clean(env_mv_out.RunSerial ('test_initial_music-444.unit',bin_path + '/enzo-e', 
-		ARGS='input/initial_music-444.in'),
-      [Glob('#/' + test_path + '/*-444.png')])
-Clean(env_mv_out.RunSerial ('test_initial_music-211.unit',bin_path + '/enzo-e', 
-		ARGS='input/initial_music-211.in'),
-      [Glob('#/' + test_path + '/*-211.png')])
-Clean(env_mv_out.RunSerial ('test_initial_music-121.unit',bin_path + '/enzo-e', 
-		ARGS='input/initial_music-121.in'),
-      [Glob('#/' + test_path + '/*-121.png')])
-Clean(env_mv_out.RunSerial ('test_initial_music-112.unit',bin_path + '/enzo-e', 
-		ARGS='input/initial_music-112.in'),
-      [Glob('#/' + test_path + '/*-112.png')])
-Clean(env_mv_out.RunSerial ('test_initial_music-411.unit',bin_path + '/enzo-e', 
-		ARGS='input/initial_music-411.in'),
-      [Glob('#/' + test_path + '/*-411.png')])
-Clean(env_mv_out.RunSerial ('test_initial_music-141.unit',bin_path + '/enzo-e', 
-		ARGS='input/initial_music-141.in'),
-      [Glob('#/' + test_path + '/*-141.png')])
-Clean(env_mv_out.RunSerial ('test_initial_music-114.unit',bin_path + '/enzo-e', 
-		ARGS='input/initial_music-114.in'),
-      [Glob('#/' + test_path + '/*-114.png')])
-#----------------------------------------------------------------------
-# IO COMPONENT        
-#----------------------------------------------------------------------
-env.RunSerial('test_Schedule.unit',     bin_path + '/test_Schedule')
-env.RunSerial('test_ItReduce.unit',     bin_path + '/test_ItReduce')
-env.RunSerial('test_Colormap.unit',     bin_path + '/test_Colormap')
-=======
 # ARRAY COMPONENT
->>>>>>> 3a625856
 #----------------------------------------------------------------------
 SConscript('ArrayComponent/SConscript')
 
@@ -144,508 +99,36 @@
 #----------------------------------------------------------------------
 # METHOD PPM TESTS
 #----------------------------------------------------------------------
-<<<<<<< HEAD
-
-# serial
-Clean(env_mv_out.RunSerial ('test_method_ppm-1.unit',bin_path + '/enzo-e', 
-		ARGS='input/method_ppm-1.in'),
-      [Glob('#/' + test_path + '/method_ppm-1*.png'),
-       Glob('#/' + test_path + '/method_ppm-1*.h5')])
-
-env.MakeMovie ("method_ppm-1.swf", "test_method_ppm-1.unit", \
-                ARGS= test_path + "/method_ppm-1*.png");
-env.PngToGif ("method_ppm-1.gif", "test_method_ppm-1.unit", \
-                ARGS= test_path + "/method_ppm-1*.png");
-
-
-# parallel
-
-Clean(env_mv_out.RunParallel ('test_method_ppm-8.unit',bin_path + '/enzo-e', 
-		ARGS='input/method_ppm-8.in'),
-      [Glob('#/' + test_path + '/method_ppm-8*.png'),
-      Glob('#/' + test_path + '/method_ppm-8*.h5')])
-
-env.MakeMovie ("method_ppm-8.swf", "test_method_ppm-8.unit", \
-                ARGS= test_path + "/method_ppm-8-*.png");
-env.PngToGif ("method_ppm-8.gif", "test_method_ppm-8.unit", \
-                ARGS= test_path + "/method_ppm-8-*.png");
-=======
 SConscript('MethodPpm/SConscript')
->>>>>>> 3a625856
 
 #----------------------------------------------------------------------
 # SERIAL RESTART
 #----------------------------------------------------------------------
-<<<<<<< HEAD
-
-# serial
-Clean(env_mv_out.RunSerial ('test_method_gravity_cg-1.unit',bin_path + '/enzo-e', 
-		ARGS='input/method_gravity_cg-1.in'),
-      [Glob('#/' + test_path + '/method_gravity_cg-1*.png'),
-       Glob('#/' + test_path + '/method_gravity_cg-1*.h5')])
-
-env.MakeMovie ("method_gravity_cg-1.swf", "test_method_gravity_cg-1.unit", \
-                ARGS= test_path + "/method_gravity_cg-1*.png");
-env.PngToGif ("method_gravity_cg-1.gif", "test_method_gravity_cg-1.unit", \
-                ARGS= test_path + "/method_gravity_cg-1*.png");
-
-# parallel
-
-Clean(env_mv_out.RunParallel ('test_method_gravity_cg-8.unit',bin_path + '/enzo-e', 
-		ARGS='input/method_gravity_cg-8.in'),
-      [Glob('#/' + test_path + '/method_gravity_cg-8*.png'),
-      Glob('#/' + test_path + '/method_gravity_cg-8*.h5')])
-
-env.MakeMovie ("method_gravity_cg-8.swf", "test_method_gravity_cg-8.unit", \
-                ARGS= test_path + "/method_gravity_cg-8-*.png");
-env.PngToGif ("method_gravity_cg-8.gif", "test_method_gravity_cg-8.unit", \
-                ARGS= test_path + "/method_gravity_cg-8-*.png");
-=======
 SConscript('Restart/SConscript')
->>>>>>> 3a625856
 
 #----------------------------------------------------------------------
 # BOUNDARY CONDITIONS
 #----------------------------------------------------------------------
-<<<<<<< HEAD
-
-# serial
-Clean(env_mv_out.RunSerial ('test_method_cosmology-1.unit',bin_path + '/enzo-e', 
-		ARGS='input/method_cosmology-1.in'),
-      [Glob('#/' + test_path + '/Dir_COSMO-1'),
-       Glob('#/' + test_path + '/Dir_COSMO-1')])
-
-#env.MakeMovie ("cosmo-111.swf", "test_method_cosmology-1.unit", \
-#                ARGS= test_path + "/cosmo-111*.png");
-#env.PngToGif ("cosmo-111.gif", "test_cosmo-111.unit", \
-#                ARGS= test_path + "/cosmo-111*.png");
-
-
-# parallel
-
-Clean(env_mv_out.RunParallel ('test_method_cosmology-8.unit',bin_path + '/enzo-e', 
-		ARGS='input/method_cosmology-8.in'),
-      [Glob('#/' + test_path + '/Dir_COSMO-8'),
-      Glob('#/' + test_path + '/Dir_COSMO-8')])
-
-#env.MakeMovie ("cosmo-222.swf", "test_method_cosmology-8.unit", \
-#                ARGS= test_path + "/cosmo-222-*.png");
-#env.PngToGif ("cosmo-222.gif", "test_method_cosmology-8.unit", \
-#                ARGS= test_path + "/cosmo-222-*.png");
-=======
 SConscript('BoundaryConditions/SConscript')
->>>>>>> 3a625856
 
 #----------------------------------------------------------------------
 # MESH GENERATION
 #----------------------------------------------------------------------
-<<<<<<< HEAD
-
-# serial
-Clean(env_mv_out.RunSerial ('test_method_heat-1.unit',bin_path + '/enzo-e', 
-		ARGS='input/method_heat-1.in'),
-      [Glob('#/' + test_path + '/method_heat*-1*.png'),
-       Glob('#/' + test_path + '/method_heat*-1*.h5')])
-
-env.MakeMovie ("method_heat-1.swf", "test_method_heat-1.unit", \
-                ARGS= test_path + "/method_heat*-1*.png");
-env.PngToGif ("method_heat-1.gif", "test_method_heat-1.unit", \
-                ARGS= test_path + "/method_heat*-1*.png");
-
-# parallel
-
-Clean(env_mv_out.RunParallel ('test_method_heat-8.unit',bin_path + '/enzo-e', 
-		ARGS='input/method_heat-8.in'),
-      [Glob('#/' + test_path + '/method_heat*-8*.png'),
-       Glob('#/' + test_path + '/method_heat*-8*.h5')])
-
-env.MakeMovie ("method_heat-8.swf", "test_method_heat-8.unit", \
-                ARGS= test_path + "/method_heat*-8-*.png");
-env.PngToGif ("method_heat-8.gif", "test_method_heat-8.unit", \
-                ARGS= test_path + "/method_heat*-8-*.png");
-
-=======
 SConscript('MeshGeneration/SConscript')
->>>>>>> 3a625856
 
 #----------------------------------------------------------------------
 # AMRPPM
 #----------------------------------------------------------------------
 SConscript('AmrPpm/SConscript')
 
-<<<<<<< HEAD
-checkpoint_ppm_1 = env_rm_png.RunSerial (
-  'test_checkpoint_ppm-1.unit',
-  bin_path + '/enzo-e', 
-  ARGS='input/checkpoint_ppm-1.in')
-
-restart_ppm_1 = env_mv_out.RunSerial (
-   'test_restart_ppm-1.unit',
-   bin_path + '/enzo-e',
-   ARGS='+restart checkpoint_ppm-1-10')
-
-
-env.MakeMovie ("restart_ppm-1.swf", "test_restart_ppm-1.unit", \
-                  ARGS= test_path + "/checkpoint_ppm-1-*.png");
-env.PngToGif ("restart_ppm-1.gif", "test_restart_ppm-1.unit", \
-                  ARGS= test_path + "/checkpoint_ppm-1-*.png");
-
-Clean(restart_ppm_1,
-      [Glob('#/' + test_path + '/checkpoint_ppm-1*.png')])
-
-env.Requires(restart_ppm_1,checkpoint_ppm_1)
-
-# parallel restart
-
-
-checkpoint_ppm_8 = env_rm_png.RunParallel (
-   'test_checkpoint_ppm-8.unit',
-   bin_path + '/enzo-e', 
-   ARGS='input/checkpoint_ppm-8.in')
-
-restart_ppm_8 = env_mv_out.RunParallel (
-   'test_restart_ppm-8.unit',
-   bin_path + '/enzo-e',
-   ARGS='+restart checkpoint_ppm-8-10')
-
-
-env.MakeMovie ("restart_ppm-8.swf", "test_restart_ppm-8.unit", \
-                 ARGS= test_path + "/checkpoint_ppm-8-*.png");
-env.PngToGif ("restart_ppm-8.gif", "test_restart_ppm-8.unit", \
-                 ARGS= test_path + "/checkpoint_ppm-8-*.png");
-
-Clean(restart_ppm_8,
-      [Glob('#/' + test_path + '/checkpoint_ppm-8*.png')])
-
-env.Requires(restart_ppm_8,checkpoint_ppm_8)
-
-# MethodPpml tests
-
-Clean(env_mv_out.RunSerial ('test_method_ppml-1.unit',bin_path + '/enzo-e', 
-		ARGS='input/method_ppml-1.in'),
-      [Glob('#/' + test_path + '/method_ppml-1-?-????-*.png'),
-       Glob('#/' + test_path + '/method_ppml-1-??-????-*.h5')])
-
-env.MakeMovie ("method_ppml-1-x.swf", "test_method_ppml-1.unit", \
-                ARGS= test_path + "/method_ppml-1-x-????.png");
-env.PngToGif ("method_ppml-1-x.gif", "test_method_ppml-1.unit", \
-                ARGS= test_path + "/method_ppml-1-x-????.png");
-env.MakeMovie ("method_ppml-1-y.swf", "test_method_ppml-1.unit", \
-                ARGS= test_path + "/method_ppml-1-y-????.png");
-env.PngToGif ("method_ppml-1-y.gif", "test_method_ppml-1.unit", \
-                ARGS= test_path + "/method_ppml-1-y-????.png");
-env.MakeMovie ("method_ppml-1-z.swf", "test_method_ppml-1.unit", \
-                ARGS= test_path + "/method_ppml-1-z-????.png");
-env.PngToGif ("method_ppml-1-z.gif", "test_method_ppml-1.unit", \
-                ARGS= test_path + "/method_ppml-1-z-????.png");
-
-Clean(env_mv_out.RunParallel ('test_method_ppml-8.unit',bin_path + '/enzo-e', 
-		ARGS='input/method_ppml-8.in'),
-      [Glob('#/' + test_path + '/method_ppml-8-?-????-*.png'),
-       Glob('#/' + test_path + '/method_ppml-8-??-????-*.h5')])
-
-env.MakeMovie ("method_ppml-8-x.swf", "test_method_ppml-8.unit", \
-                ARGS= test_path + "/method_ppml-8-x-????.png");
-env.PngToGif ("method_ppml-8-x.gif", "test_method_ppml-8.unit", \
-                ARGS= test_path + "/method_ppml-8-x-????.png");
-env.MakeMovie ("method_ppml-8-y.swf", "test_method_ppml-8.unit", \
-                ARGS= test_path + "/method_ppml-8-y-????.png");
-env.PngToGif ("method_ppml-8-y.gif", "test_method_ppml-8.unit", \
-                ARGS= test_path + "/method_ppml-8-y-????.png");
-env.MakeMovie ("method_ppml-8-z.swf", "test_method_ppml-8.unit", \
-                ARGS= test_path + "/method_ppml-8-z-????.png");
-env.PngToGif ("method_ppml-8-z.gif", "test_method_ppml-8.unit", \
-                ARGS= test_path + "/method_ppml-8-z-????.png");
-
-# Updated PPML test using EnzoInitialPpmlTest for multi-nodes
-
-Clean(env_mv_out.RunSerial ('test_method_ppml-test-1.unit',bin_path + '/enzo-e',
-                            ARGS='input/method_ppml-test-1.in'),
-      [Glob('#/' + test_path + '/PPML1_*')])
-
-Clean(env_mv_out.RunSerial ('test_method_ppml-test-8.unit',bin_path + '/enzo-e',
-                            ARGS='input/method_ppml-test-8.in'),
-      [Glob('#/' + test_path + '/PPML8_*')])
-
-#----------------------------------------------------------------------
-# BOUNDARY CONDITIONS
-#----------------------------------------------------------------------
-
-# 2D boundary condition tests
-
-Clean(env_mv_out.RunParallel ('test_boundary_reflecting-2d.unit',
-                bin_path + '/enzo-e', 
-                ARGS='input/boundary_reflecting-2d.in'),
-      [Glob('#/' + test_path + '/boundary_reflecting-2d.png'),
-       'test_boundary_reflecting-2d.unit'])
-
-Clean(env_mv_out.RunParallel ('test_boundary_periodic-2d.unit',
-		bin_path + '/enzo-e', 
-		ARGS='input/boundary_periodic-2d.in'),
-      [Glob('#/' + test_path + '/boundary_periodic-2d.png'),
-       'test_boundary_periodic-2d.unit'])
-
-# Clean(env_mv_out.RunParallel ('test_boundary_inflow-2d.unit',
-# 		bin_path + '/enzo-e', 
-# 		ARGS='input/boundary_inflow-2d.in'),
-#       [Glob('#/' + test_path + '/boundary_inflow-2d.png'),
-#        'test_boundary_inflow-2d.unit'])
-
-Clean(env_mv_out.RunParallel ('test_boundary_outflow-2d.unit',
-		bin_path + '/enzo-e', 
-		ARGS='input/boundary_outflow-2d.in'),
-      [Glob('#/' + test_path + '/boundary_outflow-2d.png'),
-       'test_boundary_outflow-2d.unit'])
-
-
-env.MakeMovie ("boundary_reflecting-2d.swf", "test_boundary_reflecting-2d.unit", \
-                ARGS= test_path + "/boundary_reflecting-2d-????.png");
-env.PngToGif ("boundary_reflecting-2d.gif", "test_boundary_reflecting-2d.unit", \
-                ARGS= test_path + "/boundary_reflecting-2d-????.png");
-env.MakeMovie ("boundary_periodic-2d.swf","test_boundary_periodic-2d.unit", \
-                ARGS= test_path + "/boundary_periodic-2d-????.png");
-env.PngToGif ("boundary_periodic-2d.gif","test_boundary_periodic-2d.unit", \
-                ARGS= test_path + "/boundary_periodic-2d-????.png");
-env.MakeMovie ("boundary_outflow-2d.swf","test_boundary_outflow-2d.unit", \
-                ARGS= test_path + "/boundary_outflow-2d-????.png");
-env.PngToGif ("boundary_outflow-2d.gif","test_boundary_outflow-2d.unit", \
-                ARGS= test_path + "/boundary_outflow-2d-????.png");
-
-# 3D boundary condition tests
-
-Clean(env_mv_out.RunParallel ('test_boundary_reflecting-3d.unit',
-		bin_path + '/enzo-e', 
-		ARGS='input/boundary_reflecting-3d.in'),
-      [Glob('#/' + test_path + '/boundary_reflecting-3d.png'),
-       'test_boundary_reflecting-3d.unit'])
-
-Clean(env_mv_out.RunParallel ('test_boundary_periodic-3d.unit',
-		bin_path + '/enzo-e', 
-		ARGS='input/boundary_periodic-3d.in'),
-      [Glob('#/' + test_path + '/boundary_periodic-3d.png'),
-       'test_boundary_periodic-3d.unit'])
-
-# Clean(env_mv_out.RunParallel ('test_boundary_inflow-3d.unit',
-# 		bin_path + '/enzo-e', 
-# 		ARGS='input/boundary_inflow-3d.in'),
-#       [Glob('#/' + test_path + '/boundary_inflow-3d.png'),
-#        'test_boundary_inflow-3d.unit'])
-
-Clean(env_mv_out.RunParallel ('test_boundary_outflow-3d.unit',
-		bin_path + '/enzo-e', 
-		ARGS='input/boundary_outflow-3d.in'),
-      [Glob('#/' + test_path + '/boundary_outflow-3d.png'),
-       'test_boundary_outflow-3d.unit'])
-
-env.MakeMovie ("boundary_reflecting-3d.swf","test_boundary_reflecting-3d.unit",
-                ARGS= test_path + "/boundary_reflecting-3d-????.png");
-env.PngToGif ("boundary_reflecting-3d.gif","test_boundary_reflecting-3d.unit",
-                ARGS= test_path + "/boundary_reflecting-3d-????.png");
-env.MakeMovie ("boundary_periodic-3d.swf","test_boundary_periodic-3d.unit", \
-                ARGS= test_path + "/boundary_periodic-3d-????.png");
-env.PngToGif ("boundary_periodic-3d.gif","test_boundary_periodic-3d.unit", \
-                ARGS= test_path + "/boundary_periodic-3d-????.png");
-# env.MakeMovie ("boundary_inflow-3d.swf","test_boundary_inflow-3d.unit", \
-#                 ARGS= test_path + "/boundary_inflow-3d-????.png");
-env.MakeMovie ("boundary_outflow-3d.swf","test_boundary_outflow-3d.unit", \
-                ARGS= test_path + "/boundary_outflow-3d-????.png");
-env.PngToGif ("boundary_outflow-3d.gif","test_boundary_outflow-3d.unit", \
-                ARGS= test_path + "/boundary_outflow-3d-????.png");
-
-#----------------------------------------------------------------------
-# Mesh generation
-#----------------------------------------------------------------------
-
-Clean(env_mv_out.RunSerial ('test_mesh-balanced.unit',bin_path + '/enzo-e', 
-		ARGS='input/mesh-balanced.in'),
-      [Glob('#/' + test_path + '/mesh-balanced*.png')])
-
-# Clean(env_mv_out.RunSerial ('test_mesh-unbalanced.unit',bin_path + '/enzo-e', 
-# 		ARGS='input/mesh-unbalanced.in'),
-#       [Glob('#/' + test_path + '/mesh-unbalanced*.png')])
-
-#----------------------------------------------------------------------
-# AMR PPM
-#----------------------------------------------------------------------
-
-
-# serial
-
-# Clean(env_mv_out.RunParallel ('test_adapt-L1-P1.unit',bin_path + '/enzo-e', 
-# 		ARGS='input/adapt-L1-P1.in'),
-#       [Glob('#/' + test_path + '/adapt-L1-P1*.png')])
-# env.MakeMovie ("adapt-L1-P1-mesh.swf", "test_adapt-L1-P1-mesh.unit", \
-#                 ARGS= test_path + "/adapt-L1-P1-mesh-*.png");
-# env.MakeMovie ("adapt-L1-P1-density.swf", "test_adapt-L1-P1-density.unit", \
-#                 ARGS= test_path + "/adapt-L1-P1-density-*.png");
-# 
-# Clean(env_mv_out.RunParallel ('test_adapt-L2-P1.unit',bin_path + '/enzo-e', 
-# 		ARGS='input/adapt-L2-P1.in'),
-#       [Glob('#/' + test_path + '/adapt-L2-P1*.png')])
-# env.MakeMovie ("adapt-L2-P1-mesh.swf", "test_adapt-L2-P1-mesh.unit", \
-#                 ARGS= test_path + "/adapt-L2-P1-mesh-*.png");
-# env.MakeMovie ("adapt-L2-P1-density.swf", "test_adapt-L2-P1-density.unit", \
-#                 ARGS= test_path + "/adapt-L2-P1-density-*.png");
-# 
-# Clean(env_mv_out.RunParallel ('test_adapt-L3-P1.unit',bin_path + '/enzo-e', 
-# 		ARGS='input/adapt-L3-P1.in'),
-#       [Glob('#/' + test_path + '/adapt-L3-P1*.png')])
-# env.MakeMovie ("adapt-L3-P1-mesh.swf", "test_adapt-L3-P1-mesh.unit", \
-#                 ARGS= test_path + "/adapt-L3-P1-mesh-*.png");
-# env.MakeMovie ("adapt-L3-P1-density.swf", "test_adapt-L3-P1-density.unit", \
-#                 ARGS= test_path + "/adapt-L3-P1-density-*.png");
-# 
-# Clean(env_mv_out.RunParallel ('test_adapt-L4-P1.unit',bin_path + '/enzo-e', 
-# 		ARGS='input/adapt-L4-P1.in'),
-#       [Glob('#/' + test_path + '/adapt-L4-P1*.png')])
-# env.MakeMovie ("adapt-L4-P1-mesh.swf", "test_adapt-L4-P1-mesh.unit", \
-#                 ARGS= test_path + "/adapt-L4-P1-mesh-*.png");
-# env.MakeMovie ("adapt-L4-P1-density.swf", "test_adapt-L4-P1-density.unit", \
-#                 ARGS= test_path + "/adapt-L4-P1-density-*.png");
-
-Clean(env_mv_out.RunParallel ('test_adapt-L5-P1.unit',bin_path + '/enzo-e', 
-		ARGS='input/adapt-L5-P1.in'),
-      [Glob('#/' + test_path + '/adapt-L5-P1*.png')])
-env.MakeMovie ("adapt-L5-P1-mesh.swf", "test_adapt-L5-P1.unit", \
-                ARGS= test_path + "/adapt-L5-P1-mesh-*.png");
-env.PngToGif ("adapt-L5-P1-mesh.gif", "test_adapt-L5-P1.unit", \
-                ARGS= test_path + "/adapt-L5-P1-mesh-*.png");
-env.MakeMovie ("adapt-L5-P1-density.swf", "test_adapt-L5-P1.unit", \
-                ARGS= test_path + "/adapt-L5-P1-density-*.png");
-env.PngToGif ("adapt-L5-P1-density.gif", "test_adapt-L5-P1.unit", \
-                ARGS= test_path + "/adapt-L5-P1-density-*.png");
-
-
-
-#----------------------------------------------------------------------
-# PERFORMANCE
-#----------------------------------------------------------------------
-
-# env.RunParallel ('test_performance-papi.unit',
-#                 bin_path + '/enzo-e', 
-#                 ARGS='input/performance-papi.in')
-
-
-Clean(env_mv_out.RunParallel ('test_initial_png.unit',
-		bin_path + '/enzo-e', 
-		ARGS='input/initial_png.in'),
-      [Glob('#/' + test_path + '/initial_png.png'),
-       'test_initial_png.unit'])
-env.MakeMovie ("initial_png.swf","test_initial_png.unit", \
-                ARGS= test_path + "/initial_png-??.png");
-env.PngToGif ("initial_png.gif","test_initial_png.unit", \
-                ARGS= test_path + "/initial_png-??.png");
-
-
-#----------------------------------------------------------------------
-# PROBLEM
-=======
 #----------------------------------------------------------------------
 #PERFORMANCE
->>>>>>> 3a625856
 #----------------------------------------------------------------------
 SConscript('Performance/SConscript')
 
 #----------------------------------------------------------------------
 # OUTPUT
 #----------------------------------------------------------------------
-<<<<<<< HEAD
-
-output_stride_1_RUN = env.RunParallel (
-   'test_output-stride-1.unit',
-   bin_path + '/enzo-e', 
-   ARGS='input/output-stride-1.in')
-
-output_stride_1_C00 = env_mv_out.Hdf5ToPng (
-   'test_output-stride-1-C00.unit',
-   'test_output-stride-1.unit',
-   ARGS='output-stride-1 00');
-
-output_stride_1_C10 = env_mv_out.Hdf5ToPng (
-   'test_output-stride-1-C10.unit',
-   'test_output-stride-1-C00.unit',
-   ARGS='output-stride-1 10');
-
-output_stride_1 = env_mv_out.Hdf5ToPng (
-   'test_output-stride-1-H5.unit',
-   'test_output-stride-1-C10.unit',
-   ARGS='output-stride-1 20');
-
-env.Requires(output_stride_1,    output_stride_1_C10)
-env.Requires(output_stride_1_C10,output_stride_1_C00)
-env.Requires(output_stride_1_C00,output_stride_1_RUN)
-
-Clean(output_stride_1,
-      [Glob('#/' + test_path + '/output-stride-1*.png'),
-       'test_output-stride-1.unit'])
-
-#----------------------------------------------------------------------
-
-output_stride_2_RUN = env.RunParallel (
-   'test_output-stride-2.unit',
-   bin_path + '/enzo-e', 
-   ARGS='input/output-stride-2.in')
-
-output_stride_2_C00 = env_mv_out.Hdf5ToPng (
-   'test_output-stride-2-C00.unit',
-   'test_output-stride-2.unit',
-   ARGS='output-stride-2 00');
-
-output_stride_2_C10 = env_mv_out.Hdf5ToPng (
-   'test_output-stride-2-C10.unit',
-   'test_output-stride-2-C00.unit',
-   ARGS='output-stride-2 10');
-
-output_stride_2 = env_mv_out.Hdf5ToPng (
-   'test_output-stride-2-H5.unit',
-   'test_output-stride-2-C10.unit',
-   ARGS='output-stride-2 20');
-
-env.Requires(output_stride_2,    output_stride_2_C10)
-env.Requires(output_stride_2_C10,output_stride_2_C00)
-env.Requires(output_stride_2_C00,output_stride_2_RUN)
-
-Clean(output_stride_2,
-      [Glob('#/' + test_path + '/output-stride-2*.png'),
-       'test_output-stride-2.unit'])
-
-#----------------------------------------------------------------------
-
-output_stride_4_RUN = env.RunParallel (
-   'test_output-stride-4.unit',
-   bin_path + '/enzo-e', 
-   ARGS='input/output-stride-4.in')
-
-output_stride_4_C00 = env_mv_out.Hdf5ToPng (
-   'test_output-stride-4-C00.unit',
-   'test_output-stride-4.unit',
-   ARGS='output-stride-4 00');
-
-output_stride_4_C10 = env_mv_out.Hdf5ToPng (
-   'test_output-stride-4-C10.unit',
-   'test_output-stride-4-C00.unit',
-   ARGS='output-stride-4 10');
-
-output_stride_4 = env_mv_out.Hdf5ToPng (
-   'test_output-stride-4-H5.unit',
-   'test_output-stride-4-C10.unit',
-   ARGS='output-stride-4 20');
-
-env.Requires(output_stride_4,    output_stride_4_C10)
-env.Requires(output_stride_4_C10,output_stride_4_C00)
-env.Requires(output_stride_4_C00,output_stride_4_RUN)
-
-Clean(output_stride_4,
-      [Glob('#/' + test_path + '/output-stride-4*.png'),
-       'test_output-stride-4.unit'])
-
-#----------------------------------------------------------------------
-
-Clean(env_mv_out.RunParallel ('test_output-headers.unit',
-                bin_path + '/enzo-e', 
-                ARGS='input/output-headers.in'),
-		[Glob('#/' + test_path + '/Dir_*')])
-=======
 SConscript('Output/SConscript')
 
 #----------------------------------------------------------------------
@@ -657,65 +140,16 @@
 # CELLO
 #----------------------------------------------------------------------
 SConscript('Cello/SConscript')
->>>>>>> 3a625856
 
 #----------------------------------------------------------------------
 # UnitsComponent
 #----------------------------------------------------------------------
-<<<<<<< HEAD
-Clean(env_mv_out.RunParallel ('test_particle-x.unit',
-                bin_path + '/enzo-e', 
-                ARGS='input/test_particle-x.in'),
-		[Glob('#/' + test_path + '/particle-x.png')])
-
-env.PngToGif("particle-x.gif", "test_particle-x.unit", \
-             ARGS = test_path + "/particle-x*.png")			       
+SConscript('UnitsComponent/SConscript')
 
 
-Clean(env_mv_out.RunParallel ('test_particle-y.unit',
-                bin_path + '/enzo-e', 
-                ARGS='input/test_particle-y.in'),
-		[Glob('#/' + test_path + '/particle-y.png')])
-=======
-SConscript('UnitsComponent/SConscript')
->>>>>>> 3a625856
-
-
-<<<<<<< HEAD
-Clean(env_mv_out.RunParallel ('test_particle-xy.unit',
-                bin_path + '/enzo-e', 
-                ARGS='input/test_particle-xy.in'),
-		[Glob('#/' + test_path + '/particle-xy.png')])
-env.PngToGif("particle-xy.gif", "test_particle-xy.unit", \
-             ARGS = test_path + "/particle-xy*.png")			       
-
-Clean(env_mv_out.RunParallel ('test_particle-circle.unit',
-                bin_path + '/enzo-e', 
-                ARGS='input/test_particle-circle.in'),
-		[Glob('#/' + test_path + '/particle-circle.png')])
-env.PngToGif("particle-circle.gif", "test_particle-circle.unit", \
-             ARGS = test_path + "/particle-circle*.png")
-
-Clean(env_mv_out.RunParallel ('test_particle-amr-static.unit',
-                bin_path + '/enzo-e', 
-                ARGS='input/test_particle-amr-static.in'),
-		[Glob('#/' + test_path + '/particle-amr-static.png')])
-env.PngToGif("particle-amr-static.gif", "test_particle-amr-static.unit", \
-             ARGS = test_path + "/particle-amr-static*.png")
-
-Clean(env_mv_out.RunParallel ('test_particle-amr-dynamic.unit',
-                bin_path + '/enzo-e', 
-                ARGS='input/test_particle-amr-dynamic.in'),
-		[Glob('#/' + test_path + '/particle-amr-dynamic.png')])
-env.PngToGif("particle-amr-dynamic.gif", "test_particle-amr-dynamic.unit", \
-             ARGS = test_path + "/particle-amr-dynamic*.png")
-
-#----------------------------------------------------------------------
-=======
 
 
 #prevent concurrent running of Parallel tests
->>>>>>> 3a625856
 
 SideEffect('log.txt',
      ['method_ppm-1.unit',
