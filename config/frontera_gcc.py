import os

is_arch_valid = 1

#python_lt_27 = 1

flags_arch = '-O3 -Wall -g -ffast-math -funroll-loops' # -march=cascadelake
#flags_arch = '-Wall -g'
flags_link  = '-rdynamic'

cc   = 'gcc'
f90  = 'gfortran'

#flags_prec_single = '-fdefault-real-4 -fdefault-double-8'
flags_prec_single = ''
flags_prec_double = '-fdefault-real-8 -fdefault-double-8'

libpath_fortran = ''
libs_fortran    = ['gfortran']
flags_arch_fortran = '-ffixed-line-length-132'

home = os.environ['HOME']

hdf5_path    = os.environ['HDF5_HOME']
hdf5_inc = hdf5_path + '/include'
hdf5_lib = hdf5_path + '/lib'

boost_path = os.environ['BOOST_HOME']
boost_inc = boost_path 
boost_lib = boost_path 

charm_path = os.environ['CHARM_HOME']

papi_inc = home + '/include'
papi_lib = home + '/lib'

png_path     = '/usr/lib64'
grackle_path = home + '/local'

cello_var = os.environ['CELLO_VAR']
if (cello_var == "mpi-gcc"):
    parallel_run = charm_path + "/bin/charmrun +p4 "
    parallel_arg = " "
    smp = 0
elif (cello_var == "mpi-gcc-smp"):
    parallel_run = charm_path + "/bin/charmrun +p4 "
    parallel_arg = " ++processPerHost 1 ++ppn 2 "
    smp = 1
elif (cello_var == "net-gcc"):
    parallel_run = charm_path + "/bin/charmrun +p4 ++local "
    parallel_arg = " "
    smp = 0
elif (cello_var == "net-gcc-smp"):
    parallel_run = charm_path + "/bin/charmrun +p4 ++local "
    parallel_arg = " ++processPerHost 1 ++ppn 2 "
    smp = 1
elif (cello_var == "ucx-gcc"):
    parallel_run = charm_path + "/bin/charmrun +p4 "
    parallel_arg = " "
    smp = 0
elif (cello_var == "ucx-gcc-smp"):
    parallel_run = charm_path + "/bin/charmrun +p4 "
    parallel_arg = " ++processPerHost 1 ++ppn 2 "
    smp = 1

<<<<<<< HEAD
=======

>>>>>>> 3e49f48b
<|MERGE_RESOLUTION|>--- conflicted
+++ resolved
@@ -61,9 +61,4 @@
 elif (cello_var == "ucx-gcc-smp"):
     parallel_run = charm_path + "/bin/charmrun +p4 "
     parallel_arg = " ++processPerHost 1 ++ppn 2 "
-    smp = 1
-
-<<<<<<< HEAD
-=======
-
->>>>>>> 3e49f48b
+    smp = 1