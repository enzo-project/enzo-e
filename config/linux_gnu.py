
import os

is_arch_valid = 1

#
#flags_arch = '-g -fprofile-arcs -ftest-coverage' # gcov
#flags_arch = '-Wall -O3 -g -ffast-math -funroll-loops -fPIC'
#flags_arch = '-Wall -O3 -g'
<<<<<<< HEAD
flags_arch = '-Wall -O0 -g'
=======
#flags_arch = '-Wall -O0 -g'
>>>>>>> d7cd212a
#flags_arch = '-O3 -pg -g'
#flags_arch = '-fprofile-arcs -ftest-coverage'
#flags_arch = '-Wall -g -fsanitize=address -fno-omit-frame-pointer'
#flags_arch = '-Wall -O3 -pg'

# rdynamic required for backtraces
#flags_link_charm = '-rdynamic' 
#flags_link_charm = '-memory paranoid'
#flags_link_charm = '-fprofile-arcs' # gcov

#optional fortran flag
flags_arch_fortran = '-ffixed-line-length-132'

cc  = 'gcc '
f90 = 'gfortran'

flags_prec_single = ''
flags_prec_double = '-fdefault-real-8 -fdefault-double-8'

libpath_fortran = '/usr/lib/x86_64-linux-gnu'
libs_fortran    = ['gfortran']

home = os.getenv('HOME')

charm_path = os.getenv('CHARM_HOME')

# use Charm++ with randomized message queues for debugging and stress-testing
# charm_path = home + '/Charm/charm.random'

if charm_path is None:
	if home is not None:
		if os.path.isdir(home + '/Charm/charm'):
			charm_path = home + '/Charm/charm'
		elif os.path.isdir(home + '/charm'):
			charm_path = home + '/charm'
		elif os.path.isdir(home + '/local/charm'):
			charm_path = home + '/local/charm'
		elif os.path.isdir(home + '/src/charm'):
			charm_path = home + '/src/charm'
		elif os.path.isdir(home + '/source/charm'):
			charm_path = home + '/source/charm'
	if charm_path is None:
		if os.path.isdir('/usr/local/charm'):
			charm_path = '/usr/local/charm'
		elif os.path.isdir('/opt/charm'):
			charm_path = '/opt/charm'
		else:
			raise Exception('Charm++ was not found.  Try setting the CHARM_HOME environment variable.')

# use_papi = 1
# papi_inc = os.getenv('PAPI_INC', '/usr/include')
# papi_lib = os.getenv('PAPI_LIB', '/usr/lib')

hdf5_inc = os.getenv('HDF5_INC')
if hdf5_inc is None:
	if os.path.exists('/usr/include/hdf5.h'):
	        hdf5_inc    = '/usr/include'
	elif os.path.exists('/usr/include/hdf5/serial/hdf5.h'):
		hdf5_inc    = '/usr/include/hdf5/serial'
	else:
		raise Exception('HDF5 include file was not found.  Try setting the HDF5_INC environment variable such that $HDF5_INC/hdf5.h exists.')

hdf5_lib = os.getenv('HDF5_LIB')
if hdf5_lib is None:
	if os.path.exists('/usr/lib/libhdf5.a'):
		hdf5_lib    = '/usr/lib'
	elif os.path.exists('/usr/lib/x86_64-linux-gnu/hdf5/serial/libhdf5.a'):
		hdf5_lib    = '/usr/lib/x86_64-linux-gnu/hdf5/serial'
	else:
		raise Exception('HDF5 lib file was not found.  Try setting the HDF5_LIB environment variable such that $HDF5_LIB/libhdf5.a exists.')

png_path = os.getenv('LIBPNG_HOME', '/lib/x86_64-linux-gnu')

boost_inc = os.getenv('BOOST_INC', '/usr/include/boost')
boost_lib = os.getenv('BOOST_LIB', '/usr/lib/x86_64-linux-gnu')

grackle_path = os.getenv('GRACKLE_HOME')
if grackle_path is None:
	if home is not None:
		if os.path.isdir(home + '/Grackle/src/clib'):
			grackle_path = home + '/Grackle/src/clib'
		elif os.path.isdir(home + '/grackle/src/clib'):
			grackle_path = home + '/grackle/src/clib'
		elif os.path.isdir(home + '/local/grackle/src/clib'):
			charm_path = home + '/local/grackle/src/clib'
		elif os.path.isdir(home + '/src/grackle/src/clib'):
			grackle_path = home + '/src/grackle/src/clib'
		elif os.path.isdir(home + '/source/grackle/src/clib'):
			grackle_path = home + '/source/grackle/src/clib'
		elif os.path.isdir(home + '/Software/Grackle/src/clib'):
			grackle_path = home + '/Software/Grackle/src/clib'
	if grackle_path is None:
		if os.path.isdir('/usr/local/grackle/src/clib'):
			grackle_path = '/usr/local/grackle/src/clib'
		elif os.path.isdir('/opt/grackle/src/clib'):
			grackle_path = '/opt/grackle/src/clib'<|MERGE_RESOLUTION|>--- conflicted
+++ resolved
@@ -7,11 +7,8 @@
 #flags_arch = '-g -fprofile-arcs -ftest-coverage' # gcov
 #flags_arch = '-Wall -O3 -g -ffast-math -funroll-loops -fPIC'
 #flags_arch = '-Wall -O3 -g'
-<<<<<<< HEAD
 flags_arch = '-Wall -O0 -g'
-=======
 #flags_arch = '-Wall -O0 -g'
->>>>>>> d7cd212a
 #flags_arch = '-O3 -pg -g'
 #flags_arch = '-fprofile-arcs -ftest-coverage'
 #flags_arch = '-Wall -g -fsanitize=address -fno-omit-frame-pointer'
