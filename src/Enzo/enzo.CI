--- conflicted
+++ resolved
@@ -58,13 +58,9 @@
   PUPable EnzoInitialFeedbackTest;
   PUPable EnzoInitialHdf5;
   PUPable EnzoInitialImplosion2;
-<<<<<<< HEAD
-  PUPable EnzoInitialTurbulenceMhdIT;
-=======
   PUPable EnzoInitialInclinedWave;
   PUPable EnzoInitialIsolatedGalaxy;
   PUPable EnzoInitialMergeStarsTest;
->>>>>>> c15ee75d
   PUPable EnzoInitialMusic;
   PUPable EnzoInitialPm;
   PUPable EnzoInitialPpmlTest;
@@ -74,6 +70,7 @@
   PUPable EnzoInitialShockTube;
   PUPable EnzoInitialSoup;
   PUPable EnzoInitialTurbulence;
+  PUPable EnzoInitialTurbulenceMhdIT;
 
   PUPable IoEnzoBlock;
 
@@ -106,10 +103,8 @@
   PUPable EnzoMethodPpml;
   PUPable EnzoMethodPpmlIG;
   PUPable EnzoMethodTurbulence;
-<<<<<<< HEAD
   PUPable EnzoMethodTurbulenceMhdIT;
   PUPable EnzoMethodTurbulenceOU;
-=======
   PUPable EnzoMethodMHDVlct;
   PUPable EnzoMethodMergeStars;
 
@@ -134,7 +129,6 @@
   PUPable EnzoMethodStarMakerStochasticSF;
   
   PUPable EnzoBfieldMethodCT;
->>>>>>> c15ee75d
 
   PUPable EnzoPhysicsCosmology;
 
@@ -200,14 +194,11 @@
     entry EnzoBlock();
 
     // EnzoMethodTurbulence synchronization entry methods
+
     entry void r_method_turbulence_end(CkReductionMsg *msg);
-<<<<<<< HEAD
     entry void r_method_turbulence_mhd_it_end(CkReductionMsg *msg);
-
     entry void r_method_turbulence_ou_shift(CkReductionMsg *msg);
     entry void r_method_turbulence_ou_update(CkReductionMsg *msg);
-=======
->>>>>>> c15ee75d
 
     entry void p_initial_hdf5_recv(MsgInitial * msg_initial);
 
