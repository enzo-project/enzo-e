--- conflicted
+++ resolved
@@ -21,15 +21,10 @@
   /// Constructor
   IoEnzoBlock() throw();
 
-<<<<<<< HEAD
   /// CHARM++ PUP::able declaration
   PUPable_decl(IoEnzoBlock);
 
   /// CHARM++ migration constructor
-=======
-  PUPable_decl(IoEnzoBlock);
-
->>>>>>> 1cfa4721
   IoEnzoBlock(CkMigrateMessage *m) : IoBlock(m) {}
 
   /// CHARM++ Pack / Unpack function
