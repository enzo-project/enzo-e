--- conflicted
+++ resolved
@@ -88,11 +88,7 @@
 
   const enzo_float gamma = enzo::fluid_props()->gamma();
 
-<<<<<<< HEAD
-  if (enzo::grackle_method() != nullptr){
-=======
   const EnzoMethodGrackle* grackle_method = enzo::grackle_method();
->>>>>>> d33acc37
 
   if (grackle_method != nullptr){
     grackle_method->calculate_temperature(EnzoFieldAdaptor(block, i_hist_), t,
