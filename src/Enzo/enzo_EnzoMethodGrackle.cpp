--- conflicted
+++ resolved
@@ -426,9 +426,6 @@
     this->ResetEnergies(enzo_block);
   }
 
-<<<<<<< HEAD
-  delete_grackle_fields(&grackle_fields_);
-=======
   enzo_float * temperature = field.is_field("temperature") ?
                    (enzo_float*) field.values("temperature") : NULL;
 
@@ -442,7 +439,7 @@
     compute_temperature.compute(enzo_block);
   }
 
->>>>>>> 04757895
+  delete_grackle_fields(&grackle_fields);
 
   return;
 }
