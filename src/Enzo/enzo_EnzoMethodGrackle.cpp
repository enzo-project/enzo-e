--- conflicted
+++ resolved
@@ -32,15 +32,9 @@
   // Method function that can be called to obtain a list of
   // needed field
 
-<<<<<<< HEAD
-  // special container for ensuring colour fields are properly grouped
+  // special container for ensuring color fields are properly grouped
   const int rank = cello::rank();
-  std::vector<std::string> colour_fields;
-=======
-  std::vector<std::string> fields_to_define;
   std::vector<std::string> color_fields;
-
->>>>>>> 7e727256
   chemistry_data * grackle_chemistry =
       enzo::config()->method_grackle_chemistry;
 
@@ -50,73 +44,30 @@
   if (rank>=1) this->required_fields_.push_back("velocity_y");
   if (rank>=2) this->required_fields_.push_back("velocity_z");
 
-<<<<<<< HEAD
   if (grackle_chemistry->metal_cooling > 0){
     this->required_fields_.push_back("metal_density");
-    colour_fields.push_back("metal_density");
-=======
-    if (! (field_descr->is_field(metal_name))){
-      fields_to_define.push_back(metal_name);
-    }
-    color_fields.push_back(metal_name);
->>>>>>> 7e727256
+    color_fields.push_back("metal_density");
   }
 
   // Define primordial chemistry fields
   if (grackle_chemistry->primordial_chemistry > 0){
-<<<<<<< HEAD
     std::vector<std::string> pc1_fields {"HI_density","HII_density",
                                          "HeI_density","HeII_density","HeIII_density",
                                          "e_density"};
-=======
-    std::string pc1_fields[6] = {"HI_density","HII_density",
-                                  "HeI_density","HeII_density","HeIII_density",
-                                  "e_density"};
-    int numfields = 6;
-
-    for(int ifield = 0; ifield < numfields; ifield++){
-      if (! (field_descr->is_field( pc1_fields[ifield] ))){
-        fields_to_define.push_back( pc1_fields[ifield] );
-      }
-      color_fields.push_back( pc1_fields[ifield] );
-    }
->>>>>>> 7e727256
 
     this->required_fields_.insert(this->required_fields_.end(), pc1_fields.begin(), pc1_fields.end());
-    colour_fields.insert(colour_fields.end(), pc1_fields.begin(), pc1_fields.end());
+    color_fields.insert(color_fields.end(), pc1_fields.begin(), pc1_fields.end());
 
     if(grackle_chemistry->primordial_chemistry > 1){
 
-<<<<<<< HEAD
       std::vector<std::string> pc2_fields {"HM_density", "H2I_density", "H2II_density"};
       this->required_fields_.insert(this->required_fields_.end(), pc2_fields.begin(), pc2_fields.end());
-      colour_fields.insert(colour_fields.end(), pc2_fields.begin(), pc2_fields.end());
+      color_fields.insert(color_fields.end(), pc2_fields.begin(), pc2_fields.end());
 
       if(grackle_chemistry->primordial_chemistry > 2){
         std::vector<std::string> pc3_fields {"DI_density", "DII_density", "HDI_density"};
         this->required_fields_.insert(this->required_fields_.end(), pc3_fields.begin(), pc3_fields.end());
-        colour_fields.insert(colour_fields.end(), pc3_fields.begin(), pc3_fields.end());
-=======
-      for (int ifield = 0; ifield < numfields; ifield++){
-        if (! (field_descr->is_field( pc2_fields[ifield] ))){
-          fields_to_define.push_back( pc2_fields[ifield] );
-        }
-        color_fields.push_back( pc2_fields[ifield] );
-      }
-
-      if(grackle_chemistry->primordial_chemistry > 2){
-        std::string pc3_fields[3] = {"DI_density", "DII_density", "HDI_density"};
-        numfields = 3;
-
-        for(int ifield = 0; ifield < numfields; ifield++){
-          if (! (field_descr->is_field( pc3_fields[ifield] ))){
-            fields_to_define.push_back( pc3_fields[ifield] );
-          }
-
-          color_fields.push_back( pc3_fields[ifield] );
-        }
-
->>>>>>> 7e727256
+        color_fields.insert(color_fields.end(), pc3_fields.begin(), pc3_fields.end());
       } // endif primordial_chemistry > 2
     } // endif primordial_chemistry > 1
   } // endif primordial chemistry is on
@@ -124,25 +75,12 @@
   if (grackle_chemistry->use_specific_heating_rate)
       this->required_fields_.push_back("specific_heating_rate");
 
-<<<<<<< HEAD
   if (grackle_chemistry->use_volumetric_heating_rate)
       this->required_fields_.push_back("volumetric_heating_rate");
 
   // Define fields and assign fields to correct
   this->define_fields();
-  this->define_group_fields(colour_fields, "colour");
-=======
-  // Set these fields to color if they exist
-  //    list of fields belonging to this method that are color
-  for (int ifield=0; ifield < color_fields.size(); ifield++){
-    if (   field_descr->is_permanent(  color_fields[ifield] ) &&
-         !(field_descr->groups()->is_in( color_fields[ifield], "color")) ){
-
-
-      field_descr->groups()->add( color_fields[ifield] ,"color");
-    }
-  }
->>>>>>> 7e727256
+  this->define_group_fields(color_fields, "color");
 
   /// Initialize default Refresh
   cello::simulation()->new_refresh_set_name(ir_post_,name());
