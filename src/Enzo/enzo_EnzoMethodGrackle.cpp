--- conflicted
+++ resolved
@@ -43,14 +43,14 @@
   /// Define Grackle's internal data structures
   time_grackle_data_initialized_ = ENZO_FLOAT_UNDEFINED;
   initialize_grackle_chemistry_data(time);
-  
+
 #endif /* CONFIG_USE_GRACKLE */
 }
 
 //----------------------------------------------------------------------
 
 #ifdef CONFIG_USE_GRACKLE
- 
+
 void EnzoMethodGrackle::define_required_grackle_fields()
 {
   // Gather list of fields that MUST be defined for this method and
@@ -63,7 +63,7 @@
   if (!enzo::config()->method_grackle_use_grackle) {return;}
 
   FieldDescr * field_descr = cello::field_descr();
-  Config   * config  = (Config *) cello::config();  
+  Config   * config  = (Config *) cello::config();
 
   // special container for ensuring color fields are properly grouped
 
@@ -84,14 +84,14 @@
   if (rank>=3) cello::define_field ("velocity_z");
 
   // Get Grackle parameters defining fields to define
-  
+
   const int metal_cooling      = grackle_chemistry->metal_cooling;
   const int chemistry_level    = grackle_chemistry->primordial_chemistry;
   const int specific_heating   = grackle_chemistry->use_specific_heating_rate;
   const int volumetric_heating = grackle_chemistry->use_volumetric_heating_rate;
 
   // Metal cooling fields
-  
+
   if (metal_cooling > 0) {
     cello::define_field_in_group ("metal_density", "color");
   }
@@ -99,10 +99,6 @@
   // Primordial chemistry fields
 
   if (chemistry_level >= 1) {
-<<<<<<< HEAD
-    //    cello::define_field_in_group ("density",       "color");
-=======
->>>>>>> ab171b56
     cello::define_field_in_group ("HI_density",    "color");
     cello::define_field_in_group ("HII_density",   "color");
     cello::define_field_in_group ("HeI_density",   "color");
@@ -129,7 +125,7 @@
 
   if (volumetric_heating) {
     cello::define_field("volumetric_heating_rate");
-  }    
+  }
 
 }
 #endif /* CONFIG_USE_GRACKLE */
@@ -241,16 +237,16 @@
 
     EnzoPhysicsCosmology * cosmology = enzo::cosmology();
 
-    // Have to explicitly initialize current_time and current_redshift here because 
-    // this function is called in the constructor, and cosmology units are not initialized 
-    // until after Simulation::initialize() completes (see EnzoSimulation::r_startup_begun()). 
+    // Have to explicitly initialize current_time and current_redshift here because
+    // this function is called in the constructor, and cosmology units are not initialized
+    // until after Simulation::initialize() completes (see EnzoSimulation::r_startup_begun()).
 
     if (current_time == 0) {
        current_time = cosmology->time_from_redshift(enzo::config()->physics_cosmology_initial_redshift);
        cosmology->set_current_redshift(cosmology->redshift_from_time(current_time));
     }
 
-    grackle_units->density_units  = cosmology->density_units(); 
+    grackle_units->density_units  = cosmology->density_units();
     grackle_units->length_units = cosmology->length_units();
     grackle_units->time_units  = cosmology->time_units();
     grackle_units->velocity_units = cosmology->velocity_units();
@@ -617,7 +613,7 @@
         if (Z < metallicity_floor_) metal_density[i] = density[i] * metallicity_floor_ * enzo_constants::metallicity_solar;
       }
     }
-  }     
+  }
   return;
 }
 #endif
