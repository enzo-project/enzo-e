// See LICENSE_CELLO file for license and copyright information

/// @file     enzo_EnzoMethodGrackle.cpp
/// @author   James Bordner (jobordner@ucsd.edu)
///           Andrew Emerick (aemerick11@gmail.com)
/// @date     Tues May  7
/// @brief    Implements the EnzoMethodGrackle class

#include "cello.hpp"
#include "enzo.hpp"


//----------------------------------------------------------------------------

EnzoMethodGrackle::EnzoMethodGrackle
(
  const double physics_cosmology_initial_redshift,
  const double time
)
  : Method()
#ifdef CONFIG_USE_GRACKLE
    , grackle_units_(),
    grackle_rates_(),
    time_grackle_data_initialized_(ENZO_FLOAT_UNDEFINED)
#endif
{
#ifdef CONFIG_USE_GRACKLE

  // Gather list of fields that MUST be defined for this
  // method and check that they are permanent. If not,
  // define them.
  EnzoMethodGrackle::define_required_grackle_fields();

  /// Initialize default Refresh
  cello::simulation()->new_refresh_set_name(ir_post_,name());
  Refresh * refresh = cello::refresh(ir_post_);
  refresh->add_all_fields();

  /// Define Grackle's internal data structures
  time_grackle_data_initialized_ = ENZO_FLOAT_UNDEFINED;
  this->initialize_grackle_chemistry_data(time);

#endif /* CONFIG_USE_GRACKLE */
}

//----------------------------------------------------------------------

void EnzoMethodGrackle::compute ( Block * block) throw()
{

  if (block->is_leaf()){

  #ifndef CONFIG_USE_GRACKLE

    ERROR("EnzoMethodGrackle::compute()",
    "Trying to use method 'grackle' with "
    "Grackle configuration turned off!");

  #else /* CONFIG_USE_GRACKLE */

    EnzoBlock * enzo_block = enzo::block(block);

    // Start timer
    Simulation * simulation = cello::simulation();
    if (simulation)
      simulation->performance()->start_region(perf_grackle,__FILE__,__LINE__);

    this->compute_(enzo_block);

    enzo_block->compute_done();

    if (simulation)
      simulation->performance()->stop_region(perf_grackle,__FILE__,__LINE__);
  #endif
  }

  return;

}

#ifdef CONFIG_USE_GRACKLE

void EnzoMethodGrackle::define_required_grackle_fields()
{
  // Gather list of fields that MUST be defined for this method and
  // check that they are permanent. If not, define them.

  // This has been split off from the constructor so that other methods that
  // are initialized first and need knowledge of these fields at initialization
  // (e.g. to set up a refresh object), can ensure that the fields are defined

  if (!enzo::config()->method_grackle_use_grackle) {return;}

  FieldDescr * field_descr = cello::field_descr();

  // special container for ensuring color fields are properly grouped
  const int rank = cello::rank();
  std::vector<std::string> color_fields;
  chemistry_data * grackle_chemistry =
      enzo::config()->method_grackle_chemistry;

  this->required_fields_ = std::vector<std::string> {"density","internal_energy",
                                                     "total_energy"};
  if (rank>=0) this->required_fields_.push_back("velocity_x");
  if (rank>=1) this->required_fields_.push_back("velocity_y");
  if (rank>=2) this->required_fields_.push_back("velocity_z");

  if (grackle_chemistry->metal_cooling > 0){
    this->required_fields_.push_back("metal_density");
    color_fields.push_back("metal_density");
  }

  // Define primordial chemistry fields
  if (grackle_chemistry->primordial_chemistry > 0){
    std::vector<std::string> pc1_fields {"HI_density","HII_density",
                                         "HeI_density","HeII_density","HeIII_density",
                                         "e_density"};

    this->required_fields_.insert(this->required_fields_.end(), pc1_fields.begin(), pc1_fields.end());
    color_fields.insert(color_fields.end(), pc1_fields.begin(), pc1_fields.end());

    if(grackle_chemistry->primordial_chemistry > 1){

      std::vector<std::string> pc2_fields {"HM_density", "H2I_density", "H2II_density"};
      this->required_fields_.insert(this->required_fields_.end(), pc2_fields.begin(), pc2_fields.end());
      color_fields.insert(color_fields.end(), pc2_fields.begin(), pc2_fields.end());

      if(grackle_chemistry->primordial_chemistry > 2){
        std::vector<std::string> pc3_fields {"DI_density", "DII_density", "HDI_density"};
        this->required_fields_.insert(this->required_fields_.end(), pc3_fields.begin(), pc3_fields.end());
        color_fields.insert(color_fields.end(), pc3_fields.begin(), pc3_fields.end());
      } // endif primordial_chemistry > 2
    } // endif primordial_chemistry > 1
  } // endif primordial chemistry is on

  if (grackle_chemistry->use_specific_heating_rate)
      this->required_fields_.push_back("specific_heating_rate");

  if (grackle_chemistry->use_volumetric_heating_rate)
      this->required_fields_.push_back("volumetric_heating_rate");

<<<<<<< HEAD
  // Define fields and assign fields to correct
  this->define_fields();
  this->define_group_fields(color_fields, "color");

  /// Initialize default Refresh
  cello::simulation()->new_refresh_set_name(ir_post_,name());
  Refresh * refresh = cello::refresh(ir_post_);
  refresh->add_all_fields();

  /// Define Grackle's internal data structures
  time_grackle_data_initialized_ = ENZO_FLOAT_UNDEFINED;
  this->initialize_grackle_chemistry_data(time);

#endif /* CONFIG_USE_GRACKLE */
=======
      field_descr->groups()->add( color_fields[ifield] ,"color");
    }
  }
>>>>>>> b411b9ce
}

//----------------------------------------------------------------------

void EnzoMethodGrackle::initialize_grackle_chemistry_data(double current_time)
{

  /* Define Grackle's chemistry data if not yet defined */

  if (this->time_grackle_data_initialized_ == current_time) return;

  if (this->time_grackle_data_initialized_ != ENZO_FLOAT_UNDEFINED){
    // deallocate previously the allocated allocated grackle_rates_ (doesn't
    // actually affect the chemistry_data pointer)
    deallocate_grackle_rates_();
  }

  EnzoUnits * enzo_units = enzo::units();
  const EnzoConfig * enzo_config = enzo::config();

  grackle_units_.comoving_coordinates = enzo_config->physics_cosmology;

  // Copy over code units to grackle units struct
  grackle_units_.density_units  = enzo_units->density();
  grackle_units_.length_units   = enzo_units->length();
  grackle_units_.time_units     = enzo_units->time();
  grackle_units_.velocity_units = enzo_units->velocity();
  grackle_units_.a_units        = 1.0;
  grackle_units_.a_value        = 1.0;

  if (grackle_units_.comoving_coordinates){
    enzo_float cosmo_a  = 1.0;
    enzo_float cosmo_dt = 0.0;

    EnzoPhysicsCosmology * cosmology = enzo::cosmology();

    cosmology->compute_expansion_factor(&cosmo_a, &cosmo_dt,
                                        current_time);
    grackle_units_.a_units
         = 1.0 / (1.0 + enzo_config->physics_cosmology_initial_redshift);
    grackle_units_.a_value = cosmo_a;

  } else if (enzo_config->method_grackle_radiation_redshift > -1){
    grackle_units_.a_value = 1.0 /
                         (1.0 + enzo_config->method_grackle_radiation_redshift);
  }

  // Initialize grackle units and data
  TRACE("Calling initialize_chemistry_data from EnzoMethodGrackle::EnzoMethodGrackle()");

  if (_initialize_chemistry_data(enzo_config->method_grackle_chemistry,
				 &grackle_rates_, &grackle_units_)
      == ENZO_FAIL) {
    ERROR("EnzoMethodGrackle::initialize_grackle_chemistry_data",
    "Error in _initialize_chemistry_data");
  }

  this->time_grackle_data_initialized_ = current_time;

  return;
}

//----------------------------------------------------------------------------

void EnzoMethodGrackle::setup_grackle_units (EnzoBlock * enzo_block,
                                             code_units * grackle_units,
                                             int i_hist /* default 0 */
                                             ) throw()
{
  EnzoUnits * enzo_units = enzo::units();
  const EnzoConfig * enzo_config = enzo::config();

  /* Set code units for use in grackle */

  grackle_units->comoving_coordinates = enzo_config->physics_cosmology;
  grackle_units->density_units = enzo_units->density();
  grackle_units->length_units  = enzo_units->length();
  grackle_units->time_units    = enzo_units->time();
  grackle_units->velocity_units = enzo_units->velocity();

  grackle_units->a_units       = 1.0;
  grackle_units->a_value       = 1.0;
  if (grackle_units->comoving_coordinates){
    enzo_float cosmo_a  = 1.0;
    enzo_float cosmo_dt = 0.0;

    EnzoPhysicsCosmology * cosmology = enzo::cosmology();

    enzo_float compute_time;
    if (i_hist == 0) {
      compute_time = enzo_block->time();
    } else {
      Field field = enzo_block->data()->field();
      compute_time = field.history_time(i_hist);
    }

    cosmology->compute_expansion_factor(&cosmo_a, &cosmo_dt,
                                        compute_time);
    grackle_units->a_units
         = 1.0 / (1.0 + enzo_config->physics_cosmology_initial_redshift);
    grackle_units->a_value = cosmo_a;

  } else if (enzo_config->method_grackle_radiation_redshift > -1){
    grackle_units->a_value = 1.0 /
                         (1.0 + enzo_config->method_grackle_radiation_redshift);
  }

  return;
}

//--------------------------------------------------------------------------

void EnzoMethodGrackle::setup_grackle_fields(EnzoBlock * enzo_block,
  // Setup Grackle field struct for storing field data that will be passed
  // into Grackle. Initialize fields, if true, will also assign values to
  // the fields (equal to uniform background values). This is meant to be
  // used at initialization, and is by default false.
                                             grackle_field_data * grackle_fields_,
                                             int i_hist /*default 0 */
                                             ) throw()
  {

  Field field = enzo_block->data()->field();

  int gx,gy,gz;
  field.ghost_depth (0,&gx,&gy,&gz);

  int nx,ny,nz;
  field.size (&nx,&ny,&nz);

  int ngx = nx + 2*gx;
  int ngy = ny + 2*gy;
  int ngz = nz + 2*gz;

  gr_int grid_dimension[3] = {ngx, ngy, ngz};
  gr_int grid_start[3]     = {gx,      gy,      gz};
  gr_int grid_end[3]       = {gx+nx-1, gy+ny-1, gz+nz-1} ;

  const gr_int rank = cello::rank();

  // Grackle grid dimenstion and grid size
  grackle_fields_->grid_rank      = rank;
  grackle_fields_->grid_dimension = new int[3];
  grackle_fields_->grid_start     = new int[3];
  grackle_fields_->grid_end       = new int[3];

  for (int i=0; i<3; i++){
    grackle_fields_->grid_dimension[i] = grid_dimension[i];
    grackle_fields_->grid_start[i]     = grid_start[i];
    grackle_fields_->grid_end[i]       = grid_end[i];
  }

  double hx, hy, hz;
  enzo_block->cell_width(&hx,&hy,&hz);
  grackle_fields_->grid_dx = hx;

  // Setup all fields to be passed into grackle
  grackle_fields_->density         = (gr_float *) field.values("density", i_hist);
  grackle_fields_->internal_energy = (gr_float *) field.values("internal_energy", i_hist);
  grackle_fields_->x_velocity      = (gr_float *) field.values("velocity_x", i_hist);
  grackle_fields_->y_velocity      = (gr_float *) field.values("velocity_y", i_hist);
  grackle_fields_->z_velocity      = (gr_float *) field.values("velocity_z", i_hist);

  // Get chemical species fields if they exist

  // primordial_chemistry == 0 fields
  grackle_fields_->HI_density      = field.is_field("HI_density") ?
                       (gr_float *) field.values("HI_density", i_hist)     : NULL;
  grackle_fields_->HII_density     = field.is_field("HII_density") ?
                       (gr_float *) field.values("HII_density", i_hist)    : NULL;;
  grackle_fields_->HeI_density     = field.is_field("HeI_density") ?
                       (gr_float *) field.values("HeI_density", i_hist)    : NULL;
  grackle_fields_->HeII_density    = field.is_field("HeII_density") ?
                       (gr_float *) field.values("HeII_density", i_hist)   : NULL;
  grackle_fields_->HeIII_density   = field.is_field("HeIII_density") ?
                       (gr_float *) field.values("HeIII_density", i_hist)  : NULL;
  grackle_fields_->e_density       = field.is_field("e_density") ?
                       (gr_float *) field.values("e_density", i_hist)      : NULL;

  // primordial_chemistry == 1 fields
  grackle_fields_->HM_density      = field.is_field("HM_density") ?
                       (gr_float *) field.values("HM_density", i_hist)     : NULL;
  grackle_fields_->H2I_density     = field.is_field("H2I_density") ?
                       (gr_float *) field.values("H2I_density", i_hist) : NULL;
  grackle_fields_->H2II_density    = field.is_field("H2II_density") ?
                       (gr_float *) field.values("H2II_density", i_hist) : NULL;

  // primordial_chemistry == 2 fields
  grackle_fields_->DI_density      = field.is_field("DI_density") ?
                       (gr_float *) field.values("DI_density", i_hist) : NULL;
  grackle_fields_->DII_density     = field.is_field("DII_density") ?
                       (gr_float *) field.values("DII_density", i_hist) : NULL;
  grackle_fields_->HDI_density     = field.is_field("HDI_density") ?
                       (gr_float *) field.values("HDI_density", i_hist) : NULL;

  grackle_fields_->metal_density   = field.is_field("metal_density") ?
                       (gr_float *) field.values("metal_density", i_hist) : NULL;

  /* Leave these as NULL for now and save for future development */
  gr_float * volumetric_heating_rate = NULL;
  gr_float * specific_heating_rate = NULL;

  grackle_fields_->volumetric_heating_rate = volumetric_heating_rate;
  grackle_fields_->specific_heating_rate   = specific_heating_rate;

  return;
}

//----------------------------------------------------------------------------

void EnzoMethodGrackle::update_grackle_density_fields(
                               EnzoBlock * enzo_block,
                               grackle_field_data * grackle_fields_
                               ) throw() {

  // Intended for use at problem initialization. Scale species
  // density fields to be sensible mass fractions of the initial
  // density field. Problem types that require finer-tuned control
  // over individual species fields should adapt this function
  // in their initialization routines.

  Field field = enzo_block->data()->field();

  int gx,gy,gz;
  field.ghost_depth (0,&gx,&gy,&gz);

  int nx,ny,nz;
  field.size (&nx,&ny,&nz);

  int ngx = nx + 2*gx;
  int ngy = ny + 2*gy;
  int ngz = nz + 2*gz;

  double tiny_number = 1.0E-10;

  chemistry_data * grackle_chemistry =
    enzo::config()->method_grackle_chemistry;

  for (int iz = 0; iz<ngz; iz++){
    for (int iy=0; iy<ngy; iy++){
      for (int ix=0; ix<ngx; ix++){
        int i = INDEX(ix,iy,iz,ngx,ngy);

        if(grackle_chemistry->primordial_chemistry > 0){
          grackle_fields_->HI_density[i]   = grackle_fields_->density[i] * grackle_chemistry->HydrogenFractionByMass;
          grackle_fields_->HII_density[i]   = grackle_fields_->density[i] * tiny_number;
          grackle_fields_->HeI_density[i]   = grackle_fields_->density[i] * (1.0 - grackle_chemistry->HydrogenFractionByMass);
          grackle_fields_->HeII_density[i]  = grackle_fields_->density[i] * tiny_number;
          grackle_fields_->HeIII_density[i] = grackle_fields_->density[i] * tiny_number;
          grackle_fields_->e_density[i]     = grackle_fields_->density[i] * tiny_number;
        }

        if (grackle_chemistry->primordial_chemistry > 1){
          grackle_fields_->HM_density[i]    = grackle_fields_->density[i] * tiny_number;
          grackle_fields_->H2I_density[i]   = grackle_fields_->density[i] * tiny_number;
          grackle_fields_->H2II_density[i]  = grackle_fields_->density[i] * tiny_number;
        }

        if (grackle_chemistry->primordial_chemistry > 2){
          grackle_fields_->DI_density[i]    = grackle_fields_->density[i] * grackle_chemistry->DeuteriumToHydrogenRatio;
          grackle_fields_->DII_density[i]   = grackle_fields_->density[i] * tiny_number;
          grackle_fields_->HDI_density[i]   = grackle_fields_->density[i] * tiny_number;
        }

      }
    }
  }

  return;
}

//----------------------------------------------------------------------

void EnzoMethodGrackle::compute_ ( EnzoBlock * enzo_block) throw()
{

  EnzoUnits * enzo_units = enzo::units();
  const EnzoConfig * enzo_config = enzo::config();

  Field field = enzo_block->data()->field();

  int gx,gy,gz;
  field.ghost_depth (0,&gx,&gy,&gz);

  int nx,ny,nz;
  field.size (&nx,&ny,&nz);

  int ngx = nx + 2*gx;
  int ngy = ny + 2*gy;
  int ngz = nz + 2*gz;

  const int rank = cello::rank();

  /* Set code units for use in grackle */
  grackle_field_data grackle_fields_;

  setup_grackle_units(enzo_block, &this->grackle_units_);
  setup_grackle_fields(enzo_block, &grackle_fields_);

  chemistry_data * grackle_chemistry =
    enzo::config()->method_grackle_chemistry;

  // Solve chemistry
  double dt = enzo_block->dt;
  if (local_solve_chemistry(grackle_chemistry, &grackle_rates_,
			    &grackle_units_, &grackle_fields_, dt)
      == ENZO_FAIL) {
    ERROR("EnzoMethodGrackle::compute()",
    "Error in local_solve_chemistry.\n");
  }

  /* Correct total energy for changes in internal energy */
  gr_float * v3[3];
  v3[0] = grackle_fields_.x_velocity;
  v3[1] = grackle_fields_.y_velocity;
  v3[2] = grackle_fields_.z_velocity;

  const bool mhd = field.is_field("bfield_x");
  enzo_float * b3[3] = {NULL, NULL, NULL};
  if (mhd) {
    b3[0]                = (enzo_float*) field.values("bfield_x");
    if (rank >= 2) b3[1] = (enzo_float*) field.values("bfield_y");
    if (rank >= 3) b3[2] = (enzo_float*) field.values("bfield_z");
  }

  enzo_float * total_energy    = (enzo_float *) field.values("total_energy");
  for (int i = 0; i < ngx*ngy*ngz; i++){
    total_energy[i] = grackle_fields_.internal_energy[i];

    enzo_float inv_density;
    if (mhd) inv_density = 1.0 / grackle_fields_.density[i];
    for (int dim = 0; dim < rank; dim++){
      total_energy[i] += 0.5 * v3[dim][i] * v3[dim][i];
      if (mhd) total_energy[i] += 0.5 * b3[dim][i] * b3[dim][i] * inv_density;
    }
  }

  // For testing purposes - reset internal energies with changes in mu
  if (enzo_config->initial_grackle_test_reset_energies){
    this->ResetEnergies(enzo_block);
  }

  delete_grackle_fields(&grackle_fields_);

  return;
}
#endif // config use grackle

//----------------------------------------------------------------------

double EnzoMethodGrackle::timestep ( Block * block ) const throw()
{
  const EnzoConfig * config = enzo::config();

  double dt = std::numeric_limits<double>::max();;

#ifdef CONFIG_USE_GRACKLE
  if (config->method_grackle_use_cooling_timestep){
    EnzoBlock * enzo_block = enzo::block(block);
    Field field = enzo_block->data()->field();

    enzo_float * cooling_time = field.is_field("cooling_time") ?
                        (enzo_float *) field.values("cooling_time") : NULL;

    // make it if it doesn't exist
    bool delete_cooling_time = false;
    int gx,gy,gz;
    field.ghost_depth (0,&gx,&gy,&gz);

    int nx,ny,nz;
    field.size (&nx,&ny,&nz);

    int ngx = nx + 2*gx;
    int ngy = ny + 2*gy;
    int ngz = nz + 2*gz;

    int size = ngx*ngy*ngz;

    if (!(cooling_time)){
      cooling_time = new enzo_float [size];
      delete_cooling_time = true;
    }

    calculate_cooling_time(block, cooling_time, NULL, NULL, 0);

    // make sure to exclude the ghost zone. Because there is no refresh before
    // this method is called (at least during the very first cycle) - this can
    // including ghost zones can lead to timesteps of 0
    for (int iz = gz; iz < ngz - gz; iz++) {   // if rank < 3: gz = 0, ngz = 1
      for (int iy = gy; iy < ngy - gy; iy++) { // if rank < 2: gy = 0, ngy = 1
        for (int ix = gx; ix < ngx - gx; ix++) {
	  int i = INDEX(ix, iy, iz, ngx, ngy);
          dt = std::min(enzo_float(dt), std::abs(cooling_time[i]));
        }
      }
    }

    if (delete_cooling_time){
      delete [] cooling_time;
    }
  }
#endif

  return dt * courant_;
}

//----------------------------------------------------------------------

#ifdef CONFIG_USE_GRACKLE
void EnzoMethodGrackle::ResetEnergies ( EnzoBlock * enzo_block) throw()
{
   const EnzoConfig * enzo_config = enzo::config();
   EnzoUnits * enzo_units = enzo::units();

   chemistry_data * grackle_chemistry =
    enzo::config()->method_grackle_chemistry;

   /* Only need to do this if tracking chemistry */
   if (grackle_chemistry->primordial_chemistry < 1)
     return;

   Field field = enzo_block->data()->field();

   enzo_float * density     = (enzo_float*) field.values("density");
   enzo_float * internal_energy = (enzo_float*) field.values("internal_energy");
   enzo_float * total_energy    = (enzo_float*) field.values("total_energy");

   enzo_float * HI_density    = field.is_field("HI_density") ?
                                (enzo_float*) field.values("HI_density")    : NULL;
   enzo_float * HII_density   = field.is_field("HII_density") ?
                                (enzo_float*) field.values("HII_density")   : NULL;
   enzo_float * HeI_density   = field.is_field("HeI_density") ?
                                (enzo_float*) field.values("HeI_density")   : NULL;
   enzo_float * HeII_density  = field.is_field("HeII_density") ?
                                (enzo_float*) field.values("HeII_density")  : NULL;
   enzo_float * HeIII_density = field.is_field("HeIII_density") ?
                                (enzo_float*) field.values("HeIII_density") : NULL;
   enzo_float * e_density     = field.is_field("e_density") ?
                                (enzo_float*) field.values("e_density")     : NULL;

   enzo_float * H2I_density   = field.is_field("H2I_density") ?
                                (enzo_float*) field.values("H2I_density")   : NULL;
   enzo_float * H2II_density  = field.is_field("H2II_density") ?
                                (enzo_float*) field.values("H2II_density")  : NULL;
   enzo_float * HM_density    = field.is_field("HM_density") ?
                                (enzo_float*) field.values("HM_density")    : NULL;

   enzo_float * DI_density    = field.is_field("DI_density") ?
                               (enzo_float *) field.values("DI_density")    : NULL;
   enzo_float * DII_density   = field.is_field("DII_density") ?
                               (enzo_float *) field.values("DII_density")   : NULL;
   enzo_float * HDI_density   = field.is_field("HDI_density") ?
                               (enzo_float *) field.values("HDI_density")   : NULL;


   enzo_float * metal_density = field.is_field("metal_density") ?
                                (enzo_float*) field.values("metal_density") : NULL;

   // Field size
   int nx,ny,nz;
   field.size(&nx,&ny,&nz);

   // Cell widths
   double xm,ym,zm;
   enzo_block->data()->lower(&xm,&ym,&zm);
   double xp,yp,zp;
   enzo_block->data()->upper(&xp,&yp,&zp);

   // Ghost depths
   int gx,gy,gz;
   field.ghost_depth(0,&gx,&gy,&gz);

   int mx,my,mz;
   field.dimensions(0,&mx,&my,&mz);

   double temperature_slope = log10
     (enzo_config->initial_grackle_test_maximum_temperature/
      enzo_config->initial_grackle_test_minimum_temperature) / double(ny);

   for (int iz=gz; iz<nz+gz; iz++){ // Metallicity
     for (int iy=gy; iy<ny+gy; iy++) { // Temperature
       for (int ix=gx; ix<nx+gx; ix++) { // H Number Density
         int i = INDEX(ix,iy,iz,mx,my);

         enzo_float mu = e_density[i] + HI_density[i] + HII_density[i] +
            (HeI_density[i] + HeII_density[i] + HeIII_density[i])*0.25;

         if (grackle_chemistry->primordial_chemistry > 1){
           mu += HM_density[i] + 0.5 * (H2I_density[i] + H2II_density[i]);
         }

         if (grackle_chemistry->primordial_chemistry > 2){
           mu += (DI_density[i] + DII_density[i])*0.5 + HDI_density[i]/3.0;
         }

         mu = density[i] / mu;

         internal_energy[i] = pow(10.0, ((temperature_slope * (iy-gy)) +
                              log10(enzo_config->initial_grackle_test_minimum_temperature)))/
                              mu / enzo_units->temperature() / (enzo_config->field_gamma - 1.0);
         total_energy[i] = internal_energy[i];

       }
     }
   }

  return;
}

//----------------------------------------------------------------------

void EnzoMethodGrackle::compute_local_property_
(Block * block, enzo_float* values, code_units* grackle_units,
 grackle_field_data* grackle_fields, int i_hist,
 grackle_local_property_func func, std::string func_name) const throw()
{
  EnzoBlock * enzo_block = enzo::block(block);
  const EnzoConfig * enzo_config = enzo::config();

  code_units cur_grackle_units_;
  grackle_field_data cur_grackle_fields_;

  // setup grackle units if they are not already provided
  if (!grackle_units){
    grackle_units = &cur_grackle_units_;
    EnzoMethodGrackle::setup_grackle_units(enzo_block, grackle_units, i_hist);
  }

  // if grackle fields are not provided, define them
  bool delete_grackle_fields = false;
  if (!grackle_fields){
    grackle_fields  = &cur_grackle_fields_;
    EnzoMethodGrackle::setup_grackle_fields(enzo_block, grackle_fields,
					    i_hist);
    delete_grackle_fields = true;
  }

  // because this function is const-qualified, grackle_rates_ currently has
  // the type: const chemistry_data_storage *
  // we need to drop the `const` to be able to pass to to func (this is okay
  // because func will not actually modify the value).
  chemistry_data_storage * grackle_rates_ptr
    = const_cast<chemistry_data_storage *>(&grackle_rates_);

  if ((*func)(enzo_config->method_grackle_chemistry, grackle_rates_ptr,
	      grackle_units, grackle_fields, values) == ENZO_FAIL){
    ERROR1("EnzoMethodGrackle::compute_local_property_()",
	   "Error in call to Grackles's %s routine", func_name.c_str());
  }
  if (delete_grackle_fields){
    EnzoMethodGrackle::delete_grackle_fields(grackle_fields);
  }
  return;
}

#endif //CONFIG_USE_GRACKLE

//----------------------------------------------------------------------

void EnzoMethodGrackle::deallocate_grackle_rates_() throw()
{
  const EnzoConfig * enzo_config = enzo::config();
  // sanity check:
  ASSERT("EnzoMethod::deallocate_grackle_rates_",
	 "enzo::config() must not return NULL",
	 enzo_config != NULL);
#ifdef CONFIG_USE_GRACKLE
  if (time_grackle_data_initialized_ == ENZO_FLOAT_UNDEFINED){
    ERROR("EnzoMethodGrackle::deallocate_grackle_rates_",
	  "grackle_rates_ data has not been allocated");
  }

  // deallocate previously the allocated allocated grackle_rates_ (doesn't
  // actually affect the chemistry_data pointer)
  _free_chemistry_data(enzo_config->method_grackle_chemistry, &grackle_rates_);
  // signal that grackle_data_ is not initialized
  time_grackle_data_initialized_ = ENZO_FLOAT_UNDEFINED;
#endif //CONFIG_USE_GRACKLE
}

//======================================================================<|MERGE_RESOLUTION|>--- conflicted
+++ resolved
@@ -139,7 +139,6 @@
   if (grackle_chemistry->use_volumetric_heating_rate)
       this->required_fields_.push_back("volumetric_heating_rate");
 
-<<<<<<< HEAD
   // Define fields and assign fields to correct
   this->define_fields();
   this->define_group_fields(color_fields, "color");
@@ -153,13 +152,9 @@
   time_grackle_data_initialized_ = ENZO_FLOAT_UNDEFINED;
   this->initialize_grackle_chemistry_data(time);
 
+}
 #endif /* CONFIG_USE_GRACKLE */
-=======
-      field_descr->groups()->add( color_fields[ifield] ,"color");
-    }
-  }
->>>>>>> b411b9ce
-}
+
 
 //----------------------------------------------------------------------
 
