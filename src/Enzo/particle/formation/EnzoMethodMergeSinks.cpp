/// See LICENSE_CELLO file for license and copyright information

/// @file   enzo_EnzoMethodMergeSinks.cpp
/// @author Stefan Arridge (stefan.arridge@gmail.com)
/// @date   18 January 2022
/// @brief  Implementation of EnzoMethodMergeSinks class, a method for merging
///         sink particles separated by a distance less than the merging
///         radius.
///
///         After copying particles from
///         neighbouring blocks during the refresh, this method then uses an
///         iterative procedure to merge particles together, so that no
///         two particles are within a 'merging radius' of each other.

#include "Cello/cello.hpp"
#include "Enzo/enzo.hpp"
#include "Enzo/particle/particle.hpp"

#include "Enzo/particle/FofLib.hpp"

#include <time.h>

//#define DEBUG_MERGESINKS


EnzoMethodMergeSinks::EnzoMethodMergeSinks(double merging_radius_cells)
  : Method(),
    merging_radius_cells_(merging_radius_cells)
{
  // This method requires three dimensions.
  ASSERT("EnzoMethodMergeSinks::EnzoMethodMergeSinks()",
	 "EnzoMethodMergeSinks requires that we run a 3D problem (Domain:rank = 3)",
	 cello::rank());

  const EnzoConfig * enzo_config = enzo::config();
  ASSERT("EnzoMethodMergeSinks::EnzoMethodMergeSinks()",
	 "EnzoMethodMergeSinks requires that Adapt:min_face_rank = 0.",
	 enzo_config->adapt_min_face_rank == 0);

  ASSERT("EnzoMethodMergeSinks::EnzoMethodMergeSinks()",
	 "EnzoMethodMergeSinks requires unigrid mode (Adapt:max_level = 0). "
	 "In future, we may put in a refinement condition that blocks containing "
	 "sink particles or neighbouring such a block is at highest refinement "
	 "level", enzo_config->mesh_max_level == 0);

  // Check that number of root blocks across all axes is greater than 2
  ASSERT("EnzoMethodMergeSinks::EnzoMethodMergeSinks()",
	 "EnzoMethodMergeSinks requires that number of root blocks across all axes "
	 "is at least 2, i.e. that Mesh:root_blocks = [a,b,c], with a, b and c all "
	 "greater than 2",
	 (enzo_config->mesh_root_blocks[0] > 2) &&
	 (enzo_config->mesh_root_blocks[1] > 2) &&
	 (enzo_config->mesh_root_blocks[2] > 2));

  // Refresh copies all sink particles from neighbouring blocks
  cello::simulation()->refresh_set_name(ir_post_,name());
  Refresh * refresh = cello::refresh(ir_post_);
  ParticleDescr * particle_descr = cello::particle_descr();
  refresh->add_particle(particle_descr->type_index("sink"));
  refresh->set_particles_are_copied(true);
}

void EnzoMethodMergeSinks::pup (PUP::er &p)
{
  // NOTE: Change this function whenever attributes change

  TRACEPUP;

  Method::pup(p);

  p | merging_radius_cells_;

  return;
}


void EnzoMethodMergeSinks::compute ( Block *block) throw()
{
<<<<<<< HEAD
  const auto cycle_simulation = enzo::simulation()->state()->cycle();
  const auto cycle_initial = enzo::config()->initial_cycle;
  if ( cycle_simulation == cycle_initial )
=======
  if (cello::is_initial_cycle(InitCycleKind::fresh_or_noncharm_restart)) {
>>>>>>> a5f7ecf2
    do_checks_(block);
  }

  if (block->is_leaf()){
    this->compute_(block);
  }
  block->compute_done();

  return;
}

// Required
double EnzoMethodMergeSinks::timestep ( Block *block) const throw()
{
  return std::numeric_limits<double>::max();
}

void EnzoMethodMergeSinks::compute_(Block * block)
{
  Hierarchy * hierarchy = cello::hierarchy();
  EnzoBlock * enzo_block = enzo::block(block);

  // Get width of block in x-direction, used to mark particles for deletion
  double block_xm, block_ym, block_zm, block_xp, block_yp, block_zp;
  enzo_block->lower(&block_xm,&block_ym,&block_zm);
  enzo_block->upper(&block_xp,&block_yp,&block_zp);
  const double block_width_x = block_xp - block_xm;

  Particle particle = enzo_block->data()->particle();
  int it = particle.type_index("sink");
  int num_particles = particle.num_particles(it);

#ifdef DEBUG_MERGESINKS
  CkPrintf("In total, there are %d particles on Block %s \n",num_particles,
	   block->name().c_str());
#endif

  // Only need to consider merging if number of particles is greater than 1
  if (num_particles > 1){

    // Declare pointers to particle attributes
    enzo_float *px, *py, *pz, *pvx, *pvy, *pvz;
    enzo_float *plifetime, *pcreation, *pmass, *pmetal;
    int64_t *pid;

    // Get attribute indices
    const int ia_m   = particle.attribute_index (it, "mass");
    const int ia_x   = particle.attribute_index (it, "x");
    const int ia_y   = particle.attribute_index (it, "y");
    const int ia_z   = particle.attribute_index (it, "z");
    const int ia_vx  = particle.attribute_index (it, "vx");
    const int ia_vy  = particle.attribute_index (it, "vy");
    const int ia_vz  = particle.attribute_index (it, "vz");
    const int ia_l   = particle.attribute_index (it, "lifetime");
    const int ia_c   = particle.attribute_index (it, "creation_time");
    const int ia_mf  = particle.attribute_index (it, "metal_fraction");
    const int ia_id  = particle.attribute_index(it,"id");

    const bool metals = (ia_mf != -1);

    // Attribrute stride lengths
    const int dm   = particle.stride(it, ia_m);
    const int dp   = particle.stride(it, ia_x);
    const int dv   = particle.stride(it, ia_vx);
    const int dl   = particle.stride(it, ia_l);
    const int dc   = particle.stride(it, ia_c);
    const int dmf  = (metals) ? particle.stride(it, ia_mf) : 0;
    const int did  = particle.stride(it, ia_id);

    // Array giving the FoF group number of each particle
    int * group_index = new int[num_particles];

    // group_sizes will be an array giving the number of particles in each
    // group
    int *  group_size;

    // group_lists will be an 'array of arrays'. Each element will be an
    // array containing the indices of particles belonging to a particular
    // group
    int ** group_lists;

    // Array containing particle positions in 'block units'
    enzo_float * particle_coordinates = new enzo_float[3 * num_particles];

    // Fill in particle coordinates array.
    // This handles periodic boundary conditions, by taking the periodic
    // image of particle positions if necessary.

    get_particle_coordinates_(enzo_block, it, particle_coordinates);

    // Get the max cell width (across three dimensional axes), used to calculate
    // the merging radius

    double cell_width_x, cell_width_y,cell_width_z;
    enzo_block->cell_width(&cell_width_x,&cell_width_y,&cell_width_z);
    const double max_cell_width =
      std::max(std::max(cell_width_x,cell_width_y),cell_width_z);
    const enzo_float merging_radius = merging_radius_cells_ * max_cell_width;

    // FofList runs the Friends-of-Friends algorithm on particle positions
    // (given by the particle_coordinates  array),with the linking length
    // equal to the merging radius. This function fills in the
    // previously allocated) group_index array, and allocates
    // and fills in the group_size and group_lists arrays.

    int ngroups = FofList(num_particles, particle_coordinates,merging_radius,
			  group_index, &group_size, &group_lists);

#ifdef DEBUG_MERGESINKS
    CkPrintf("The %d particles on Block %s are in %d FoF groups \n",num_particles,
	     block->name().c_str(),ngroups);
#endif

    for (int i = 0; i < ngroups; i++){

#ifdef DEBUG_MERGESINKS
      CkPrintf("Group %d out of %d on block %s: Group size = %d \n",i+1, ngroups,
	       block->name().c_str(),group_size[i]);
#endif

      // Only need to merge particles if there are two or more particles in the
      // group
      if (group_size[i] > 1){

	ASSERT("EnzoMethodMergeSinks::compute_()",
	       "There is a FoF group containing a pair of sink particles "
	       "in non-neighbouring blocks. Since this cannot be properly "
	       "dealt with we exit the program here. This has likely "
	       "happened because the merging radius is too large in "
	       "comparison to the block size.",
	       particles_in_neighbouring_blocks_(enzo_block,particle_coordinates,
						 group_lists,group_size,i));

	// ib1 and ip1 index the first particle in this group
	int ib1, ip1;
	particle.index(group_lists[i][0],&ib1,&ip1);

	// We get the attribrutes of this particle and store them in a new
	// variable
	pmass = (enzo_float *) particle.attribute_array(it, ia_m, ib1);
	px = (enzo_float *) particle.attribute_array(it, ia_x, ib1);
	py = (enzo_float *) particle.attribute_array(it, ia_y, ib1);
	pz = (enzo_float *) particle.attribute_array(it, ia_z, ib1);
	pvx = (enzo_float *) particle.attribute_array(it, ia_vx, ib1);
	pvy = (enzo_float *) particle.attribute_array(it, ia_vy, ib1);
	pvz = (enzo_float *) particle.attribute_array(it, ia_vz, ib1);
	plifetime = (enzo_float *) particle.attribute_array(it, ia_l, ib1);
	pcreation = (enzo_float *) particle.attribute_array(it, ia_c, ib1);
	pmetal    = metals ? (enzo_float *) particle.attribute_array(it, ia_mf, ib1) : nullptr;
	pid = (int64_t *) particle.attribute_array(it, ia_id, ib1);

	enzo_float pmass1 = pmass[ip1*dm];
	enzo_float px1 = px[ip1*dp];
	enzo_float py1 = py[ip1*dp];
	enzo_float pz1 = pz[ip1*dp];
	double     pos1[3] = {px1,py1,pz1};
	enzo_float pvx1 = pvx[ip1*dv];
	enzo_float pvy1 = pvy[ip1*dv];
	enzo_float pvz1 = pvz[ip1*dv];
	enzo_float plifetime1 = plifetime[ip1*dl];
	enzo_float pcreation1 = pcreation[ip1*dc];
	enzo_float pmetal1 = metals ? pmetal[ip1*dmf] : 0.0;
	int64_t    pid1    = pid[ip1*did];

	// now loop over the rest of the particles in this group, and merge
	// them in to the first particle

	for (int j = 1; j < group_size[i]; j++){

	  // ib2 and ip2 are used to index the other particles in this group
	  int ib2, ip2;
	  particle.index(group_lists[i][j],&ib2,&ip2);

	  // get attributes of this particle
	  pmass = (enzo_float *) particle.attribute_array(it, ia_m, ib2);
	  px = (enzo_float *) particle.attribute_array(it, ia_x, ib2);
	  py = (enzo_float *) particle.attribute_array(it, ia_y, ib2);
	  pz = (enzo_float *) particle.attribute_array(it, ia_z, ib2);
	  pvx = (enzo_float *) particle.attribute_array(it, ia_vx, ib2);
	  pvy = (enzo_float *) particle.attribute_array(it, ia_vy, ib2);
	  pvz = (enzo_float *) particle.attribute_array(it, ia_vz, ib2);
	  plifetime = (enzo_float *) particle.attribute_array(it, ia_l, ib2);
	  pcreation = (enzo_float *) particle.attribute_array(it, ia_c, ib2);
	  pmetal    = metals ? (enzo_float *) particle.attribute_array(it, ia_mf, ib2) : nullptr;
	  pid    = (int64_t *) particle.attribute_array(it, ia_id, ib2);

	  enzo_float pmass2 = pmass[ip2*dm];
	  enzo_float px2 = px[ip2*dp];
	  enzo_float py2 = py[ip2*dp];
	  enzo_float pz2 = pz[ip2*dp];
	  enzo_float pvx2 = pvx[ip2*dv];
	  enzo_float pvy2 = pvy[ip2*dv];
	  enzo_float pvz2 = pvz[ip2*dv];
	  double     pos2[3] = {px2,py2,pz2};
	  enzo_float plifetime2 = plifetime[ip2*dl];
	  enzo_float pcreation2 = pcreation[ip2*dc];
	  enzo_float pmetal2 = metals ? pmetal[ip2*dmf] : 0.0;
	  int64_t    pid2 = pid[ip2*did];

	  enzo_float f1 = pmass1 / (pmass1 + pmass2);
	  enzo_float f2 = 1.0 - f1;

#ifdef DEBUG_MERGESINKS
	  CkPrintf("Merger in Group %d: \n Particle 1: Mass = %g, "
		   "Position = (%g,%g,%g), ID = %ld \n"
		   "Particle 2: Mass = %g, "
		   "Position = (%g,%g,%g), ID = %ld \n", i+1, pmass1,
		   px1,py1,pz1,pid1,pmass2,px2,py2,pz2,pid2);

#endif
	  // Get the nearest periodic image of particle 2 to particle 1
	  double npi[3];
	  hierarchy->get_nearest_periodic_image(pos2,pos1,npi);

	  // Compute new properties of 'particle 1'
	  px1 = f1 * px1 + f2 * npi[0];
	  py1 = f1 * py1 + f2 * npi[1];
	  pz1 = f1 * pz1 + f2 * npi[2];
	  pvx1 = f1 * pvx1 + f2 * pvx2;
	  pvy1 = f1 * pvy1 + f2 * pvy2;
	  pvz1 = f1 * pvz1 + f2 * pvz2;
	  plifetime1 = std::min(plifetime1, plifetime2);
	  pcreation1 = std::min(pcreation1, pcreation2);
	  pmetal1 = f1 * pmetal1 + f2 * pmetal2;
	  pid1 = std::min(pid1,pid2);
	  pmass1 += pmass2;

#ifdef DEBUG_MERGESINKS
	  CkPrintf("Particle number %d in group %d out of %d on Block %s "
		   "is merged into 0th particle. New properties of 0th particle: "
		   "Mass = %g. Position = (%g,%g,%g)\n",
		   j,i,ngroups, block->name().c_str(),pmass1,px1,py1,pz1);
#endif


	  // To mark this particle for deletion after it has been merged into
	  // another particle, we shift its position out of the block, so that
	  // when we call particle->delete_non_local_particles_, this particle
	  // is deleted. Yes, I know its a bit of a hack

	  px[ip2*dp] += 3.0 * block_width_x;

	} // Loop over particles in group

	// Set new properties for the first particle in the group, into which
	// the other particles have been merged.

	pmass = (enzo_float *) particle.attribute_array(it, ia_m, ib1);
	px = (enzo_float *) particle.attribute_array(it, ia_x, ib1);
	py = (enzo_float *) particle.attribute_array(it, ia_y, ib1);
	pz = (enzo_float *) particle.attribute_array(it, ia_z, ib1);
	pvx = (enzo_float *) particle.attribute_array(it, ia_vx, ib1);
	pvy = (enzo_float *) particle.attribute_array(it, ia_vy, ib1);
	pvz = (enzo_float *) particle.attribute_array(it, ia_vz, ib1);
	plifetime = (enzo_float *) particle.attribute_array(it, ia_l, ib1);
	pcreation = (enzo_float *) particle.attribute_array(it, ia_c, ib1);
	pmetal    = metals ? (enzo_float *) particle.attribute_array(it, ia_mf, ib1) : nullptr;
	pid    = (int64_t *) particle.attribute_array(it, ia_id, ib1);

	pmass[ip1*dm] = pmass1;

	double folded_pos[3];
	pos1[0] = px1;
	pos1[1] = py1;
	pos1[2] = pz1;
	// Fold position within the domain if periodic boundary positions
	hierarchy->get_folded_position(pos1,folded_pos);
	px[ip1*dp] = folded_pos[0];
	py[ip1*dp] = folded_pos[1];
	pz[ip1*dp] = folded_pos[2];
	pvx[ip1*dv] = pvx1;
	pvy[ip1*dv] = pvy1;
	pvz[ip1*dv] = pvz1;
	plifetime[ip1*dl] = plifetime1;
	pcreation[ip1*dc] = pcreation1;
	if (metals) pmetal[ip1*dmf] = pmetal1;
	pid[ip1*did] = pid1;

      }// if (group_size[i] > 1)

    }// Loop over Fof groups

    // Delete the dynamically allocated arrays

    delete [] group_index;
    free(group_size);
    free(group_lists);
    delete [] particle_coordinates;
#ifdef DEBUG_MERGESINKS
    CkPrintf("Block %s: After merging, num_particles = %d \n",
	     block->name().c_str(),particle.num_particles(it));
#endif

  } // If (num_particles > 1)
  // Now we delete non-local particles, i.e. particles with positions out-of-bounds
  // of the block.
  int delete_count = enzo_block->delete_non_local_particles_(it);
  cello::simulation()->data_delete_particles(delete_count);

#ifdef DEBUG_MERGESINKS
  CkPrintf("Block %s: After deletion, num_particles = %d \n",
	   block->name().c_str(),particle.num_particles(it));
#endif

  return;

}

// This fills a 1D array, which must have been previously allocated with length
// 3 * num_particles, with x, y, z coordinates of sink particles in the block.
// This also takes care of periodic boundary conditions by taking the nearest
// periodic image of coordinates if necessary.

void EnzoMethodMergeSinks::get_particle_coordinates_
  (EnzoBlock * enzo_block, int it,
   enzo_float * particle_coordinates)
{
  Hierarchy * hierarchy = cello::hierarchy();

  // Get coordinates of the centre of the block
  double block_xm, block_ym, block_zm, block_xp, block_yp, block_zp;
  enzo_block->lower(&block_xm,&block_ym,&block_zm);
  enzo_block->upper(&block_xp,&block_yp,&block_zp);
  const double block_centre_x = 0.5 * (block_xm + block_xp);
  const double block_centre_y = 0.5 * (block_ym + block_yp);
  const double block_centre_z = 0.5 * (block_zm + block_zp);
  double block_centre[3] = {block_centre_x,block_centre_y,block_centre_z};

  Particle particle = enzo_block->data()->particle();
  const int ia_x = particle.attribute_index (it, "x");
  const int ia_y = particle.attribute_index (it, "y");
  const int ia_z = particle.attribute_index (it, "z");
  const int dp = particle.stride(it, ia_x);
  enzo_float *px, *py, *pz;

  // ip_block is particle index within the block
  // ib is batch index
  // ip_batch is particle index within a batch
  int ip_block, ib, ip_batch;

  const int num_particles = particle.num_particles(it);

  // Loop over all particles in block
  for (ip_block = 0; ip_block < num_particles; ip_block++){

    // Get the particle's batch index and its index within the batch
    particle.index(ip_block,&ib,&ip_batch);

    // Get pointers to the attribute arrays
    px = (enzo_float *) particle.attribute_array(it, ia_x, ib);
    py = (enzo_float *) particle.attribute_array(it, ia_y, ib);
    pz = (enzo_float *) particle.attribute_array(it, ia_z, ib);

    // Get the nearest periodic image to the block centre. If
    // boundary conditions are non-periodic, this just returns the particle
    // coordinates
    double npi[3];
    double pos[3] = {px[ip_batch*dp],py[ip_batch*dp],pz[ip_batch*dp]};
    hierarchy->get_nearest_periodic_image(pos,block_centre,npi);

    // Now we can set particle coordinates

    particle_coordinates[3*ip_block]     = npi[0];
    particle_coordinates[3*ip_block + 1] = npi[1];
    particle_coordinates[3*ip_block + 2] = npi[2];

  } // ip_block loop

  return;
}

// Checks if all the particles within a group (specified by group_index)
// are in neighbouring blocks
bool EnzoMethodMergeSinks::particles_in_neighbouring_blocks_
(EnzoBlock * enzo_block,
 enzo_float * particle_coordinates,
 int ** group_lists, int * group_size,
 int group_index)
{
  bool return_val = 1;

  // Get block widths and block centre
  double block_xm, block_ym, block_zm, block_xp, block_yp, block_zp;
  enzo_block->lower(&block_xm,&block_ym,&block_zm);
  enzo_block->upper(&block_xp,&block_yp,&block_zp);
  const double block_width_x = block_xp - block_xm;
  const double block_width_y = block_yp - block_ym;
  const double block_width_z = block_zp - block_zm;

  // Loop over all particles, getting their positions in a block-centred
  // frame-of-reference, where the 'left' and 'right' faces of the block, in all
  // 3 dimensions, have coordinates 0 and 1 respectively. Checking if a particle
  // is in the block is equivalent to its x,y,z coordinates in this
  // frame-of-reference being between 0 and 1.
  for (int j = 0; j < group_size[group_index]; j++){
    const int ind_1 = group_lists[group_index][j];

    const enzo_float px1 =
      (particle_coordinates[3*ind_1]     - block_xm) / block_width_x;
    const enzo_float py1 =
      (particle_coordinates[3*ind_1 + 1] - block_ym) / block_width_y;
    const enzo_float pz1 =
      (particle_coordinates[3*ind_1 + 2] - block_zm) / block_width_z;

    // if particle is in bounds, then there is no problem, don't
    // need to check all the pairs containing this particle
    if (px1 > 0.0 && px1 < 1.0 &&
	py1 > 0.0 && py1 < 1.0 &&
	pz1 > 0.0 && pz1 < 1.0) continue;

    // Otherwise need to loop over all particles which have not already
    // been considered, checking if the pair (j,k) are on non-neighbouring
    // blocks.
    for (int k = j; k < group_size[group_index]; k++){
      const int ind_2 = group_lists[group_index][k];
      const enzo_float px2 =
	(particle_coordinates[3*ind_2]     - block_xm) / block_width_x;
      const enzo_float py2 =
	(particle_coordinates[3*ind_2 + 1] - block_ym) / block_width_y;
      const enzo_float pz2 =
	(particle_coordinates[3*ind_2 + 2] - block_zm) / block_width_z;

      // In each dimension, check if the coordinate of one of pair is less than 0
      // and the other greater than 1.
      if (px1 < 0.0 && px2 > 1.0 ||
	  px2 < 0.0 && px1 > 1.0 ||
	  py1 < 0.0 && py2 > 1.0 ||
	  py2 < 0.0 && py1 > 1.0 ||
	  pz1 < 0.0 && pz2 > 1.0 ||
	  pz2 < 0.0 && pz1 > 1.0) {
	return_val = 0;
	break; // break out of the k loop
      }

    } // k loop

    if (return_val == 0) break; // break out of the j loop

  } // j loop

  return return_val;
}

//------------------------------------------------------------------------------------------

void EnzoMethodMergeSinks::do_checks_(const Block *block) throw() {

  // Check sink particle attributes
  cello::particle_descr()->check_particle_attribute("sink","mass");
  cello::particle_descr()->check_particle_attribute("sink","x");
  cello::particle_descr()->check_particle_attribute("sink","y");
  cello::particle_descr()->check_particle_attribute("sink","z");
  cello::particle_descr()->check_particle_attribute("sink","vx");
  cello::particle_descr()->check_particle_attribute("sink","vy");
  cello::particle_descr()->check_particle_attribute("sink","vz");
  cello::particle_descr()->check_particle_attribute("sink","is_copy");
  cello::particle_descr()->check_particle_attribute("sink","id");
  cello::particle_descr()->check_particle_attribute("sink","lifetime");
  cello::particle_descr()->check_particle_attribute("sink","creation_time");

  return;
}<|MERGE_RESOLUTION|>--- conflicted
+++ resolved
@@ -76,13 +76,7 @@
 
 void EnzoMethodMergeSinks::compute ( Block *block) throw()
 {
-<<<<<<< HEAD
-  const auto cycle_simulation = enzo::simulation()->state()->cycle();
-  const auto cycle_initial = enzo::config()->initial_cycle;
-  if ( cycle_simulation == cycle_initial )
-=======
   if (cello::is_initial_cycle(InitCycleKind::fresh_or_noncharm_restart)) {
->>>>>>> a5f7ecf2
     do_checks_(block);
   }
 
