--- conflicted
+++ resolved
@@ -45,11 +45,7 @@
 void EnzoMethodThresholdAccretion::compute (Block * block) throw()
 {
 
-<<<<<<< HEAD
-  if (enzo::simulation()->state()->cycle() == enzo::config()->initial_cycle)
-=======
   if (cello::is_initial_cycle(InitCycleKind::fresh_or_noncharm_restart)) {
->>>>>>> a5f7ecf2
     do_checks_(block);
   }
 
