
/// See LICENSE_CELLO file for license and copyright information

/// @file	enzo_EnzoMethodFeedbackSTARSS.cpp
/// @author     Will Hicks (whicks@ucsd.edu)
//              Andrew Emerick (aemerick11@gmail.com)
//             
/// @date
/// @brief  Implements the STARSS model for stellar feedback
///         as implemented into Enzo as the MechStars model
///         by Azton Wells. This is a direct copy/paste of the
///         MechStars methods in Enzo, adapted for Enzo-E.


#include "Cello/cello.hpp"
#include "Enzo/enzo.hpp"
#include "Enzo/particle/particle.hpp"

#include <time.h>

//#ifdef NOTDEFINED // for now... since not done coding

//#define DEBUG_FEEDBACK_STARSS
//#define DEBUG_FEEDBACK_STARSS_SN

// =============================================================================
// splice these off to a different file (later)
// TODO: Maybe create EnzoStarParticle class and add rate-calculating functions there?

int EnzoMethodFeedbackSTARSS::determineSN(double age_Myr, int* nSNII, int* nSNIA,
                double pmass_Msun, double tunit, float dt){

    const EnzoConfig * enzo_config = enzo::config();
    std::mt19937 mt(std::time(nullptr));

    if (NEvents > 0){
        *nSNII = 1;
        NEvents -= 1;
        return 1;
    }
    /* else, calculate SN rate, probability and determine number of events */
    *nSNII = 0;
    *nSNIA = 0;
    double RII=0, RIA=0, PII=0, PIA=0, random = 0;
    if (this->supernovae_ && NEvents < 0)
    {
        /* age-dependent rates */
        if (age_Myr < 3.401)
        {
            RII = 0.0;
            RIA = 0.0;
        }
        if (3.401 <= age_Myr && age_Myr < 10.37)
        {
            RII = 5.408e-4;
            RIA = 0.0;
        }
        if (10.37 <= age_Myr && age_Myr < 37.53)
        {
            RII = 2.516e-4;
            RIA = 0.0;
        }
        if (37.53 <= age_Myr)
        {
            RII = 0.0;
            RIA = 5.3e-8+1.6e-5*exp(-0.5*pow((age_Myr-50.0)/10.0, 2));
        }
        /* rates -> probabilities */
        if (RII > 0){
            PII = RII * pmass_Msun / enzo_constants::Myr_s *tunit*dt;
            double random = double(mt())/double(mt.max());
            if (PII > 1.0){
                if (this->unrestricted_sn_) {
                    int round = (int)PII;
                    *nSNII = round;  // number of Type II SNe that will definitely go off
                    PII -= round; // probability for setting off one more supernova
                }
                else {
                  // Restrict particles to at most one supernova per timestep
                  // if unrestricted_sn = false
                  *nSNII = 1;
                  PII = 0; // set probability for setting off another supernova to zero
                }
            }
           
            if (random <= PII){
                *nSNII += 1;
            }
        }

        #ifdef DEBUG_FEEDBACK_STARSS_SN
          CkPrintf("MethodFeedbackSTARSS::determineSN() -- pmass_Msun = %f; age = %f; RII = %f; RIA = %f\n",
                    pmass_Msun, age_Myr, RII, RIA);
        #endif

        if (RIA > 0){
            PIA = RIA*pmass_Msun / enzo_constants::Myr_s *tunit*dt;
            float random = float(rand())/float(RAND_MAX);

            if (PIA > 1.0)
            {
                if (this->unrestricted_sn_) {
                    int round = int(PIA);
                    *nSNIA = round; // number of Type Ia SNe that will definitely go off
                    PIA -= round; // probability for setting off one more supernova
                }
                else {
                    *nSNIA = 1;
                    PIA = 0;
                }
            }
            
            if (!this->unrestricted_sn_ && *nSNII > 0) {
                // for unrestricted_sn = false, only set off a Type IA supernova
                // if nSNII == 0
                *nSNIA = 0;
                PIA = 0;
            }

            if (random < PIA){
                *nSNIA += 1;
            }
        }

        #ifdef DEBUG_FEEDBACK_STARSS_SN
          CkPrintf("MethodFeedbackSTARSS::determineSN() -- PII = %f; PIA = %f\n", PII, PIA);
        #endif
    }
 
        return 1;
}

int EnzoMethodFeedbackSTARSS::determineWinds(double age_Myr, double * eWinds, double * mWinds, double * zWinds,
                      double pmass_Msun, double metallicity_Zsun, double tunit, double dt) 
    {
    // age in Myr

    const EnzoConfig * enzo_config = enzo::config();
    bool oldEnough = (age_Myr < 0.0001)?(false):(true);
    double windE = 0,  wind_mass_solar = 0, windZ = 0.0;
    double wind_factor = 0.0;
    double e_factor = 0.0;

    if (pmass_Msun > 11 && oldEnough){

        if (0.001 < age_Myr && age_Myr < 1.0){
            wind_factor = 4.763 * std::min((0.01 + metallicity_Zsun), 1.0);
        }
        if (1 <= age_Myr && age_Myr < 3.5){
            wind_factor = 4.763*std::min(0.01+metallicity_Zsun, 1.0)* 
                pow(age_Myr, 1.45+0.08*std::min(log(metallicity_Zsun), 1.0));
        }
        if (3.5 <= age_Myr && age_Myr < 100){
            wind_factor = 29.4*pow(age_Myr/3.5, -3.25)+0.0042;
        }
        if (age_Myr < 100){
            double d = powl(1+age_Myr/2.5, 1.4);
            double a50 = powl(double(age_Myr)/10.0, 5.0);
            e_factor = 5.94e4 / d + a50 +4.83;
        }
        if (100 <= age_Myr){
            e_factor = 4.83;
            wind_factor = 0.42*pow(age_Myr/1000, -1.1)/(19.81/log(age_Myr));
        }
        wind_mass_solar = pmass_Msun * wind_factor; // Msun/Gyr
        wind_mass_solar = wind_mass_solar*dt*tunit/(1e3 * enzo_constants::Myr_s); // Msun

        if (wind_mass_solar > pmass_Msun){
            CkPrintf("Winds too large Mw = %e, Mp = %e age=%f, Z = %e\n",
                wind_mass_solar, pmass_Msun, age_Myr, metallicity_Zsun);
            wind_mass_solar = 0.125*pmass_Msun; // limit loss to huge if necessary.
        }
        windZ = std::max(enzo_constants::metallicity_solar, 0.016+0.0041*std::max(metallicity_Zsun, 1.65)+0.0118)*wind_mass_solar;
        windE = e_factor * 1e12 * wind_mass_solar;


    *mWinds = wind_mass_solar;
    *zWinds = windZ;
    *eWinds = windE;

}

    return 1;

}

void EnzoMethodFeedbackSTARSS::transformComovingWithStar(enzo_float * density, 
                                  enzo_float * velocity_x, enzo_float * velocity_y, enzo_float * velocity_z,
                                  const enzo_float up, const enzo_float vp, const enzo_float wp,
                                  const int mx, const int my, const int mz, int direction) const throw()
{
  int size = mx*my*mz;
  if (direction > 0)
  {
    // to comoving with star
    // NOTE: This transforms the velocity field into a momentum density
    //       field for the sake of depositing momentum easily
 
    for (int ind = 0; ind<size; ind++) {
      double mult = density[ind];
      velocity_x[ind] = (velocity_x[ind]-up)*mult;
      velocity_y[ind] = (velocity_y[ind]-vp)*mult;
      velocity_z[ind] = (velocity_z[ind]-wp)*mult;
    }
  }

  else if (direction < 0)
  {
    // back to "lab" frame. Convert momentum density field back to velocity
    for (int ind = 0; ind<size; ind++) {
      //if (density[ind] <= 10*1e-20) continue;
      if (density[ind] == 0) continue;
      double mult = 1/density[ind];
      velocity_x[ind] = velocity_x[ind]*mult + up;
      velocity_y[ind] = velocity_y[ind]*mult + vp;
      velocity_z[ind] = velocity_z[ind]*mult + wp;
    }
  }

}


double EnzoMethodFeedbackSTARSS::Window(double xd, double yd, double zd, double width) const throw()
{
    float wx = 0, wy = 0, wz = 0;
    if (std::abs(xd) <= width)
            wx = 1.0 - std::abs(xd)/width;
    if (std::abs(yd) <= width)
            wy = 1.0 - std::abs(yd)/width;
    if (std::abs(zd) <= width)
            wz = 1.0 - std::abs(zd)/width;
    return wx * wy * wz;
}

extern "C" void FORTRAN_NAME(cic_deposit)
  ( enzo_float (*px)[26], enzo_float (*py)[26], enzo_float (*pz)[26], const int * rank,
    const int * nCouple, enzo_float (*mass)[26], enzo_float * field, enzo_float (*left_edge)[3],
    int * mx, int * my, int * mz, double * hx, const double * cloudsize );
// =============================================================================
// =============================================================================
// =============================================================================

EnzoMethodFeedbackSTARSS::EnzoMethodFeedbackSTARSS(ParameterGroup p)
  : Method()
  , ir_feedback_(-1)
{
  FieldDescr * field_descr = cello::field_descr();
  const EnzoConfig * enzo_config = enzo::config();
  EnzoUnits * enzo_units = enzo::units();

  ASSERT("EnzoMethodFeedbackSTARSS::EnzoMethodFeedbackSTARSS",
         "untested without dual-energy formalism",
         ! enzo::fluid_props()->dual_energy_config().is_disabled());

  // required fields
  cello::define_field("density");
  cello::define_field("pressure");
  cello::define_field("total_energy");
  cello::define_field("internal_energy");
  cello::define_field("velocity_x");
  cello::define_field("velocity_y");
  cello::define_field("velocity_z");
  cello::define_field("metal_density");

  
  cello::define_field_in_group("metal_density","color");

  // Initialize refresh object
  cello::simulation()->refresh_set_name(ir_post_,name());
  Refresh * refresh = cello::refresh(ir_post_);
  refresh->add_all_fields();

  // previously a parameter was parsed called "Method:feedback:min_level",
  // but that never got used!

  supernovae_              = p.value_logical("supernovae",true);
  unrestricted_sn_         = p.value_logical("unrestricted_sn",true);
  stellar_winds_           = p.value_logical("stellar_winds",true);
  radiation_               = p.value_logical("radiation",true);
  analytic_SNR_shell_mass_ = p.value_logical("analytic_SNR_shell_mass",true);
  fade_SNR_                = p.value_logical("fade_SNR",true);

  // initialize NEvents parameter (mainly for testing). Sets off 'NEvents'
  // supernovae, with at most one supernova per star particle per cycle.
  NEvents                  = p.value_integer("NEvents",-1);

  // Initialize temporary fields
  i_d_dep  = cello::field_descr()->insert_temporary();
  i_te_dep = cello::field_descr()->insert_temporary();
  i_ge_dep = cello::field_descr()->insert_temporary();
  i_mf_dep = cello::field_descr()->insert_temporary();
  i_vx_dep = cello::field_descr()->insert_temporary();
  i_vy_dep = cello::field_descr()->insert_temporary();
  i_vz_dep = cello::field_descr()->insert_temporary();
  i_d_shell= cello::field_descr()->insert_temporary();

  i_d_dep_a  = cello::field_descr()->insert_temporary();
  i_te_dep_a = cello::field_descr()->insert_temporary();
  i_ge_dep_a = cello::field_descr()->insert_temporary();
  i_mf_dep_a = cello::field_descr()->insert_temporary();
  i_vx_dep_a = cello::field_descr()->insert_temporary();
  i_vy_dep_a = cello::field_descr()->insert_temporary();
  i_vz_dep_a = cello::field_descr()->insert_temporary();
  i_d_shell_a= cello::field_descr()->insert_temporary();

  // Deposition across grid boundaries is handled using refresh with set_accumulate=true.
  // The set_accumulate flag tells Cello to include ghost zones in the refresh operation,
  // and adds the ghost zone values from the "src" field to the corresponding active zone
  // values in the "dst" field.
 
  // I'm currently using a set of two initially empty fields for each field that SNe directly affect.
  // CIC deposition directly modifies the *_deposit fields (including ghost zones). The ghost zone
  // values are then sent to the *deposit_accumulate fields during the refresh operation. Values are then
  // copied back to the original field. 
  
  ir_feedback_ = add_refresh_();
  cello::simulation()->refresh_set_name(ir_feedback_,name()+":add");
  Refresh * refresh_fb = cello::refresh(ir_feedback_); 

  refresh_fb->set_accumulate(true);

  refresh_fb->add_field_src_dst
    (i_d_dep, i_d_dep_a);
  refresh_fb->add_field_src_dst
    (i_te_dep, i_te_dep_a);
  refresh_fb->add_field_src_dst
    (i_ge_dep, i_ge_dep_a);
  refresh_fb->add_field_src_dst
    (i_mf_dep, i_mf_dep_a);
  refresh_fb->add_field_src_dst
    (i_vx_dep, i_vx_dep_a);
  refresh_fb->add_field_src_dst
    (i_vy_dep, i_vy_dep_a);
  refresh_fb->add_field_src_dst
    (i_vz_dep, i_vz_dep_a);
  refresh_fb->add_field_src_dst
    (i_d_shell, i_d_shell_a);
 
  refresh_fb->set_callback(CkIndex_EnzoBlock::p_method_feedback_starss_end());

  return;
}

void EnzoMethodFeedbackSTARSS::pup (PUP::er &p)
{
  /// NOTE: Change this function whenever attributes change

  TRACEPUP;

  Method::pup(p);

  p | supernovae_;
  p | unrestricted_sn_;
  p | stellar_winds_;
  p | radiation_;
  p | analytic_SNR_shell_mass_;
  p | fade_SNR_;
  p | NEvents;
  p | ir_feedback_;

  p | i_d_dep;
  p | i_te_dep;
  p | i_ge_dep;
  p | i_mf_dep;
  p | i_vx_dep;
  p | i_vy_dep;
  p | i_vz_dep;
  p | i_d_shell;

  p | i_d_dep_a;
  p | i_te_dep_a;
  p | i_ge_dep_a;
  p | i_mf_dep_a;
  p | i_vx_dep_a;
  p | i_vy_dep_a;
  p | i_vz_dep_a;
  p | i_d_shell_a;

  return;
}

void EnzoMethodFeedbackSTARSS::compute (Block * block) throw()
{

  if (block->is_leaf()){
    this->compute_(block);
  }

  else {
    block->compute_done();
  }
  return;
}

void EnzoMethodFeedbackSTARSS::add_accumulate_fields(EnzoBlock * enzo_block) throw()
{
  int mx, my, mz, gx, gy, gz, nx, ny, nz;

  double xm, ym, zm, xp, yp, zp, hx, hy, hz;
  Field field = enzo_block->data()->field();
  field.size(&nx,&ny,&nz);
  field.ghost_depth(0,&gx,&gy,&gz);
  enzo_block->data()->lower(&xm,&ym,&zm);
  enzo_block->data()->upper(&xp,&yp,&zp);
  field.cell_width(xm,xp,&hx,ym,yp,&hy,zm,zp,&hz);

  mx = nx + 2*gx;
  my = ny + 2*gy;
  mz = nz + 2*gz;

  // add accumulated values over and reset them to zero

  enzo_float * d  = (enzo_float *) field.values("density");
  enzo_float * te = (enzo_float *) field.values("total_energy");
  enzo_float * ge = (enzo_float *) field.values("internal_energy");
  enzo_float * mf = (enzo_float *) field.values("metal_density");
  enzo_float * vx = (enzo_float *) field.values("velocity_x");
  enzo_float * vy = (enzo_float *) field.values("velocity_y");
  enzo_float * vz = (enzo_float *) field.values("velocity_z");
  
  enzo_float * d_dep  = (enzo_float *) field.values(i_d_dep);
  enzo_float * te_dep = (enzo_float *) field.values(i_te_dep);
  enzo_float * ge_dep = (enzo_float *) field.values(i_ge_dep);
  enzo_float * mf_dep = (enzo_float *) field.values(i_mf_dep);
  enzo_float * vx_dep = (enzo_float *) field.values(i_vx_dep);
  enzo_float * vy_dep = (enzo_float *) field.values(i_vy_dep);
  enzo_float * vz_dep = (enzo_float *) field.values(i_vz_dep);

  enzo_float * d_dep_a  = (enzo_float *) field.values(i_d_dep_a);
  enzo_float * te_dep_a = (enzo_float *) field.values(i_te_dep_a);
  enzo_float * ge_dep_a = (enzo_float *) field.values(i_ge_dep_a);
  enzo_float * mf_dep_a = (enzo_float *) field.values(i_mf_dep_a);
  enzo_float * vx_dep_a = (enzo_float *) field.values(i_vx_dep_a);
  enzo_float * vy_dep_a = (enzo_float *) field.values(i_vy_dep_a);
  enzo_float * vz_dep_a = (enzo_float *) field.values(i_vz_dep_a);

  enzo_float * d_shell   = (enzo_float *) field.values(i_d_shell);
  enzo_float * d_shell_a = (enzo_float *) field.values(i_d_shell_a);

  EnzoUnits * enzo_units = enzo::units();
  double cell_volume_code = hx*hy*hz;
  double cell_volume_cgs = cell_volume_code * enzo_units->volume();
  double rhounit = enzo_units->density();

  double maxEvacFraction = 0.75; // TODO: make this a parameter

  // multiply by this value to convert cell density (in code units)
  // to cell mass in Msun
  double rho_to_m = rhounit*cell_volume_cgs / enzo_constants::mass_solar;

  for (int iz=gz; iz<nz+gz; iz++){
    for (int iy=gy; iy<ny+gy; iy++){
      for (int ix=gx; ix<nx+gx; ix++){
        int i = INDEX(ix,iy,iz,mx,my);
        if (d_dep_a[i] != 0) { // if any deposition

          double d_old = d[i];
          
          // Could have a race condition here where if one particle updates the density of a cell,
          // that update won't get communicated to the other block until the end of the cycle.
          // In rare cases, this could result in a cell having a negative density because "centralMass"
          // and "centralMetals" in deposit_feedback() will be overpredicted going into the negative-mass
          // CiC for clearing out gas from the central cell. Catch this case by setting density
          // to (1-maxEvacFraction) * density[i] and metal_density to (1-maxEvacFraction) * metal_density[i] if
          // either go negative.

          if (d[i] + d_dep_a[i] < 0) {
            d[i] *= 1-maxEvacFraction;
          }
          else {
            d[i] += d_dep_a[i];
          }

          if (mf[i] + mf_dep_a[i] < 0) {
            mf[i] *= 1-maxEvacFraction;
          }
          else {
            mf[i] += mf_dep_a[i];
          }

          double d_new = d[i];
          double inv_dens_new = 1.0/d_new;

          double M_scale_tot = d_new / d_old;
          double M_scale_shell = d_shell_a[i]/d[i];

          // Here, te_dep_a and ge_dep_a are carrying "energy density" (not specific energy)
          // and vx_dep_a, vy_dep_a, and vy_dep_a are carrying velocity of the shell (not momentum density)
 
          te[i] = te[i] / M_scale_tot + std::max( (double) te_dep_a[i], 0.0) * inv_dens_new; 
          ge[i] = ge[i] / M_scale_tot + std::max( (double) ge_dep_a[i], 0.0) * inv_dens_new;
          vx[i] += vx_dep_a[i] * M_scale_shell;
          vy[i] += vy_dep_a[i] * M_scale_shell;
          vz[i] += vz_dep_a[i] * M_scale_shell;

          // rescale color fields to account for new densities
          EnzoMethodStarMaker::rescale_densities(enzo_block, i, M_scale_tot);
          // undo rescaling of metal_density field
          mf[i] /= M_scale_tot;

         }        
        
      }
    }
  }

  deallocate_temporary_(enzo_block);
  return;
}

void EnzoBlock::p_method_feedback_starss_end() 
{  
  EnzoMethodFeedbackSTARSS * method = static_cast<EnzoMethodFeedbackSTARSS*> (this->method());
  method->add_accumulate_fields(this);

  compute_done();
  return;
}

void EnzoMethodFeedbackSTARSS::compute_ (Block * block)
{

  //----------------------------------------------------
  // some constants here that might get moved to parameters or something else
  const float SNII_ejecta_mass_Msun = 10.5;
  const float SNIa_ejecta_mass_Msun = 1.4;
  const float z_solar          = enzo_constants::metallicity_solar; //Solar metal fraction (0.012)
  //-----------------------------------------------------

  EnzoBlock * enzo_block = enzo::block(block);
  const EnzoConfig * enzo_config = enzo::config();
  Particle particle = enzo_block->data()->particle();
  EnzoUnits * enzo_units = enzo::units();

  double munit = enzo_units->mass();
  double tunit = enzo_units->time();
  double lunit = enzo_units->length();

  double current_time  = block->state()->time();

  Field field = enzo_block->data()->field();

  enzo_float * d           = (enzo_float *) field.values("density");
  enzo_float * te          = (enzo_float *) field.values("total_energy");
  enzo_float * ge          = (enzo_float *) field.values("internal_energy");
  enzo_float * mf          = (enzo_float *) field.values("metal_density");

  // Obtain grid sizes and ghost sizes
  int mx, my, mz, gx, gy, gz, nx, ny, nz;
  double xm, ym, zm, xp, yp, zp, hx, hy, hz;
  field.size(&nx,&ny,&nz);
  field.ghost_depth(0,&gx,&gy,&gz);
  block->data()->lower(&xm,&ym,&zm);
  block->data()->upper(&xp,&yp,&zp);
  field.cell_width(xm,xp,&hx,ym,yp,&hy,zm,zp,&hz);

  mx = nx + 2*gx;
  my = ny + 2*gy;
  mz = nz + 2*gz;

  const int rank = cello::rank();

  // apply feedback depending on particle type
  // for now, just do this for all star particles

  int it = particle.type_index("star");

  // AE: Copying this from MechStars_FeedbackRoutine

  int numSN = 0; // counter of SN events
  int count = 0; // counter of particles

  allocate_temporary_(enzo_block);

  // initialize temporary fields as zero
  enzo_float * d_dep  = (enzo_float *) field.values(i_d_dep);
  enzo_float * te_dep = (enzo_float *) field.values(i_te_dep);
  enzo_float * ge_dep = (enzo_float *) field.values(i_ge_dep);
  enzo_float * mf_dep = (enzo_float *) field.values(i_mf_dep);
  enzo_float * vx_dep = (enzo_float *) field.values(i_vx_dep);
  enzo_float * vy_dep = (enzo_float *) field.values(i_vy_dep);
  enzo_float * vz_dep = (enzo_float *) field.values(i_vz_dep);

  enzo_float * d_dep_a  = (enzo_float *) field.values(i_d_dep_a);
  enzo_float * te_dep_a = (enzo_float *) field.values(i_te_dep_a);
  enzo_float * ge_dep_a = (enzo_float *) field.values(i_ge_dep_a);
  enzo_float * mf_dep_a = (enzo_float *) field.values(i_mf_dep_a);
  enzo_float * vx_dep_a = (enzo_float *) field.values(i_vx_dep_a);
  enzo_float * vy_dep_a = (enzo_float *) field.values(i_vy_dep_a);
  enzo_float * vz_dep_a = (enzo_float *) field.values(i_vz_dep_a);

  enzo_float * d_shell   = (enzo_float *) field.values(i_d_shell);
  enzo_float * d_shell_a = (enzo_float *) field.values(i_d_shell_a);


  for (int i=0; i<mx*my*mz; i++){
    d_dep [i] = 0;    
    te_dep[i] = 0;   
    ge_dep[i] = 0;
    mf_dep[i] = 0;
    vx_dep[i] = 0;
    vy_dep[i] = 0;
    vz_dep[i] = 0;
    d_shell[i] = 0;

    d_dep_a [i] = 0;
    te_dep_a[i] = 0;
    ge_dep_a[i] = 0;
    mf_dep_a[i] = 0;
    vx_dep_a[i] = 0;
    vy_dep_a[i] = 0;
    vz_dep_a[i] = 0;
    d_shell_a[i] = 0;
  }

  double cell_volume = hx*hy*hz;

  const int ia_m = particle.attribute_index (it, "mass");
  const int ia_x  = particle.attribute_index (it, "x");
  const int ia_y  = particle.attribute_index (it, "y");
  const int ia_z  = particle.attribute_index (it, "z");
  const int ia_vx = particle.attribute_index (it, "vx");
  const int ia_vy = particle.attribute_index (it, "vy");
  const int ia_vz = particle.attribute_index (it, "vz");
  const int ia_l = particle.attribute_index (it, "lifetime");
  const int ia_c = particle.attribute_index (it, "creation_time");
  const int ia_mf = particle.attribute_index (it, "metal_fraction");
  const int ia_sn = particle.attribute_index (it, "number_of_sn"); // name change?
  const int ia_lum = particle.attribute_index (it, "luminosity");

  const int dm = particle.stride(it, ia_m);
  const int dp = particle.stride(it, ia_x);
  const int dv = particle.stride(it, ia_vx);
  const int dl = particle.stride(it, ia_l);
  const int dc = particle.stride(it, ia_c);
  const int dmf = particle.stride(it, ia_mf);
  const int dsn = particle.stride(it, ia_sn);
  const int dlum = particle.stride(it, ia_lum);

  const int nb = particle.num_batches(it);

  for (int ib=0; ib<nb; ib++){
    enzo_float *px=0, *py=0, *pz=0, *pvx=0, *pvy=0, *pvz=0;
    enzo_float *plifetime=0, *pcreation=0, *pmass=0, *pmetal=0, *psncounter=0, *plum=0;

    pmass = (enzo_float *) particle.attribute_array(it, ia_m, ib);
    pmetal = (enzo_float *) particle.attribute_array(it, ia_mf, ib);

    px  = (enzo_float *) particle.attribute_array(it, ia_x, ib);
    py  = (enzo_float *) particle.attribute_array(it, ia_y, ib);
    pz  = (enzo_float *) particle.attribute_array(it, ia_z, ib);
    pvx = (enzo_float *) particle.attribute_array(it, ia_vx, ib);
    pvy = (enzo_float *) particle.attribute_array(it, ia_vy, ib);
    pvz = (enzo_float *) particle.attribute_array(it, ia_vz, ib);

    plifetime = (enzo_float *) particle.attribute_array(it, ia_l, ib);
    pcreation = (enzo_float *) particle.attribute_array(it, ia_c, ib);

    psncounter = (enzo_float *) particle.attribute_array(it, ia_sn, ib);

    plum = (enzo_float *) particle.attribute_array(it, ia_lum, ib);

    int np = particle.num_particles(it,ib);

    for (int ip=0; ip<np; ip++){
      int ipdp = ip*dp; // pos
      int ipdm = ip*dm; // mass
      int ipdv = ip*dv; // velocity
      int ipdl = ip*dl; // lifetime
      int ipdc = ip*dc; // creation time
      int ipdmf = ip*dmf; // metallicity
      int ipsn  = ip*dsn; // number of SNe counter
      int ipdlum = ip*dlum; // particle luminosity counter

      double pmass_solar = pmass[ipdm] * munit/enzo_constants::mass_solar;

      if (pmass[ipdm] > 0.0 && plifetime[ipdl] > 0.0){
        const double age = (current_time - pcreation[ipdc]) * enzo_units->time() / enzo_constants::Myr_s;
        count++; // increment particles examined here

        // compute coordinates of central feedback cell
        // this must account for ghost zones

        int ix       = (int) floor((px[ipdp] - xm) / hx + gx);
        int iy       = (int) floor((py[ipdp] - ym) / hy + gy);
        int iz       = (int) floor((pz[ipdp] - zm) / hz + gz);

        int index = INDEX(ix,iy,iz,mx,my); // 1D cell index of star position

        int nSNII = 0, nSNIa = 0;
        double SNMassEjected = 0.0, SNMetalEjected = 0.0;

        if (supernovae_){ 

          /* Determine number of SN events from rates (currently taken from Hopkins 2018) */

          determineSN(age, &nSNII, &nSNIa, pmass_solar,
                      tunit, block->state()->dt());

          numSN += nSNII + nSNIa;

          #ifdef DEBUG_FEEDBACK_STARSS
            if (nSNII + nSNIa > 0){
              CkPrintf("MethodFeedbackSTARSS SNe %d %d level = %d age = %f\n", nSNII, nSNIa, block->level(), age);
          }
          #endif

          if (nSNII+nSNIa > 0){
            /* set feedback properties based on number and types of SN */
            double energySN = (nSNII+nSNIa) * 1.0e51;

            SNMassEjected = SNII_ejecta_mass_Msun * nSNII +
                            SNIa_ejecta_mass_Msun * nSNIa; // AE: split this in two channels for yields

            const double starZ = pmetal[ipdmf] / z_solar;

            /* Fixed mass ejecta */

            this->deposit_feedback( block, energySN, SNMassEjected, SNMetalEjected,
                                    pvx[ipdv],pvy[ipdv],pvz[ipdv],
                                    px[ipdp],py[ipdp],pz[ipdp],
                                    ix, iy, iz, 0, nSNII, nSNIa, starZ); // removed P3

            // add counter for number of SNe for the particle
            psncounter[ipsn] += nSNII+nSNIa;

          } // if nSNII or nSNIa > 0
        } // if single SN

        // Now do stellar winds
        double windMass=0.0, windMetals=0.0, windEnergy=0.0;
        if (this->stellar_winds_){

          const double starZ = pmetal[ipdmf] / z_solar;

          determineWinds(age, &windEnergy, &windMass, &windMetals,
                         pmass_solar,
                         starZ, tunit, block->state()->dt());

          if (windMass > 0){
            #ifdef DEBUG_FEEDBACK_STARSS
              CkPrintf("STARSS_FB: Adding stellar winds...\n");
            #endif
            this->deposit_feedback( block, windEnergy, windMass, windMetals,
                                    pvx[ipdv],pvy[ipdv],pvz[ipdv],
                                    px[ipdp],py[ipdp],pz[ipdp],
                                    ix, iy, iz, 1, 0, 0, starZ); // removed P3

          } // if wind mass > 0
        } // if winds

        // windMass and SNMassEjected are in units of Msun
        pmass[ipdm] -= std::max(0.0,
                       (windMass + SNMassEjected) /
                       (munit/enzo_constants::mass_solar));


        // ionizing radiation
        if (this->radiation_) {
          double Psi_ion;
          if (age < 3.5) {
              Psi_ion = 500; // units of Lsun/Msun
          }
          if (age >= 3.5 && age <= 25){
              Psi_ion = 60. * pow(age/3.5, -3.6) + 470 * pow(age/3.5, 0.045-1.82*std::log(age));
          }
          double lum_unit = munit * lunit * lunit / (tunit*tunit*tunit);
          plum[ipdlum] = Psi_ion * pmass_solar * enzo_constants::luminosity_solar / lum_unit; // erg/s 
        } // if radiation 


      } // if mass and lifetime > 0

    } // end particle loop
  } // end batch loop


  if (count > 0){
    CkPrintf("FeedbackSTARSS: Num FB particles = %d  Events = %d  FeedbackTime %e\n",
              count, numSN, 0.00);
  }

  // refresh
  cello::refresh(ir_feedback_)->set_active(enzo_block->is_leaf());
  enzo_block->refresh_start(ir_feedback_, CkIndex_EnzoBlock::p_method_feedback_starss_end());
  return;
}




// ----------------------------------------------------------------------------


void EnzoMethodFeedbackSTARSS::deposit_feedback (Block * block,
                                              double ejectaEnergy,
                                              double ejectaMass,
                                              double ejectaMetals,
                                              const enzo_float up, const enzo_float vp, const enzo_float wp,
                                              const enzo_float xp, const enzo_float yp, const enzo_float zp,
                                              const int ix, const int iy, const int iz,
                                              const int winds, const int nSNII,
                                              const int nSNIA,
                                              const double starZ)

 const throw(){
  /*
   This routine will create a cube of coupling particles, where we determine
      the feedback quantities.  The vertices of the cube are ~coupled particles
      Each vertex particle will then be CIC deposited to the grid!
  */
  EnzoBlock * enzo_block = enzo::block(block);
  Field field = enzo_block->data()->field();
  EnzoUnits * enzo_units = enzo::units();
  double vunit = enzo_units->velocity();
  double rhounit = enzo_units->density();
  double lunit = enzo_units->length();
  double munit = enzo_units->mass();
  double tunit = enzo_units->time();
  double eunit = munit*vunit*vunit; // energy units (NOTE: not specific energy) 
  
  const EnzoConfig * enzo_config = enzo::config();

  bool AnalyticSNRShellMass = this->analytic_SNR_shell_mass_;

  // Obtain grid sizes and ghost sizes
  int mx, my, mz, gx, gy, gz, nx, ny, nz;
  double xm, ym, zm, xp_, yp_, zp_, hx, hy, hz;
  field.size(&nx,&ny,&nz);
  field.ghost_depth(0,&gx,&gy,&gz);
  enzo_block->data()->lower(&xm,&ym,&zm);
  enzo_block->data()->upper(&xp_,&yp_,&zp_);
  field.cell_width(xm,xp_,&hx,ym,yp_,&hy,zm,zp_,&hz);

  mx = nx + 2*gx;
  my = ny + 2*gy;
  mz = nz + 2*gz;

  int size = mx*my*mz;

  const int rank = cello::rank();

  double cell_volume_code = hx*hy*hz;
  double cell_volume = cell_volume_code*enzo_units->volume();

  // conversion from code_density to mass in Msun
  double rho_to_m = rhounit*cell_volume / enzo_constants::mass_solar;

  enzo_float * d           = (enzo_float *) field.values("density");
  enzo_float * te          = (enzo_float *) field.values("total_energy");
  enzo_float * ge          = (enzo_float *) field.values("internal_energy");

  enzo_float * vx          = (enzo_float *) field.values("velocity_x");
  enzo_float * vy          = (enzo_float *) field.values("velocity_y");
  enzo_float * vz          = (enzo_float *) field.values("velocity_z");

  enzo_float * mf          = (enzo_float *) field.values("metal_density");

  enzo_float * temperature = (enzo_float *) field.values("temperature");

  enzo_float * dHI    = field.is_field("HI_density") ? 
          (enzo_float*) field.values("HI_density") : NULL;
  enzo_float * dHII   = field.is_field("HII_density") ? 
          (enzo_float*) field.values("HII_density") : NULL;
  enzo_float * dHeI   = field.is_field("HeI_density") ? 
          (enzo_float*) field.values("HeI_density") : NULL;
  enzo_float * dHeII  = field.is_field("HeII_density") ? 
          (enzo_float*) field.values("HeII_density") : NULL;
  enzo_float * dHeIII = field.is_field("HeIII_density") ? 
          (enzo_float*) field.values("HeIII_density") : NULL;
  enzo_float * d_el   = field.is_field("e_density") ?
          (enzo_float*) field.values("e_density") : NULL;
 
  enzo_float * dH2I   = field.is_field("H2I_density") ? 
          (enzo_float*) field.values("H2I_density") : NULL;
  enzo_float * dH2II  = field.is_field("H2II_density") ? 
          (enzo_float*) field.values("H2II_density") : NULL;
  enzo_float * dHM    = field.is_field("HM_density") ? 
          (enzo_float*) field.values("HM_density") : NULL;

  enzo_float * dDI    = field.is_field("DI_density") ? 
         (enzo_float *) field.values("DI_density") : NULL;
  enzo_float * dDII   = field.is_field("DII_density") ? 
         (enzo_float *) field.values("DII_density") : NULL;
  enzo_float * dHDI   = field.is_field("HDI_density") ? 
         (enzo_float *) field.values("HDI_density") : NULL;

  // "deposit" fields that hold running total for all exploding particles in this block
  enzo_float *  d_dep_tot = (enzo_float *) field.values(i_d_dep);
  enzo_float * te_dep_tot = (enzo_float *) field.values(i_te_dep);
  enzo_float * ge_dep_tot = (enzo_float *) field.values(i_ge_dep);
  enzo_float * mf_dep_tot = (enzo_float *) field.values(i_mf_dep);
  enzo_float * vx_dep_tot = (enzo_float *) field.values(i_vx_dep);
  enzo_float * vy_dep_tot = (enzo_float *) field.values(i_vy_dep);
  enzo_float * vz_dep_tot = (enzo_float *) field.values(i_vz_dep);

  // holds just shell densities (used for refresh+accumulate)
  enzo_float * d_shell   = (enzo_float *) field.values(i_d_shell);

  // allocate another set of temporary deposit fields for this event 
  enzo_float *  d_dep = new enzo_float[size]; 
  enzo_float * te_dep = new enzo_float[size];
  enzo_float * ge_dep = new enzo_float[size];
  enzo_float * mf_dep = new enzo_float[size];
  enzo_float * vx_dep = new enzo_float[size];
  enzo_float * vy_dep = new enzo_float[size];
  enzo_float * vz_dep = new enzo_float[size];

  // initialize temporary deposit fields as zero
  // Not doing so gives in screwy results
  for (int i=0; i<size; i++) {
    d_dep [i] = 0;
    te_dep[i] = 0;
    ge_dep[i] = 0;
    mf_dep[i] = 0;
    vx_dep[i] = 0;
    vy_dep[i] = 0;
    vz_dep[i] = 0;
  }



  const int index = INDEX(ix,iy,iz,mx,my);

  int stretch_factor = 1.0; // put coupling particles one cell-width away from star particle
  const int nCouple = 26; // 3x3x3 cube minus central cell
  const double A = stretch_factor * hx;

  /*
      Make a cloud of coupling particles;
      each is on a grid with dx spacing
      from the host particles.
  */

  enzo_float CloudParticleVectorX[] = {-1, -1, -1, -1, -1, -1, -1, -1, -1, 0, 0,  0, 0,  0,  0,  0,  0, 1, 1,  1, 1,  1,  1,  1,  1, 1};
  enzo_float CloudParticleVectorY[] = { 1,  1,  1,  0,  0, -1, -1, -1,  0, 1, 1,  1, 0,  0, -1, -1, -1, 1, 1,  1, 0,  0, -1, -1, -1, 0};
  enzo_float CloudParticleVectorZ[] = { 1,  0, -1,  1, -1,  1,  0, -1,  0, 1, 0, -1, 1, -1,  1,  0, -1, 1, 0, -1, 1, -1,  1,  0, -1, 0};

  enzo_float CloudParticlePositionX[nCouple];
  enzo_float CloudParticlePositionY[nCouple];
  enzo_float CloudParticlePositionZ[nCouple];

  for (int cpInd = 0; cpInd < nCouple; cpInd++)
  {
      double norm = sqrt(CloudParticleVectorX[cpInd] * CloudParticleVectorX[cpInd] +
                         CloudParticleVectorY[cpInd] * CloudParticleVectorY[cpInd] +
                         CloudParticleVectorZ[cpInd] * CloudParticleVectorZ[cpInd]);
      double inv_norm = 1.0 / norm;
      double xbaMag = A * A * norm * norm;

      // get position 
      CloudParticlePositionX[cpInd] = xp + CloudParticleVectorX[cpInd] * A;
      CloudParticlePositionY[cpInd] = yp + CloudParticleVectorY[cpInd] * A;
      CloudParticlePositionZ[cpInd] = zp + CloudParticleVectorZ[cpInd] * A;

      /* turn the vectors into unit-vectors */
      CloudParticleVectorZ[cpInd] *= inv_norm;
      CloudParticleVectorY[cpInd] *= inv_norm;
      CloudParticleVectorX[cpInd] *= inv_norm;
  }

     /* 
         transform to comoving with the star and transform velocities to momenta
         for easy momentum deposition, since the fluid variable that PPM pushes
         around is velocity
     */
  
  this->transformComovingWithStar(d,vx,vy,vz,up,vp,wp,mx,my,mz, 1);
  this->transformComovingWithStar(d_shell,vx_dep_tot,vy_dep_tot,vz_dep_tot,up,vp,wp,mx,my,mz, 1);

  const GrackleChemistryData * grackle_chem = enzo::grackle_chemistry();
  const int primordial_chemistry = (grackle_chem == nullptr) ?
    0 : grackle_chem->get<int>("primordial_chemistry");

  /* 
     Use averaged quantities across multiple cells so that deposition is stable.
     vmean is used to determine whether the supernova shell calculation should proceed:
     M_shell > 0 iff v_shell > v_gas 
  */ 
  double Z_mean=0, d_mean=0, n_mean=0, v_mean=0, mu_mean=0;
  const double dflt_mu = static_cast<double>(enzo::fluid_props()->mol_weight());

  for (int ix_ = ix-1; ix_ < ix+2; ix_++) {
    for (int iy_ = iy-1; iy_ < iy+2; iy_++) {
      for (int iz_ = iz-1; iz_ < iz+2; iz_++) {
        int ind = INDEX(ix_,iy_,iz_, mx,my);
        Z_mean += mf[ind] / d[ind];
        // TODO: make EnzoComputeMolecularWeight, and access mu_field here?

        double mu;
        if (primordial_chemistry > 0) {
          mu = d_el[ind] + dHI[ind] + dHII[ind] + 0.25*(dHeI[ind]+dHeII[ind]+dHeIII[ind]);

          if (primordial_chemistry > 1) {
            mu += dHM[ind] + 0.5*(dH2I[ind]+dH2II[ind]);
          }
          if (primordial_chemistry > 2) {
            mu += 0.5*(dDI[ind] + dDII[ind]) + dHDI[ind]/3.0;
          }
          mu /= d[ind];
        } else {
          mu = dflt_mu;
          // in an older version, mu = dflt_mu/d[ind], but I think that was a
          // typo
        }

        mu_mean += mu;
        d_mean += d[ind];
      } 
    }
  }
  
  v_mean *= vunit / 27; // cm/s
  Z_mean *= 1/(27 * enzo_constants::metallicity_solar); // Zsun
  mu_mean /= 27;
  d_mean *= rhounit/27; // g/cm^3
  n_mean = d_mean / (enzo_constants::mass_hydrogen*mu_mean);

  #ifdef DEBUG_FEEDBACK_STARSS
    CkPrintf("STARSS_FB: Zmean = %e Dmean = %e (%e) mu_mean = %e ", Z_mean, d_mean, d_mean / rhounit, mu_mean);
    CkPrintf("Nmean = %f vmean = %f\n", n_mean, v_mean/1e5);
  #endif

  double Z_Zsun = Z_mean;
  double fz = std::min(2.0, pow(std::max(Z_Zsun,0.01),-0.14));

  // Cooling radius as in Hopkins, but as an average over cells
  double CoolingRadius = 28.4 * pow(std::max(0.01, n_mean), -3.0 / 7.0) * pow(ejectaEnergy / 1.0e51, 2.0 / 7.0) * fz; // pc
  double coupledEnergy = ejectaEnergy;
  double cellwidth_pc = hx*lunit / enzo_constants::pc_cm; // pc
  double dxRatio = cellwidth_pc / CoolingRadius;

  /* 
     We want to couple one of four phases: free expansion, Sedov-taylor, shell formation, or terminal
     The first three phases are take forms from Kim & Ostriker 2015, the last from Cioffi 1988
  */

 
  // if we resolve free expansion, energy is mostly thermally coupled
  double p_free = 1.73e4*sqrt(ejectaMass * ejectaEnergy/1e51 / 3.0); 
  double r_free = 2.75*pow(ejectaMass / 3 / n_mean, 1.0/3); // free expansion radius eq. 2
  
  double t3_sedov = pow(std::max(r_free, std::max(cellwidth_pc, r_free)) * enzo_constants::pc_cm / 
                    (5.0 * enzo_constants::pc_cm * pow(ejectaEnergy / 1e51 / n_mean, 1.0 / 5.0)), 5./ 2.);
  
  double p_sedov = 2.21e4 * pow(ejectaEnergy / 1e51, 4. / 5.) * 
                   pow(n_mean, 1. / 5.) * pow(t3_sedov, 3. / 5.); // eq 16

  // shell formation radius eq. 8
  double r_shellform = 22.6*pow(ejectaEnergy/1e51,0.29) * pow(n_mean,-0.42);
  double p_shellform = 3.1e5 * pow(ejectaEnergy / 1e51, 0.94) * pow(n_mean, -0.13); // p_sf = m_sf*v_sf eq 9,11

  /*
      terminal momentum
          We picked the analytic form from Thornton as it matched high-resolution SN we ran the best.
  */ 

  double pTerminal;
  if (Z_Zsun > 0.01) {
    // Thornton, 1998, sqrt(2 * M_R * E_R), eqs 15, 21, 26, 32
    pTerminal = 2.7298e5 * pow(ejectaEnergy/1e51, 13./14.) * pow(n_mean, -0.12) * pow(Z_Zsun, -0.14); // Msun km/s
  }

  else {
    pTerminal = 8.5721e5 * pow(ejectaEnergy/1e51, 13./14.) * pow(n_mean, -0.12);
  } 

  // compute the temperature (returns temperature in Kelvin)
  EnzoComputeTemperature compute_temperature(enzo::fluid_props(),
                                             enzo_config->physics_cosmology);

  compute_temperature.compute(enzo_block);

  double T = temperature[index];

  double gamma = 5.0/3.0;
  double cSound = sqrt(gamma * 
                       enzo_constants::kboltz*T/(mu_mean*enzo_constants::mass_hydrogen)) / 1e5; // km/s

  // fading radius of a supernova, using gas energy of the host cell and ideal gas approximations
  double r_fade = std::max(66.0*pow(ejectaEnergy/1e51, 0.32)*pow(n_mean, -0.37)*pow(cSound/10, -2.0/5.0), 
                           CoolingRadius * 1.5);
  double fadeRatio = cellwidth_pc/r_fade;

  #ifdef DEBUG_FEEDBACK_STARSS
    CkPrintf("STARSS_FB: Fading: T = %e; Cs = %e; R_f = %e; fadeR = %f\n", T, cSound, r_fade, fadeRatio);
  #endif

  double coupledMomenta = 0.0;
  double eKinetic = 0.0;

  double cw_eff = cellwidth_pc;

  double dx_eff = cw_eff / CoolingRadius; // our resolution with respect to the cooling radius
  double fader = cw_eff / r_fade;

  double shellVelocity = 413.0 * pow(n_mean, 1.0 / 7.0) * pow(Z_Zsun, 3.0 / 14.0) 
                               * pow(coupledEnergy / 1e51, 1.0 / 14.0);
                               
  double ratio_pds = cw_eff/r_shellform;

  shellVelocity *=  ratio_pds > 1 ? pow(dx_eff, -7.0 / 3.0) : 1; //km/s

  float beta =  std::min(70.0, std::max( 1.0, shellVelocity / std::max(1.0, cSound)));

  // critical density to skip snowplough (remnant combines with ISM before radiative phase); eq 4.9 cioffi 1988
  float nCritical = 0.0038 *(pow(n_mean * T / 1e4, 7.0/9.0) 
                           * pow(beta, 14.0/9.0))/(pow(ejectaEnergy/1e51, 1.0/9.0) 
                           * pow(std::max(0.0001, Z_Zsun), 1.0/3.0)); // n/cc

  float r_merge = std::max(151.0 * pow((ejectaEnergy/1e51) / 
                      beta / beta / n_mean / T * 1e4, 1./3.), 1.5 * r_fade); // pc
  float merger = cw_eff / r_merge;
  bool faded = fader > 1;

  #ifdef DEBUG_FEEDBACK_STARSS
    CkPrintf(
       "STARSS_FB: RADII: cell = %e, free = %e, shellform = %e, cooling = %e, fade = %e t_3=%e, R_m=%e\n",
       cellwidth_pc, r_free, r_shellform, CoolingRadius, r_fade, t3_sedov, r_merge);
  #endif

  if (! winds)
    {   // this calculation for SNe only

        // free-expansion phase
        if (cw_eff < r_free){
          // Most of the energy should be deposited as thermal here. Using
          // Sedov momentum multiplied by dx/R_free for a smooth transition between the two phases.
          // In the limit of dx = R_free, coupledMomenta(free expansion) = coupledMomenta(sedov).
          coupledMomenta = std::min(p_sedov, pTerminal * dx_eff) * cw_eff/r_free;
          #ifdef DEBUG_FEEDBACK_STARSS
            CkPrintf("STARSS_FB: Coupling Free Expansion phase: p = %e\n", coupledMomenta);
          #endif
        }
 
        // Sedov phase
        if (r_free < cw_eff && dx_eff <= 1){
          coupledMomenta = std::min(p_sedov, pTerminal * dx_eff);
          #ifdef DEBUG_FEEDBACK_STARSS       
            CkPrintf("STARSS_FB: Coupling Sedov-Terminal phase: p = %e (ps = %e, pt = %e, dxe = %e)\n", 
                      coupledMomenta, p_sedov, pTerminal, dx_eff);
          #endif
        }

        // terminal phase
        if (dx_eff > 1){
          // Scaling pTerminal by tanh(dx/R_cool) here to account for error in determining where exactly
          // the terminal phase begins. If we're straddling the edge between Sedov and terminal phases
          // (i.e. when dx_eff = R_cool approximately), there could be some extra pressure-driven
          // expansion even though the algorithm detects that we're in the terminal phase.
          // tanh(dx/R_cool) -> 1 as dx increases
          coupledMomenta = pTerminal * tanh(dx_eff);
          #ifdef DEBUG_FEEDBACK_STARSS
            CkPrintf("STARSS_FB: Coupling Terminal phase: p = %e; dx_eff = %e\n", coupledMomenta, dx_eff);
          #endif
        }

        // fading phase
        if (faded && this->fade_SNR_){
          coupledMomenta *= (1.0 - tanh(pow(1.25*fader, 2)));
          #ifdef DEBUG_FEEDBACK_STARSS 
            CkPrintf("STARSS_FB: Coupling Fading phase: p = %e\n", coupledMomenta);
          #endif
        }

        #ifdef DEBUG_FEEDBACK_STARSS
        CkPrintf("STARSS_FB: Checking critical density metric..." 
                 "(n_mean = %e; N_Crit = %e; factors: %e %e %e; beta = %e/%e == %e; rmerge = %e)\n", 
                  n_mean, nCritical, pow(n_mean * T / 1e4, 7.0/9.0), 
                  pow(ejectaEnergy/1e51, 1.0/9.0), pow(fz, 1.0/3.0), 
                  shellVelocity , cSound, beta, r_merge);
        #endif
           
        if (T > 1e6 && coupledMomenta > 1e5) {
          #ifdef DEBUG_FEEDBACK_STARSS
            CkPrintf("STARSS_FB: Coupling high momenta to very hot gas!! (p= %e, T= %e, n_c = %e)\n", coupledMomenta, T, nCritical);
          #endif
        }
    } // endif no winds

    else { // if winds
      coupledMomenta = sqrt(ejectaMass*enzo_constants::mass_solar * 0.5 * ejectaEnergy)/enzo_constants::mass_solar/1e5;
    }

    #ifdef DEBUG_FEEDBACK_STARSS
      CkPrintf("STARSS_FB: Calculated p = %e (sq_fact = %e; p_f = %e; p_t = %e; mcell = %e; mcpl = %e)\n",
         coupledMomenta, (d_mean * cell_volume/enzo_constants::mass_solar) / ejectaMass * 63, p_free, 
         pTerminal, d_mean * cell_volume /enzo_constants::mass_solar, ejectaMass/27.0);  
    #endif

  /*
    If resolution is in a range comparable to Rcool and
    Analytic SNR shell mass is on, adjust the shell mass
    upper range of applicability for shell mass is determined by
    local average gas velocity (v_shell ~ c_s = no shell)
  */

  double centralMass = 0.0;
  double centralMetals = 0.0;
  double maxEvacFraction = 0.75; // TODO: make this a parameter
  double shellMass = 0.0;
   
  if (coupledEnergy > 0 && AnalyticSNRShellMass && !winds) 
  {
    if (dx_eff < 1) // free expansion
       shellMass = 4*cello::pi/3 * d_mean * pow(cw_eff*enzo_constants::pc_cm,3) / enzo_constants::mass_solar; 

    else if (dx_eff > 1) {
      if (Z_Zsun > 0.01)
        shellMass = 1.41e4*pow(ejectaEnergy/1e51, 6./7.) * pow(d_mean, -0.24) * pow(Z_Zsun, -0.27);
      else
        shellMass = 4.89e4*pow(ejectaEnergy/1e51, 6./7.) * pow(d_mean, -0.24);
    }
   
    if (shellMass > 0)
    {
      // get total mass in cells affected by SN       
      for (int ix_ = ix-1; ix_ <= ix+1; ix_++) {
        for (int iy_ = iy-1; iy_ <= iy+1; iy_++) {
          for (int iz_ = iz-1; iz_ <= iz+1; iz_++) {
            int flat = INDEX(ix_,iy_,iz_,mx,my);

            // cell left edges for CiC (starting from ghost zones)
            double xcell = xm + (ix_+0.5 - gx)*hx; 
            double ycell = ym + (iy_+0.5 - gy)*hy;
            double zcell = zm + (iz_+0.5 - gz)*hz;

            double window = Window(xp-xcell, yp-ycell, zp-zcell, hx); // CiC fraction

            if (window <= 0.0) continue;

            centralMass += window * d[flat];
            centralMetals += window * mf[flat];
          }
        }
      } // endfor ix_
      
      centralMass *= rho_to_m; // Mass in Msun
      centralMetals *= rho_to_m;

      // Can't let host cells evacuate completely! 
      // Enforce maximum shellMass 
      shellMass = std::min(shellMass, maxEvacFraction*centralMass);

     } // endif shellMass > 0
      
  } // endif coupledEnergy >0 && AnalyticSNRShellMass && !winds
  
  double coupledMass = shellMass + ejectaMass;
  eKinetic = coupledMomenta * coupledMomenta / (2.0 *(coupledMass)) * enzo_constants::mass_solar * 1e10;
  
  double shellMetals = std::min(maxEvacFraction*centralMetals, 
                                Z_Zsun * enzo_constants::metallicity_solar * shellMass); //Msun

#ifdef DEBUG_FEEDBACK_STARSS
  if (AnalyticSNRShellMass) {
    CkPrintf("STARSS_FB: Shell_m = %e Shell_z = %e shell_V= %e P = %e M_C = %e\n",
             shellMass, shellMetals, shellVelocity, coupledMomenta, centralMass);    
  }  
#endif
 
  #ifdef DEBUG_FEEDBACK_STARSS
    CkPrintf("STARSS_FB: Ekinetic = %e Mass = %e\n",
             eKinetic, d_mean * pow(lunit * hx, 3) / enzo_constants::mass_solar);
  #endif

    if (eKinetic > 1e60)
    {
      #ifdef DEBUG_FEEDBACK_STARSS
        CkPrintf("STARSS_FB: winds = %d, Ekinetic = %e Mass = %e\n",
                  winds, eKinetic, d_mean * pow(lunit * hx, 3) / enzo_constants::mass_solar);
      #endif
      ERROR("EnzoMethodFeedbackSTARSS::deposit_feedback()","Ekinetic > 1e60 erg!\n");
    }

    double coupledGasEnergy = std::max(ejectaEnergy - eKinetic, 0.0);
    #ifdef DEBUG_FEEDBACK_STARSS
      CkPrintf("STARSS_FB: Coupled Gas Energy = %e\n", coupledGasEnergy);
    #endif

    if (dxRatio > 1.0 && !winds){
      // Fade internal energy deposited if our resolution is worse
      // than a cooling radius.
      //
      // Don't need to do this for stellar winds because winds are 
      // a lot weaker than SNe, so it makes essentially no difference.
      coupledGasEnergy = (coupledGasEnergy * pow(dxRatio, -6.5));

      #ifdef DEBUG_FEEDBACK_STARSS
        CkPrintf("STARSS_FB: Reducing gas energy... GE = %e\n", coupledGasEnergy);
      #endif
    }

  double coupledMetals = 0.0;//, SNIAmetals = 0.0, SNIImetals = 0.0, P3metals = 0.0;
  if (winds) coupledMetals = ejectaMetals; // winds only couple to metals
  if (AnalyticSNRShellMass && !winds) coupledMetals += shellMetals;
  
  ejectaMetals += nSNIA * 1.4; // add ejecta from Type Ia SNe 
  ejectaMetals += nSNII * (1.91 + 0.0479 * std::max(starZ, 1.65)); // add ejecta from Type II

  coupledMetals += ejectaMetals;

  #ifdef DEBUG_FEEDBACK_STARSS
    CkPrintf("STARSS_FB: Coupled Metals: %e %e %e\n", ejectaMetals, shellMetals, coupledMetals);
  #endif

  if (!winds) coupledEnergy = std::min(coupledEnergy, eKinetic);

  // Subtract shell mass from the central cells
  double minusRho=0, minusZ=0, msubtracted=0;
  double remainMass=shellMass/rho_to_m, remainZ = shellMetals/rho_to_m;
  if (shellMass > 0 && AnalyticSNRShellMass)
  {
    double zsubtracted=0;
    msubtracted=0;

    for (int ix_ = ix-1; ix_ <= ix+1; ix_++) {
      for (int iy_ = iy-1; iy_ <= iy+1; iy_++) {
        for (int iz_ = iz-1; iz_ <= iz+1; iz_++) {
          int flat = INDEX(ix_,iy_,iz_,mx,my);

          // cell left edges for CiC (starting from ghost zones)
          double xcell = xm + (ix_+0.5 - gx)*hx; 
          double ycell = ym + (iy_+0.5 - gy)*hy;
          double zcell = zm + (iz_+0.5 - gz)*hz;

          double window = Window(xp-xcell, yp-ycell, zp-zcell, hx); // CiC fraction
          if (window <= 0) continue;

          double dpre = d[flat];
          double zpre = mf[flat];
          double pre_z_frac = zpre / dpre;

          // subtract values from the "deposit" fields
          d_dep[flat] -= std::min(window * remainMass, maxEvacFraction*dpre);

          minusRho    += -1*d_dep[flat];
          msubtracted += -1*d_dep[flat];
         
          mf_dep[flat] -= std::min(window * remainZ, maxEvacFraction*zpre); 

          minusZ      += -1*mf_dep[flat];
          zsubtracted += -1*mf_dep[flat];

        } // endfor iz_
      } // endfor iy_
    } // endfor ix_
    remainMass -= msubtracted;
    remainZ    -= zsubtracted;
  } // endif shellMass > 0 && AnalyticSNRShellMass

  minusRho *= rho_to_m; //Msun
  minusZ   *= rho_to_m; //Msun

  double minusM = minusRho;
  if (minusM != coupledMass - ejectaMass && shellMass > 0 && AnalyticSNRShellMass)
  {
    #ifdef DEBUG_FEEDBACK_STARSS
      CkPrintf("STARSS_FB: Of %e, only subtracted %e; rescaling the coupling mass\n", shellMass,
                minusRho);
    #endif
  
    coupledMass = minusM + ejectaMass;
    coupledMetals = minusZ + ejectaMetals; // metal_density in Msun/code_volume

    // if we're in here, we found an inconsistent place where the mass within 
    // cannot support the expected shell.
    // the only real choice, to keep things from exploding in a bad way, 
    // is to rescale the momentum accordingly.
    // If this is triggered, dont expect the terminal momenta relations to hold up.

    if (coupledMomenta*coupledMomenta / 
        (2.0*coupledMass*enzo_constants::mass_solar)*enzo_constants::mass_solar * 1e10 > 1e51) {
      coupledMomenta = std::min(coupledMomenta, sqrt(2.0 * (coupledMass*enzo_constants::mass_solar)
                              * ejectaEnergy)/enzo_constants::mass_solar/1e5);

      #ifdef DEBUG_FEEDBACK_STARSS
        CkPrintf("STARSS_FB: rescaled momentum to %e (est KE = %e)\n", 
                  coupledMomenta, coupledMomenta*coupledMomenta / (2*coupledMass) 
                * enzo_constants::mass_solar * 1e10);
      #endif
    }
  
  } // endif minusM != coupledMass - ejectaMass

  coupledEnergy += coupledGasEnergy;

  #ifdef DEBUG_FEEDBACK_STARSS
      CkPrintf("STARSS_FB: Depositing -- Total Energy = %1.4e; Gas Energy = %1.4e;"
               " Mass = %1.4e; Metal Mass = %1.4e; Momentum = %1.4e\n",
               coupledEnergy, coupledGasEnergy, coupledMass, coupledMetals, coupledMomenta);
  #endif

  // put everything back into code units before CIC
  // these values correspond to TOTAL (energy, mass, momentum)
  // over all the coupling particles.

  coupledEnergy /= (eunit * cell_volume_code); // energy -> energy density
  coupledGasEnergy /= (eunit * cell_volume_code);
  coupledMass /= rho_to_m; // mass -> density
  coupledMetals /= rho_to_m;
  coupledMomenta /= (rho_to_m * vunit / 1e5); // momentum -> momentum_density 


  // Create arrays to pass into CiC routine
  enzo_float coupledMass_list[nCouple], coupledMetals_list[nCouple];
  enzo_float coupledMomenta_x[nCouple], coupledMomenta_y[nCouple], coupledMomenta_z[nCouple];
  enzo_float coupledEnergy_list[nCouple], coupledGasEnergy_list[nCouple];
  for (int n=0; n<nCouple; n++)
  {
    coupledMass_list[n] = coupledMass/nCouple;
    coupledMetals_list[n] = coupledMetals/nCouple;
    coupledMomenta_x[n] = coupledMomenta/nCouple*CloudParticleVectorX[n];
    coupledMomenta_y[n] = coupledMomenta/nCouple*CloudParticleVectorY[n];
    coupledMomenta_z[n] = coupledMomenta/nCouple*CloudParticleVectorZ[n];
    coupledEnergy_list[n] = coupledEnergy/nCouple;
    coupledGasEnergy_list[n] = coupledGasEnergy/nCouple;
  }
  enzo_float left_edge[3] = {xm-gx*hx, ym-gy*hy, zm-gz*hz};

  // CiC deposit mass/energy/momentum
  FORTRAN_NAME(cic_deposit)
  (&CloudParticlePositionX, &CloudParticlePositionY,
   &CloudParticlePositionZ, &rank, &nCouple, &coupledMass_list, d_dep, &left_edge,
   &mx, &my, &mz, &hx, &A);

  FORTRAN_NAME(cic_deposit)
  (&CloudParticlePositionX, &CloudParticlePositionY,
   &CloudParticlePositionZ, &rank, &nCouple, &coupledMomenta_x, vx_dep, &left_edge,
   &mx, &my, &mz, &hx, &hx);

  FORTRAN_NAME(cic_deposit)
  (&CloudParticlePositionX, &CloudParticlePositionY,
   &CloudParticlePositionZ, &rank, &nCouple, &coupledMomenta_y, vy_dep, &left_edge,
   &mx, &my, &mz, &hx, &hx);

  FORTRAN_NAME(cic_deposit)
  (&CloudParticlePositionX, &CloudParticlePositionY,
   &CloudParticlePositionZ, &rank, &nCouple, &coupledMomenta_z, vz_dep, &left_edge,
   &mx, &my, &mz, &hx, &hx);

  FORTRAN_NAME(cic_deposit)
  (&CloudParticlePositionX, &CloudParticlePositionY,
   &CloudParticlePositionZ, &rank, &nCouple, &coupledMetals_list, mf_dep, &left_edge,
   &mx, &my, &mz, &hx, &A);

  FORTRAN_NAME(cic_deposit)
  (&CloudParticlePositionX, &CloudParticlePositionY,
   &CloudParticlePositionZ, &rank, &nCouple, &coupledEnergy_list, te_dep, &left_edge,
   &mx, &my, &mz, &hx, &A);

  FORTRAN_NAME(cic_deposit)
  (&CloudParticlePositionX, &CloudParticlePositionY,
   &CloudParticlePositionZ, &rank, &nCouple, &coupledGasEnergy_list, ge_dep, &left_edge,
   &mx, &my, &mz, &hx, &A);

  FORTRAN_NAME(cic_deposit)
  (&CloudParticlePositionX, &CloudParticlePositionY,
   &CloudParticlePositionZ, &rank, &nCouple, &coupledMass_list, d_shell, &left_edge,
   &mx, &my, &mz, &hx, &A);

  // copy deposited quantites to original fields
  for (int i=0; i<size; i++){
    double d_old = d[i]; 
    d[i] += d_dep[i];
    double d_new = d[i];

    double cell_mass = d_new*cell_volume_code;
    double M_scale = d_new / d_old;

    mf[i] += mf_dep[i]; 

    // need to rescale specific energies to account for added mass
    te[i] = te[i]/M_scale + te_dep[i]/d_new;
    ge[i] = ge[i]/M_scale + ge_dep[i]/d_new;

    vx[i] += vx_dep[i];
    vy[i] += vy_dep[i];
    vz[i] += vz_dep[i];
    // Rescale color fields to account for new densities.
    // Don't need to rescale metal_density because we already deposited
    // into the metal_density field.

    EnzoMethodStarMaker::rescale_densities(enzo_block, i, d_new/d_old);

    // undo rescaling of metal_density
    mf[i] /= (d_new/d_old);

    // add deposited quantities to fields that track depositions
    // of all star particles in the block this cycle
     d_dep_tot[i] += d_dep[i];
    mf_dep_tot[i] += mf_dep[i];
    te_dep_tot[i] += te_dep[i];
    ge_dep_tot[i] += ge_dep[i];
    vx_dep_tot[i] += vx_dep[i];
    vy_dep_tot[i] += vy_dep[i];
    vz_dep_tot[i] += vz_dep[i];
  }
  // transform velocities back to "lab" frame
  // convert velocity (actually momentum density at the moment) field back to velocity 
  this->transformComovingWithStar(d,vx,vy,vz,up,vp,wp,mx,my,mz, -1);
  this->transformComovingWithStar(d_shell,vx_dep_tot,vy_dep_tot,vz_dep_tot,up,vp,wp,mx,my,mz, -1);

  // clear temporary fields 
  delete []  d_dep;
  delete [] mf_dep;
  delete [] te_dep;
  delete [] ge_dep;
  delete [] vx_dep;
  delete [] vy_dep;
  delete [] vz_dep;
}



double EnzoMethodFeedbackSTARSS::timestep (Block * block) throw()
{
  // In general this is not needed, but could imagine putting timestep
  // limiters in situations where, for example, one would want
  // dt < star_lifetime (or something like that), especially if
  // important things happen throughout the star's lifetime.
  EnzoUnits * enzo_units = enzo::units();

  EnzoMethodStarMaker* starmaker_method =
    (EnzoMethodStarMaker*)(enzo::problem()->method("star_maker"));
  ASSERT("EnzoMethodFeedbackSTARSS::timestep",
         "requires \"star_maker\" method", starmaker_method != nullptr);

  double dtStar = std::numeric_limits<double>::max();
<<<<<<< HEAD
  if (block->level() >= sf_minimum_level_){
    const double pSNmax = 0.0005408 * enzo_config->method_star_maker_minimum_star_mass *
      block->state()->dt() * enzo_units->time() / enzo_constants::Myr_s * 1.25;
    if (pSNmax > 1.0) dtStar = block->state()->dt() * 1.0 / pSNmax;
=======
  if (block->level() >= starmaker_method->sf_minimum_level()){
    const double pSNmax = 0.0005408 * starmaker_method->minimum_star_mass() *
                          block->dt() * enzo_units->time() / enzo_constants::Myr_s * 1.25;
    if (pSNmax > 1.0) dtStar = block->dt() * 1.0 / pSNmax;
>>>>>>> a7a62a74
  }

  return dtStar;
}


// #endif<|MERGE_RESOLUTION|>--- conflicted
+++ resolved
@@ -1527,17 +1527,10 @@
          "requires \"star_maker\" method", starmaker_method != nullptr);
 
   double dtStar = std::numeric_limits<double>::max();
-<<<<<<< HEAD
-  if (block->level() >= sf_minimum_level_){
-    const double pSNmax = 0.0005408 * enzo_config->method_star_maker_minimum_star_mass *
-      block->state()->dt() * enzo_units->time() / enzo_constants::Myr_s * 1.25;
-    if (pSNmax > 1.0) dtStar = block->state()->dt() * 1.0 / pSNmax;
-=======
   if (block->level() >= starmaker_method->sf_minimum_level()){
     const double pSNmax = 0.0005408 * starmaker_method->minimum_star_mass() *
-                          block->dt() * enzo_units->time() / enzo_constants::Myr_s * 1.25;
-    if (pSNmax > 1.0) dtStar = block->dt() * 1.0 / pSNmax;
->>>>>>> a7a62a74
+    block->state()->dt() * block->state()->time() / enzo_constants::Myr_s * 1.25;
+    if (pSNmax > 1.0) dtStar = block->state()->dt() * 1.0 / pSNmax;
   }
 
   return dtStar;
