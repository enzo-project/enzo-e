// See LICENSE_CELLO file for license and copyright information

/// @file     enzo_EnzoInitialCosmology.hpp
/// @author   James Bordner (jobordner@ucsd.edu)
/// @date     2017-07-24
/// @brief    [\ref Enzo] Declaration of the EnzoInitialCosmology class


#include "enzo.hpp"
#include "charm_enzo.hpp"

//----------------------------------------------------------------------

EnzoInitialCosmology::EnzoInitialCosmology
(int cycle, double time,
 double gamma,
 double temperature) throw()
  : Initial (cycle,time),
    gamma_(gamma),
    temperature_(temperature)
{
}

//----------------------------------------------------------------------

void EnzoInitialCosmology::enforce_block
( Block * block, const Hierarchy * hierarchy ) throw()
{
  EnzoUnits * units = enzo::units();

  // "If temperature is left unset, set it assuming that T=550 K at z=200"
  EnzoPhysicsCosmology * cosmology = enzo::cosmology();

  if (temperature_ == 0.0) {
    temperature_ = 550.0 *
      pow((1.0 + cosmology->initial_redshift())/(1.0 + 200.00), 2.0);
  }

  // Set initial time based on initial redshift
  double r0 = cosmology->initial_redshift();
  double t0 = cosmology->time_from_redshift(r0);
  block->set_time(t0);
  enzo::simulation()->set_time(t0);
  
  const double default_mu = 0.6;

  const double internal_energy = temperature_/units->temperature()
    /default_mu/(gamma_-1.0);

  Field field = block->data()->field();
  
  enzo_float * ei = (enzo_float *) field.values("internal_energy");
  enzo_float * et = (enzo_float *) field.values("total_energy");
  enzo_float * vx = (enzo_float *) field.values("velocity_x");
  enzo_float * vy = (enzo_float *) field.values("velocity_y");
  enzo_float * vz = (enzo_float *) field.values("velocity_z");

  int mx,my,mz;
  int gx,gy,gz;
  field.dimensions (0,&mx,&my,&mz);
  field.ghost_depth(0,&gx,&gy,&gz);

  gx=gy=gz=0;
  for (int iz=gz; iz<mz-gz; iz++) {
    for (int iy=gy; iy<my-gy; iy++) {
      for (int ix=gx; ix<mx-gx; ix++) {
	int i = ix + mx*(iy + my*iz);
	ei[i] = internal_energy;
	et[i] = ei[i] + 0.5*(vx[i]*vx[i] + vy[i]*vy[i] + vz[i]*vz[i]);
      }
    }
  }

  block->initial_done();
<<<<<<< HEAD
 
=======

>>>>>>> 7e074f0c
#ifdef CONFIG_USE_GRACKLE
  // initialize chemistry fields if doing multispecies 
  if (enzo::config()->method_grackle_chemistry)
  {
    chemistry_data * grackle_chemistry =
    enzo::config()->method_grackle_chemistry;
<<<<<<< HEAD
 
    if (grackle_chemistry -> primordial_chemistry > 0)
    {
        Field field = block->data()->field();
        EnzoBlock * enzo_block = enzo::block(block);
        grackle_field_data grackle_fields_; 
        code_units grackle_units_;
 
        //create data struct to be fed into grackle
        EnzoMethodGrackle::setup_grackle_units(enzo_block, & grackle_units_);        
        EnzoMethodGrackle::setup_grackle_fields(enzo_block, & grackle_fields_);

        //initialize density fields for various chemical species
        EnzoMethodGrackle::update_grackle_density_fields(enzo_block, & grackle_fields_);
    }
  }
#endif 
=======

    const EnzoMethodGrackle * grackle_method = enzo::grackle_method();
 
    if ( (grackle_chemistry->primordial_chemistry > 0) || (grackle_chemistry->metal_cooling == 1))
    {
        EnzoBlock * enzo_block = enzo::block(block);
        grackle_field_data grackle_fields_; 
 
        //create data struct to be fed into grackle
        grackle_method->setup_grackle_fields(enzo_block, & grackle_fields_);

        //initialize density fields for various chemical species
        grackle_method->update_grackle_density_fields(enzo_block, & grackle_fields_);
    }
  }
#endif 

>>>>>>> 7e074f0c
}<|MERGE_RESOLUTION|>--- conflicted
+++ resolved
@@ -72,36 +72,13 @@
   }
 
   block->initial_done();
-<<<<<<< HEAD
- 
-=======
 
->>>>>>> 7e074f0c
 #ifdef CONFIG_USE_GRACKLE
   // initialize chemistry fields if doing multispecies 
   if (enzo::config()->method_grackle_chemistry)
   {
     chemistry_data * grackle_chemistry =
     enzo::config()->method_grackle_chemistry;
-<<<<<<< HEAD
- 
-    if (grackle_chemistry -> primordial_chemistry > 0)
-    {
-        Field field = block->data()->field();
-        EnzoBlock * enzo_block = enzo::block(block);
-        grackle_field_data grackle_fields_; 
-        code_units grackle_units_;
- 
-        //create data struct to be fed into grackle
-        EnzoMethodGrackle::setup_grackle_units(enzo_block, & grackle_units_);        
-        EnzoMethodGrackle::setup_grackle_fields(enzo_block, & grackle_fields_);
-
-        //initialize density fields for various chemical species
-        EnzoMethodGrackle::update_grackle_density_fields(enzo_block, & grackle_fields_);
-    }
-  }
-#endif 
-=======
 
     const EnzoMethodGrackle * grackle_method = enzo::grackle_method();
  
@@ -119,5 +96,4 @@
   }
 #endif 
 
->>>>>>> 7e074f0c
 }