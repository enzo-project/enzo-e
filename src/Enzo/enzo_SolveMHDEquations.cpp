--- conflicted
+++ resolved
@@ -110,8 +110,6 @@
     enzo_float *bfieldx_rz = (enzo_float *) field.values ("bfieldx_rz");
     enzo_float *bfieldy_rz = (enzo_float *) field.values ("bfieldy_rz");
     enzo_float *bfieldz_rz = (enzo_float *) field.values ("bfieldz_rz");
-
-<<<<<<< HEAD
 
     CHECK_FIELD(density,"density");
     CHECK_FIELD(velox,"velox");
@@ -141,60 +139,7 @@
     CHECK_FIELD(bfieldx_rz,"bfieldx_rz");
     CHECK_FIELD(bfieldy_rz,"bfieldy_rz");
     CHECK_FIELD(bfieldz_rz,"bfieldz_rz");
-=======
-    /* allocate space for fluxes */
-
-//     for (i = 0; i < NumberOfSubgrids; i++) {
-//       for (dim = 0; dim < GridRank; dim++)  {
-
-// 	/* compute size (in floats) of flux storage */
-
-//         size = 1;
-//         for (j = 0; j < GridRank; j++)
-//           size *= SubgridFluxes[i]->LeftFluxEndGlobalIndex[dim][j] -
-//                   SubgridFluxes[i]->LeftFluxStartGlobalIndex[dim][j] + 1;
-
-// 	/* set unused dims (for the solver, which is hardwired for 3d). */
-
-//         for (j = GridRank; j < 3; j++) {
-//           SubgridFluxes[i]->LeftFluxStartGlobalIndex[dim][j]  = 0;
-//           SubgridFluxes[i]->LeftFluxEndGlobalIndex[dim][j]    = 0;
-//           SubgridFluxes[i]->RightFluxStartGlobalIndex[dim][j] = 0;
-//           SubgridFluxes[i]->RightFluxEndGlobalIndex[dim][j]   = 0;
-//         }
-
-// 	/* Allocate space (if necessary). */
-
-//         for (field = 0; field < NumberOfBaryonFields; field++) {
-// 	  if (SubgridFluxes[i]->LeftFluxes[field][dim] == NULL)
-// 	    SubgridFluxes[i]->LeftFluxes[field][dim]  = new enzo_float[size];
-// 	  if (SubgridFluxes[i]->RightFluxes[field][dim] == NULL)
-// 	    SubgridFluxes[i]->RightFluxes[field][dim] = new enzo_float[size];
-// 	  for (n = 0; n < size; n++) {
-// 	    SubgridFluxes[i]->LeftFluxes[field][dim][n]  = 0;
-// 	    SubgridFluxes[i]->RightFluxes[field][dim][n] = 0;
-// 	  }
-//         }
-
-// 	for (field = NumberOfBaryonFields; field < MAX_NUMBER_OF_BARYON_FIELDS;
-// 	     field++) {
-//           SubgridFluxes[i]->LeftFluxes[field][dim]  = NULL;
-//           SubgridFluxes[i]->RightFluxes[field][dim] = NULL;
-// 	}
-
-//       }  // next dimension
-
-//       /* make things pretty */
-
-//       for (dim = GridRank; dim < 3; dim++)
-//         for (field = 0; field < MAX_NUMBER_OF_BARYON_FIELDS; field++) {
-//           SubgridFluxes[i]->LeftFluxes[field][dim]  = NULL;
-//           SubgridFluxes[i]->RightFluxes[field][dim] = NULL;
-// 	}
-
-//     } // end of loop over subgrids
-
->>>>>>> c15ee75d
+
     /* compute global start index for left edge of entire grid
        (including boundary zones) */
 
@@ -393,7 +338,7 @@
 
     /* current PPML implementation only supports 3D and does not
        support color fields */
-    
+
     enzo_float *velocity_x      = (enzo_float *) field.values ("velocity_x");
     enzo_float *velocity_y      = (enzo_float *) field.values ("velocity_y");
     enzo_float *velocity_z      = (enzo_float *) field.values ("velocity_z");
@@ -403,13 +348,12 @@
     field.dimensions(0,&mx,&my,&mz);
     const int m = mx*my*mz;
 
-<<<<<<< HEAD
     if (have_velocity) {
       std::copy_n(velocity_x,m,velox);
       std::copy_n(velocity_y,m,veloy);
       std::copy_n(velocity_z,m,veloz);
     }
-    
+
     FORTRAN_NAME(ppml)
       (density,velox,   veloy,   veloz,   bfieldx,   bfieldy,   bfieldz,
        dens_rx,velox_rx,veloy_rx,veloz_rx,bfieldx_rx,bfieldy_rx,bfieldz_rx,
@@ -428,6 +372,7 @@
        h1,h2,h3,h4,h5,h6,h7,
        ex,ey,ez,
        qu1,qu2,qu3,qu4,qu5,qu6,qu7);
+
     /* deallocate temporary space for solver */
  
     if (have_velocity) {
@@ -435,27 +380,6 @@
       std::copy_n(veloy,m,velocity_y);
       std::copy_n(veloz,m,velocity_z);
     }
-=======
-      FORTRAN_NAME(ppml)
-	(density,velox,   veloy,   veloz,   bfieldx,   bfieldy,   bfieldz,
-	 dens_rx,velox_rx,veloy_rx,veloz_rx,bfieldx_rx,bfieldy_rx,bfieldz_rx,
-	 dens_ry,velox_ry,veloy_ry,veloz_ry,bfieldx_ry,bfieldy_ry,bfieldz_ry,
-	 dens_rz,velox_rz,veloy_rz,veloz_rz,bfieldx_rz,bfieldy_rz,bfieldz_rz,
-	 &dt, &CellWidthTemp[0], &CellWidthTemp[1], &CellWidthTemp[2],
-	 &GridDimension[0], &GridDimension[1], &GridDimension[2],
-	 GridStartIndex, GridEndIndex,
-	 &NumberOfSubgrids, leftface, rightface,
-	 istart, iend, jstart, jend,
-	 standard, dnindex,
-	 vxindex, vyindex, vzindex,
-	 bxindex, byindex, bzindex,
-	 f1,f2,f3,f4,f5,f6,f7,
-	 g1,g2,g3,g4,g5,g6,g7,
-	 h1,h2,h3,h4,h5,h6,h7,
-	 ex,ey,ez,
-	 qu1,qu2,qu3,qu4,qu5,qu6,qu7);
-    /* deallocate temporary space for solver */
->>>>>>> c15ee75d
 
     delete [] temp;
 
