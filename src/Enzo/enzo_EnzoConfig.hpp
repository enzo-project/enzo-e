--- conflicted
+++ resolved
@@ -233,7 +233,6 @@
       method_check_gravity_particle_type(),
       // EnzoMethodHeat
       method_heat_alpha(0.0),
-/*
       // EnzoMethodHydro
       method_hydro_method(""),
       method_hydro_dual_energy(false),
@@ -243,12 +242,6 @@
       method_hydro_reconstruct_conservative(false),
       method_hydro_reconstruct_positive(false),
       method_hydro_riemann_solver(""),
-<<<<<<< HEAD
-*/
-      // EnzoMethodNull
-      method_null_dt(0.0),
-=======
->>>>>>> 5282aa38
       // EnzoMethodTurbulence
       method_turbulence_edot(0.0),
       method_turbulence_mach_number(0.0),
@@ -482,7 +475,7 @@
   
   /// EnzoMethodHeat
   double                     method_heat_alpha;
-/*
+
   /// EnzoMethodHydro
   std::string                method_hydro_method;
   bool                       method_hydro_dual_energy;
@@ -492,12 +485,6 @@
   bool                       method_hydro_reconstruct_conservative;
   bool                       method_hydro_reconstruct_positive;
   std::string                method_hydro_riemann_solver;
-<<<<<<< HEAD
-*/
-  /// EnzoMethodNull
-  double                     method_null_dt;
-=======
->>>>>>> 5282aa38
 
   /// EnzoMethodTurbulence
   double                     method_turbulence_edot;
