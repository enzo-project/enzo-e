--- conflicted
+++ resolved
@@ -17,7 +17,6 @@
 #ifdef CONFIG_USE_GRACKLE
 // Operator to allow Grackle's chemistry data to PUP
 inline void operator|(PUP::er &p, chemistry_data &c){
-<<<<<<< HEAD
   // all values are single ints, floats, or doubles with the
   // exception of grackle_data_file
   p | c.use_grackle;
@@ -79,76 +78,13 @@
   p | c.radiative_transfer_hydrogen_only;
   p | c.self_shielding_method;
   p | c.H2_self_shielding;
-=======
- // all values are single ints, floats, or doubles with the
- // exception of grackle_data_file
- p | c.use_grackle;
- p | c.with_radiative_cooling;
- p | c.primordial_chemistry;
- p | c.dust_chemistry;
- p | c.metal_cooling;
- p | c.UVbackground;
-
- bool skip_strlen = (p.isUnpacking() || c.grackle_data_file == NULL);
- int length = (skip_strlen) ? 0 : strlen(c.grackle_data_file);
- p | length;
- if (length > 0){
-   if (p.isUnpacking()){
-     c.grackle_data_file=new char[length+1];
-   }
-   PUParray(p, c.grackle_data_file,length+1);
- } else {
-   c.grackle_data_file = NULL;
- }
-
- p | c.cmb_temperature_floor;
- p | c.Gamma;
- p | c.h2_on_dust;
- p | c.use_dust_density_field;
- p | c.photoelectric_heating;
- p | c.photoelectric_heating_rate;
- p | c.use_isrf_field;
- p | c.interstellar_radiation_field;
- p | c.use_volumetric_heating_rate;
- p | c.use_specific_heating_rate;
- p | c.three_body_rate;
- p | c.cie_cooling;
- p | c.h2_optical_depth_approximation;
- p | c.ih2co;
- p | c.ipiht;
- p | c.HydrogenFractionByMass;
- p | c.DeuteriumToHydrogenRatio;
- p | c.SolarMetalFractionByMass;
- p | c.local_dust_to_gas_ratio;
- p | c.NumberOfTemperatureBins;
- p | c.CaseBRecombination;
- p | c.TemperatureStart;
- p | c.TemperatureEnd;
- p | c.NumberOfDustTemperatureBins;
- p | c.DustTemperatureStart;
- p | c.DustTemperatureEnd;
- p | c.Compton_xray_heating;
- p | c.LWbackground_sawtooth_suppression;
- p | c.LWbackground_intensity;
- p | c.UVbackground_redshift_on;
- p | c.UVbackground_redshift_off;
- p | c.UVbackground_redshift_fullon;
- p | c.UVbackground_redshift_drop;
- p | c.cloudy_electron_fraction_factor;
- p | c.use_radiative_transfer;
- p | c.radiative_transfer_coupled_rate_solver;
- p | c.radiative_transfer_intermediate_step;
- p | c.radiative_transfer_hydrogen_only;
- p | c.self_shielding_method;
- p | c.H2_self_shielding;
- p | c.h2_charge_exchange_rate;
- p | c.h2_dust_rate;
- p | c.h2_h_cooling_rate;
- p | c.collisional_excitation_rates;
- p | c.collisional_ionisation_rates;
- p | c.recombination_cooling_rates;
- p | c.bremsstrahlung_cooling_rates;
->>>>>>> 329a398c
+  p | c.h2_charge_exchange_rate;
+  p | c.h2_dust_rate;
+  p | c.h2_h_cooling_rate;
+  p | c.collisional_excitation_rates;
+  p | c.collisional_ionisation_rates;
+  p | c.recombination_cooling_rates;
+  p | c.bremsstrahlung_cooling_rates;
 }
 #endif
 
@@ -357,17 +293,12 @@
       initial_IG_recent_SF_bin_size(5.0),
       initial_IG_recent_SF_SFR(2.0),
       initial_IG_recent_SF_seed(12345),
-<<<<<<< HEAD
       // EnzoMethodCheck
       method_check_num_files(1),
       method_check_ordering("order_morton"),
       method_check_dir(),
-=======
       // EnzoInitialMergeStarsTest
       initial_merge_stars_test_particle_data_filename(""),
-      // EnzoMethodCheckGravity
-      method_check_gravity_particle_type(),
->>>>>>> 329a398c
       // EnzoMethodHeat
       method_heat_alpha(0.0),
       // EnzoMethodHydro
@@ -507,6 +438,7 @@
   void read_initial_hdf5_(Parameters *);
   void read_initial_inclined_wave_(Parameters *);
   void read_initial_isolated_galaxy_(Parameters *);
+  void read_initial_merge_stars_test_(Parameters *);
   void read_initial_music_(Parameters *);
   void read_initial_pm_(Parameters *);
   void read_initial_sedov_(Parameters *);
@@ -514,35 +446,21 @@
   void read_initial_shock_tube_(Parameters *);
   void read_initial_soup_(Parameters *);
   void read_initial_turbulence_(Parameters *);
-<<<<<<< HEAD
-
-=======
-  void read_initial_isolated_galaxy_(Parameters *);
-  void read_initial_feedback_test_(Parameters *);
-  void read_initial_merge_stars_test_(Parameters *);
-  
-  void read_method_grackle_(Parameters *);
-  void read_method_feedback_(Parameters *);
-  void read_method_star_maker_(Parameters *);
->>>>>>> 329a398c
+
   void read_method_background_acceleration_(Parameters *);
   void read_method_check_(Parameters *);
   void read_method_feedback_(Parameters *);
   void read_method_grackle_(Parameters *);
   void read_method_gravity_(Parameters *);
   void read_method_heat_(Parameters *);
+  void read_method_merge_stars_(Parameters *);
   void read_method_pm_deposit_(Parameters *);
   void read_method_pm_update_(Parameters *);
   void read_method_ppm_(Parameters *);
   void read_method_star_maker_(Parameters *);
   void read_method_turbulence_(Parameters *);
-<<<<<<< HEAD
   void read_method_vlct_(Parameters *);
 
-=======
-  void read_method_merge_stars_(Parameters *);
-  
->>>>>>> 329a398c
   void read_physics_(Parameters *);
 
   void read_prolong_enzo_(Parameters *);
@@ -774,18 +692,13 @@
   double                     initial_IG_recent_SF_SFR;
   int                        initial_IG_recent_SF_seed;
 
-<<<<<<< HEAD
   /// EnzoMethodCheck
   int                        method_check_num_files;
   std::string                method_check_ordering;
   std::vector<std::string>   method_check_dir;
-=======
+
   // EnzoInitialMergeStarsTest
   std::string                initial_merge_stars_test_particle_data_filename;
-
-  /// EnzoMethodCheckGravity
-  std::string                method_check_gravity_particle_type;
->>>>>>> 329a398c
 
   /// EnzoMethodHeat
   double                     method_heat_alpha;
