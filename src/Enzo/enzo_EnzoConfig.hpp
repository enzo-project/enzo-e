// See LICENSE_CELLO file for license and copyright information

/// @file     enzo_EnzoConfig.hpp
/// @author   James Bordner (jobordner@ucsd.edu)
/// @date     2012-10-02
/// @brief    [\ref Parameters] Declaration of the EnzoConfig class
///

#ifndef PARAMETERS_ENZO_CONFIG_HPP
#define PARAMETERS_ENZO_CONFIG_HPP

#define MAX_FIELDS      30
#define MAX_FILE_GROUPS 10

class Parameters;

#ifdef CONFIG_USE_GRACKLE
// Operator to allow Grackle's chemistry data to PUP
inline void operator|(PUP::er &p, chemistry_data &c){
 // all values are single ints, floats, or doubles with the
 // exception of grackle_data_file
 p | c.use_grackle;
 p | c.with_radiative_cooling;
 p | c.primordial_chemistry;
 p | c.metal_cooling;
 p | c.UVbackground;

 int length = (c.grackle_data_file == NULL) ? 0 : strlen(c.grackle_data_file);
 p | length;
 if (length > 0){
   if (p.isUnpacking()){
     c.grackle_data_file=new char[length+1];
   }
   PUParray(p, c.grackle_data_file,length+1);
 } else {
   c.grackle_data_file = NULL;
 }

 p | c.cmb_temperature_floor;
 p | c.Gamma;
 p | c.h2_on_dust;
 p | c.photoelectric_heating;
 p | c.photoelectric_heating_rate;
 p | c.use_volumetric_heating_rate;
 p | c.use_specific_heating_rate;
 p | c.three_body_rate;
 p | c.cie_cooling;
 p | c.h2_optical_depth_approximation;
 p | c.ih2co;
 p | c.ipiht;
 p | c.HydrogenFractionByMass;
 p | c.DeuteriumToHydrogenRatio;
 p | c.SolarMetalFractionByMass;
 p | c.NumberOfTemperatureBins;
 p | c.CaseBRecombination;
 p | c.TemperatureStart;
 p | c.TemperatureEnd;
 p | c.NumberOfDustTemperatureBins;
 p | c.DustTemperatureStart;
 p | c.DustTemperatureEnd;
 p | c.Compton_xray_heating;
 p | c.LWbackground_sawtooth_suppression;
 p | c.LWbackground_intensity;
 p | c.UVbackground_redshift_on;
 p | c.UVbackground_redshift_off;
 p | c.UVbackground_redshift_fullon;
 p | c.UVbackground_redshift_drop;
 p | c.cloudy_electron_fraction_factor;
 p | c.use_radiative_transfer;
 p | c.radiative_transfer_coupled_rate_solver;
 p | c.radiative_transfer_intermediate_step;
 p | c.radiative_transfer_hydrogen_only;
 p | c.self_shielding_method;
 p | c.H2_self_shielding;
}
#endif

class EnzoConfig : public Config {

  /// @class    EnzoConfig
  /// @ingroup  Enzo
  /// @brief    [\ref Enzo] Declaration of Enzo configuration class

public: // interface

  /// Constructor
  EnzoConfig() throw();

  /// Destructor
  virtual ~EnzoConfig() throw();

  /// Copy constructor
  EnzoConfig(const EnzoConfig & config) throw();

  /// Assignment operator
  EnzoConfig & operator= (const EnzoConfig & config) throw();

  /// CHARM++ PUP::able declaration
  PUPable_decl(EnzoConfig);

  /// CHARM++ migration constructor
  EnzoConfig(CkMigrateMessage *m)
    : Config (m),
      adapt_mass_type(),
      ppm_diffusion(0),
      ppm_dual_energy(false),
      ppm_dual_energy_eta_1(0.0),
      ppm_dual_energy_eta_2(0.0),
      ppm_flattening(0),
      ppm_minimum_pressure_support_parameter(0),
      ppm_number_density_floor(0.0),
      ppm_density_floor(0.0),
      ppm_pressure_floor(0.0),
      ppm_pressure_free(false),
      ppm_temperature_floor(0.0),
      ppm_steepening(false),
      ppm_use_minimum_pressure_support(false),
      ppm_mol_weight(0.0),
      field_gamma(0.0),
      field_uniform_density(1.0),
      // Cosmology
      physics_cosmology(false),
      physics_cosmology_hubble_constant_now(0.0),
      physics_cosmology_omega_matter_now(0.0),
      physics_cosmology_omega_lamda_now(0.0),
      physics_cosmology_omega_baryon_now(1.0),
      physics_cosmology_omega_cdm_now(0.0),
      physics_cosmology_comoving_box_size(0.0),
      physics_cosmology_max_expansion_rate(0.0),
      physics_cosmology_initial_redshift(0.0),
      physics_cosmology_final_redshift(0.0),
      physics_gravity(false),
      // EnzoInitialCosmology
      initial_cosmology_temperature(0.0),
      // EnzoInitialCollapse
      initial_collapse_rank(0),
      initial_collapse_radius_relative(0.0),
      initial_collapse_particle_ratio(0.0),
      initial_collapse_mass(0.0),
      initial_collapse_temperature(0.0),
      // EnzoGrackleTest
#ifdef CONFIG_USE_GRACKLE
      initial_grackle_test_maximum_H_number_density(1000.0),
      initial_grackle_test_maximum_metallicity(1.0),
      initial_grackle_test_maximum_temperature(1.0E8),
      initial_grackle_test_minimum_H_number_density(0.1),
      initial_grackle_test_minimum_metallicity(1.0E-4),
      initial_grackle_test_minimum_temperature(10.0),
      initial_grackle_test_reset_energies(0),
#endif /* CONFIG_USE_GRACKLE */
      initial_feedback_test_density(),
      initial_feedback_test_star_mass(),
      // EnzoInitialMusic
      initial_music_field_files(),
      initial_music_field_datasets(),
      initial_music_field_names(),
      initial_music_field_coords(),
      initial_music_particle_files(),
      initial_music_particle_datasets(),
      initial_music_particle_coords(),
      initial_music_particle_types(),
      initial_music_particle_attributes(),
      initial_music_throttle_internode(),
      initial_music_throttle_intranode(),
      initial_music_throttle_node_files(),
      initial_music_throttle_close_count(),
      initial_music_throttle_group_size(),
      initial_music_throttle_seconds_stagger(),
      initial_music_throttle_seconds_delay(),
      // EnzoInitialPm
      initial_pm_field(""),
      initial_pm_mpp(0.0),
      initial_pm_level(0),
      // EnzoInitialSedovArray[23]
      initial_sedov_rank(0),
      initial_sedov_radius_relative(0.0),
      initial_sedov_pressure_in(0.0),
      initial_sedov_pressure_out(0.0),
      initial_sedov_density(0.0),
      // EnzoInitialSedovRandom
      initial_sedov_random_half_empty(false),
      initial_sedov_random_grackle_cooling(false),
      initial_sedov_random_max_blasts(0),
      initial_sedov_random_radius_relative(0.0),
      initial_sedov_random_pressure_in(0.0),
      initial_sedov_random_pressure_out(0.0),
      initial_sedov_random_density(0.0),
      initial_sedov_random_te_multiplier(0),
      // EnzoInitialSoup
      initial_soup_rank(0),
      initial_soup_file(""),
      initial_soup_rotate(false),
      initial_soup_pressure_in(0.0),
      initial_soup_pressure_out(0.0),
      initial_soup_density(0.0),
      // EnzoInitialTurbulence
      initial_turbulence_density(0.0),
      initial_turbulence_pressure(0.0),
      initial_turbulence_temperature(0.0),
      // EnzoInitialIsolatedGalaxy
      //   AE: Maybe these values (and those in cpp) don't matter
      //       are they overwritten by the read-in (even when not found in param file)?
      initial_IG_scale_length(0.0343218),       // Gas disk scale length in code units
      initial_IG_scale_height(0.00343218),      // Gas disk scale height in code units
      initial_IG_disk_mass(42.9661),            // Gas disk mass in code units
      initial_IG_gas_fraction(0.2),             // Gas disk M_gas / M_star
      initial_IG_disk_temperature(1e4),         // Gas disk temperature in K
      initial_IG_disk_metal_fraction(1.0E-10),         // Gas disk metal fraction
      initial_IG_gas_halo_mass(0.1),             // Gas halo total mass in code units
      initial_IG_gas_halo_temperature(1e4),      // Gas halo initial temperature
      initial_IG_gas_halo_metal_fraction(1.0E-10),      // Gas halo metal fraction
      initial_IG_gas_halo_density(0.0),          // Gas halo uniform density (ignored if zero)
      initial_IG_gas_halo_radius(1.0),           // Gas halo maximum radius in code units
      initial_IG_use_gas_particles(false),       //
      initial_IG_live_dm_halo(false),
      initial_IG_stellar_disk(false),
      initial_IG_stellar_bulge(false),
      initial_IG_analytic_velocity(false),
      initial_IG_include_recent_SF(false),
      initial_IG_recent_SF_start(-100.0),
      initial_IG_recent_SF_end(0.0),
      initial_IG_recent_SF_bin_size(5.0),
      initial_IG_recent_SF_SFR(2.0),
      initial_IG_recent_SF_seed(12345),
      // EnzoProlong
      interpolation_method(""),
      // EnzoMethodCheckGravity
      method_check_gravity_particle_type(),
      // EnzoMethodHeat
      method_heat_alpha(0.0),
      // EnzoMethodHydro
      method_hydro_method(""),
      method_hydro_dual_energy(false),
      method_hydro_dual_energy_eta_1(0.0),
      method_hydro_dual_energy_eta_2(0.0),
      method_hydro_reconstruct_method(""),
      method_hydro_reconstruct_conservative(false),
      method_hydro_reconstruct_positive(false),
      method_hydro_riemann_solver(""),
      /// EnzoMethodFeedback
      method_feedback_ejecta_mass(0.0),
      method_feedback_supernova_energy(1.0),
      method_feedback_ejecta_metal_fraction(0.0),
      method_feedback_stencil(3),
      method_feedback_shift_cell_center(true),
      method_feedback_ke_fraction(0.0),
      method_feedback_use_ionization_feedback(false),
      /// EnzoMethodStarMaker
      method_star_maker_type(""),
      method_star_maker_use_density_threshold(true),           // check above density threshold before SF
      method_star_maker_use_velocity_divergence(true),         // check for converging flow before SF
      method_star_maker_use_dynamical_time(true),              //
      method_star_maker_number_density_threshold(0.0),      // Number density threshold in cgs
      method_star_maker_maximum_mass_fraction(0.5),            // maximum cell mass fraction to convert to stars
      method_star_maker_efficiency(0.01),            // star maker efficiency
      method_star_maker_minimum_star_mass(1.0E4),    // star particle mass (if fixed) in solar masses
      // EnzoMethodNull
      method_null_dt(0.0),
      // EnzoMethodTurbulence
      method_turbulence_edot(0.0),
      method_turbulence_mach_number(0.0),
      // EnzoMethodGrackle
      method_grackle_use_grackle(false),
#ifdef CONFIG_USE_GRACKLE
      method_grackle_chemistry(),
      method_grackle_use_cooling_timestep(false),
      method_grackle_radiation_redshift(-1.0),
#endif
      // EnzoMethodGravity
      method_gravity_grav_const(0.0),
      method_gravity_solver(""),
      method_gravity_order(4),
      method_gravity_accumulate(false),
      // EnzoMethodBackgroundAcceleration
      method_background_acceleration_type(""),
      method_background_acceleration_mass(0.0),
      method_background_acceleration_DM_mass(0.0),
      method_background_acceleration_DM_density(0.0),
      method_background_acceleration_bulge_mass(0.0),
      method_background_acceleration_core_radius(0.0),
      method_background_acceleration_bulge_radius(0.0),
      method_background_acceleration_stellar_mass(0.0),
      method_background_acceleration_DM_mass_radius(0.0),
      method_background_acceleration_stellar_scale_height_r(0.0),
      method_background_acceleration_stellar_scale_height_z(0.0),
      method_background_acceleration_apply_acceleration(true),
      // EnzoMethodPmDeposit
      method_pm_deposit_alpha(0.5),
      // EnzoMethodPmUpdate
      method_pm_update_max_dt(0.0),
      // EnzoSolverMg0
      solver_pre_smooth(),
      solver_post_smooth(),
      solver_last_smooth(),
      solver_coarse_solve(),
      solver_domain_solve(),
      solver_weight(),
      solver_restart_cycle(),
      // EnzoSolver<Krylov>
      solver_precondition(),
      solver_coarse_level(),
      solver_is_unigrid(),
      // EnzoStopping
      stopping_redshift()

  {
    for (int axis=0; axis<3; axis++) {
      initial_sedov_array[axis] = 0;
      initial_sedov_random_array[axis] = 0;
      initial_soup_array[axis] = 0;
      initial_soup_d_pos[axis] = 0;
      initial_soup_d_size[axis] = 0;
      initial_collapse_array[axis] = 0;
      initial_IG_center_position[axis] = 0.5;
      initial_IG_bfield[axis]         = 0.0;
      method_background_acceleration_center[axis] = 0.5;
      method_background_acceleration_angular_momentum[axis] = 0;

      initial_feedback_test_position[axis] = 0.5;
    }
    method_background_acceleration_angular_momentum[2] = 1;
  }

  /// CHARM++ Pack / Unpack function
  void pup (PUP::er &p);

  /// Read values from the Parameters object
  void read (Parameters * parameters) throw();

public: // attributes

  // NOTE: change pup() function whenever attributes change

  /// Refine

  std::vector <std::string>  adapt_mass_type;

  /// EnzoMethodPpm

  bool                       ppm_diffusion;
  bool                       ppm_dual_energy;
  double                     ppm_dual_energy_eta_1;
  double                     ppm_dual_energy_eta_2;
  int                        ppm_flattening;
  int                        ppm_minimum_pressure_support_parameter;
  double                     ppm_number_density_floor;
  double                     ppm_density_floor;
  double                     ppm_pressure_floor;
  bool                       ppm_pressure_free;
  double                     ppm_temperature_floor;
  bool                       ppm_steepening;
  bool                       ppm_use_minimum_pressure_support;
  double                     ppm_mol_weight;

  double                     field_gamma;
  double                     field_uniform_density;

  /// Cosmology
  bool                       physics_cosmology;
  double                     physics_cosmology_hubble_constant_now;
  double                     physics_cosmology_omega_matter_now;
  double                     physics_cosmology_omega_lamda_now;
  double                     physics_cosmology_omega_baryon_now;
  double                     physics_cosmology_omega_cdm_now;
  double                     physics_cosmology_comoving_box_size;
  double                     physics_cosmology_max_expansion_rate;
  double                     physics_cosmology_initial_redshift;
  double                     physics_cosmology_final_redshift;

  /// Gravity
  bool                       physics_gravity;

  /// EnzoInitialCosmology;
  double                     initial_cosmology_temperature;

  /// EnzoInitialCollapse
  int                        initial_collapse_rank;
  int                        initial_collapse_array[3];
  double                     initial_collapse_radius_relative;
  double                     initial_collapse_particle_ratio;
  double                     initial_collapse_mass;
  double                     initial_collapse_temperature;

  /// EnzoGrackleTest
#ifdef CONFIG_USE_GRACKLE
  double                     initial_grackle_test_maximum_H_number_density;
  double                     initial_grackle_test_maximum_metallicity;
  double                     initial_grackle_test_maximum_temperature;
  double                     initial_grackle_test_minimum_H_number_density;
  double                     initial_grackle_test_minimum_metallicity;
  double                     initial_grackle_test_minimum_temperature;
  int                        initial_grackle_test_reset_energies;
#endif /* CONFIG_USE_GRACKLE */

  /// EnzoInitialMusic

  std::vector < std::string > initial_music_field_files;
  std::vector < std::string > initial_music_field_datasets;
  std::vector < std::string > initial_music_field_names;
  std::vector < std::string > initial_music_field_coords;

  std::vector < std::string > initial_music_particle_files;
  std::vector < std::string > initial_music_particle_datasets;
  std::vector < std::string > initial_music_particle_coords;
  std::vector < std::string > initial_music_particle_types;
  std::vector < std::string > initial_music_particle_attributes;
  bool                        initial_music_throttle_internode;
  bool                        initial_music_throttle_intranode;
  bool                        initial_music_throttle_node_files;
  int                         initial_music_throttle_close_count;
  int                         initial_music_throttle_group_size;
  double                      initial_music_throttle_seconds_stagger;
  double                      initial_music_throttle_seconds_delay;

  /// EnzoInitialPm
  std::string                initial_pm_field;
  double                     initial_pm_mpp;
  int                        initial_pm_level;

  /// EnzoInitialSedovArray[23]
  int                        initial_sedov_rank;
  int                        initial_sedov_array[3];
  double                     initial_sedov_radius_relative;
  double                     initial_sedov_pressure_in;
  double                     initial_sedov_pressure_out;
  double                     initial_sedov_density;

  /// EnzoInitialSedovRandom
  int                        initial_sedov_random_array[3];
  bool                       initial_sedov_random_half_empty;
  bool                       initial_sedov_random_grackle_cooling;
  int                        initial_sedov_random_max_blasts;
  double                     initial_sedov_random_radius_relative;
  double                     initial_sedov_random_pressure_in;
  double                     initial_sedov_random_pressure_out;
  double                     initial_sedov_random_density;
  int                        initial_sedov_random_te_multiplier;

  /// EnzoInitialSoup
  int                        initial_soup_rank;
  std::string                initial_soup_file;
  bool                       initial_soup_rotate;
  int                        initial_soup_array[3];
  double                     initial_soup_d_pos[3];
  double                     initial_soup_d_size[3];
  double                     initial_soup_pressure_in;
  double                     initial_soup_pressure_out;
  double                     initial_soup_density;

  /// EnzoInitialTurbulence
  double                     initial_turbulence_density;
  double                     initial_turbulence_pressure;
  double                     initial_turbulence_temperature;

  /// EnzoInitialFeedbackTest

  double                     initial_feedback_test_position[3];
  double                     initial_feedback_test_density;
  double                     initial_feedback_test_star_mass;

  /// EnzoInitialIsolatedGalaxy
  double                     initial_IG_center_position[3];
  double                     initial_IG_bfield[3];
  double                     initial_IG_scale_length;
  double                     initial_IG_scale_height;
  double                     initial_IG_disk_mass;
  double                     initial_IG_gas_fraction;
  double                     initial_IG_disk_temperature;
  double                     initial_IG_disk_metal_fraction;
  double                     initial_IG_gas_halo_mass;
  double                     initial_IG_gas_halo_temperature;
  double                     initial_IG_gas_halo_metal_fraction;
  double                     initial_IG_gas_halo_density;
  double                     initial_IG_gas_halo_radius;
  bool                       initial_IG_use_gas_particles;
  bool                       initial_IG_live_dm_halo;
  bool                       initial_IG_stellar_bulge;
  bool                       initial_IG_stellar_disk;
  bool                       initial_IG_analytic_velocity;
  bool                       initial_IG_include_recent_SF;
  double                     initial_IG_recent_SF_start;
  double                     initial_IG_recent_SF_end;
  double                     initial_IG_recent_SF_bin_size;
  double                     initial_IG_recent_SF_SFR;
  int                        initial_IG_recent_SF_seed;

  /// EnzoProlong
  std::string                interpolation_method;

  /// EnzoMethodHeat
  double                     method_heat_alpha;

  /// EnzoMethodCheckGravity
  std::string                method_check_gravity_particle_type;
  
  /// EnzoMethodHydro
  std::string                method_hydro_method;
  bool                       method_hydro_dual_energy;
  double                     method_hydro_dual_energy_eta_1;
  double                     method_hydro_dual_energy_eta_2;
  std::string                method_hydro_reconstruct_method;
  bool                       method_hydro_reconstruct_conservative;
  bool                       method_hydro_reconstruct_positive;
  std::string                method_hydro_riemann_solver;

  /// EnzoMethodFeedback

  double                    method_feedback_ejecta_mass;
  double                    method_feedback_supernova_energy;
  double                    method_feedback_ejecta_metal_fraction;
  double                    method_feedback_ke_fraction;
  int                       method_feedback_stencil;
  bool                      method_feedback_shift_cell_center;
  bool                      method_feedback_use_ionization_feedback;

  /// EnzoMethodStarMaker

  std::string               method_star_maker_type;
  bool                      method_star_maker_use_density_threshold;
  bool                      method_star_maker_use_velocity_divergence;
  bool                      method_star_maker_use_dynamical_time;
<<<<<<< HEAD
=======
  bool                      method_star_maker_use_h2_self_shielding;
  bool                      method_star_maker_use_jeans_mass;
  bool                      method_star_maker_use_self_gravitating;
>>>>>>> 9193630f
  double                    method_star_maker_number_density_threshold;
  double                    method_star_maker_maximum_mass_fraction;
  double                    method_star_maker_efficiency;
  double                    method_star_maker_minimum_star_mass;
<<<<<<< HEAD
=======
  double                    method_star_maker_maximum_star_mass;


>>>>>>> 9193630f

  /// EnzoMethodNull
  double                     method_null_dt;

  /// EnzoMethodTurbulence
  double                     method_turbulence_edot;
  double                     method_turbulence_mach_number;

  /// EnzoMethodGrackle
  bool                       method_grackle_use_grackle;
#ifdef CONFIG_USE_GRACKLE
  chemistry_data *           method_grackle_chemistry;
  bool                       method_grackle_use_cooling_timestep;
  double                     method_grackle_radiation_redshift;
#endif /* CONFIG_USE_GRACKLE */

  /// EnzoMethodGravity
  double                     method_gravity_grav_const;
  std::string                method_gravity_solver;
  int                        method_gravity_order;
  bool                       method_gravity_accumulate;

  /// EnzoMethodBackgroundAcceleration

  std::string                method_background_acceleration_type;
  double                     method_background_acceleration_mass;
  double                     method_background_acceleration_DM_mass;
  double                     method_background_acceleration_DM_density;
  double                     method_background_acceleration_bulge_mass;
  double                     method_background_acceleration_core_radius;
  double                     method_background_acceleration_bulge_radius;
  double                     method_background_acceleration_stellar_mass;
  double                     method_background_acceleration_DM_mass_radius;
  double                     method_background_acceleration_stellar_scale_height_r;
  double                     method_background_acceleration_stellar_scale_height_z;
  double                     method_background_acceleration_center[3];
  double                     method_background_acceleration_angular_momentum[3];
  bool                       method_background_acceleration_apply_acceleration;


  /// EnzoMethodPmDeposit

  double                     method_pm_deposit_alpha;

  /// EnzoMethodPmUpdate

  double                     method_pm_update_max_dt;

  ///==============
  /// EnzoSolverMg0
  ///==============

  /// Solver index for multigrid pre-smoother

  std::vector<int>           solver_pre_smooth;

  /// Solver index for multigrid post-smoother

  std::vector<int>           solver_post_smooth;

  /// Solver index for multigrid "last"-smoother

  std::vector<int>           solver_last_smooth;

  /// Solver index for multigrid coarse solver

  std::vector<int>           solver_coarse_solve;

  /// Solver index for domain decomposition (dd) domain solver

  std::vector<int>           solver_domain_solve;

  /// Weighting factor for smoother

  std::vector<double>        solver_weight;

  /// Whether to start the iterative solver using the previous solution

  std::vector<int>           solver_restart_cycle;

  /// EnzoSolver<Krylov>

  /// Solver index for Krylov solver preconditioner
  std::vector<int>           solver_precondition;

  /// Mg0 coarse grid solver

  std::vector<int>           solver_coarse_level;
  std::vector<int>           solver_is_unigrid;

  /// Stop at specified redshift for cosmology
  double                     stopping_redshift;

};

extern EnzoConfig g_enzo_config;

#endif /* PARAMETERS_ENZO_CONFIG_HPP */<|MERGE_RESOLUTION|>--- conflicted
+++ resolved
@@ -519,22 +519,16 @@
   bool                      method_star_maker_use_density_threshold;
   bool                      method_star_maker_use_velocity_divergence;
   bool                      method_star_maker_use_dynamical_time;
-<<<<<<< HEAD
-=======
   bool                      method_star_maker_use_h2_self_shielding;
   bool                      method_star_maker_use_jeans_mass;
   bool                      method_star_maker_use_self_gravitating;
->>>>>>> 9193630f
   double                    method_star_maker_number_density_threshold;
   double                    method_star_maker_maximum_mass_fraction;
   double                    method_star_maker_efficiency;
   double                    method_star_maker_minimum_star_mass;
-<<<<<<< HEAD
-=======
   double                    method_star_maker_maximum_star_mass;
 
 
->>>>>>> 9193630f
 
   /// EnzoMethodNull
   double                     method_null_dt;
