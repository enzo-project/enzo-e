--- conflicted
+++ resolved
@@ -17,7 +17,6 @@
 #ifdef CONFIG_USE_GRACKLE
 // Operator to allow Grackle's chemistry data to PUP
 inline void operator|(PUP::er &p, chemistry_data &c){
-<<<<<<< HEAD
   // all values are single ints, floats, or doubles with the
   // exception of grackle_data_file
   p | c.use_grackle;
@@ -39,125 +38,54 @@
     c.grackle_data_file = NULL;
   }
 
+  // [sorted]
+  p | c.bremsstrahlung_cooling_rates;
+  p | c.CaseBRecombination;
+  p | c.cie_cooling;
+  p | c.cloudy_electron_fraction_factor;
   p | c.cmb_temperature_floor;
+  p | c.collisional_excitation_rates;
+  p | c.collisional_ionisation_rates;
+  p | c.Compton_xray_heating;
+  p | c.DeuteriumToHydrogenRatio;
+  p | c.DustTemperatureEnd;
+  p | c.DustTemperatureStart;
   p | c.Gamma;
-  p | c.h2_on_dust;
-  p | c.use_dust_density_field;
-  p | c.photoelectric_heating;
-  p | c.photoelectric_heating_rate;
-  p | c.use_isrf_field;
-  p | c.interstellar_radiation_field;
-  p | c.use_volumetric_heating_rate;
-  p | c.use_specific_heating_rate;
-  p | c.three_body_rate;
-  p | c.cie_cooling;
-  p | c.h2_optical_depth_approximation;
-  p | c.ih2co;
-  p | c.ipiht;
-  p | c.HydrogenFractionByMass;
-  p | c.DeuteriumToHydrogenRatio;
-  p | c.SolarMetalFractionByMass;
-  p | c.local_dust_to_gas_ratio;
-  p | c.NumberOfTemperatureBins;
-  p | c.CaseBRecombination;
-  p | c.TemperatureStart;
-  p | c.TemperatureEnd;
-  p | c.NumberOfDustTemperatureBins;
-  p | c.DustTemperatureStart;
-  p | c.DustTemperatureEnd;
-  p | c.Compton_xray_heating;
-  p | c.LWbackground_sawtooth_suppression;
-  p | c.LWbackground_intensity;
-  p | c.UVbackground_redshift_on;
-  p | c.UVbackground_redshift_off;
-  p | c.UVbackground_redshift_fullon;
-  p | c.UVbackground_redshift_drop;
-  p | c.cloudy_electron_fraction_factor;
-  p | c.use_radiative_transfer;
-  p | c.radiative_transfer_coupled_rate_solver;
-  p | c.radiative_transfer_intermediate_step;
-  p | c.radiative_transfer_hydrogen_only;
-  p | c.self_shielding_method;
-  p | c.H2_self_shielding;
   p | c.h2_charge_exchange_rate;
   p | c.h2_dust_rate;
   p | c.h2_h_cooling_rate;
-  p | c.collisional_excitation_rates;
-  p | c.collisional_ionisation_rates;
+  p | c.h2_on_dust;
+  p | c.h2_optical_depth_approximation;
+  p | c.H2_self_shielding;
+  p | c.HydrogenFractionByMass;
+  p | c.ih2co;
+  p | c.interstellar_radiation_field;
+  p | c.ipiht;
+  p | c.local_dust_to_gas_ratio;
+  p | c.LWbackground_intensity;
+  p | c.LWbackground_sawtooth_suppression;
+  p | c.NumberOfDustTemperatureBins;
+  p | c.NumberOfTemperatureBins;
+  p | c.photoelectric_heating;
+  p | c.photoelectric_heating_rate;
+  p | c.radiative_transfer_coupled_rate_solver;
+  p | c.radiative_transfer_hydrogen_only;
+  p | c.radiative_transfer_intermediate_step;
   p | c.recombination_cooling_rates;
-  p | c.bremsstrahlung_cooling_rates;
-=======
- // all values are single ints, floats, or doubles with the
- // exception of grackle_data_file
- p | c.use_grackle;
- p | c.with_radiative_cooling;
- p | c.primordial_chemistry;
- p | c.dust_chemistry;
- p | c.metal_cooling;
- p | c.UVbackground;
-
- bool skip_strlen = (p.isUnpacking() || c.grackle_data_file == NULL);
- int length = (skip_strlen) ? 0 : strlen(c.grackle_data_file);
- p | length;
- if (length > 0){
-   if (p.isUnpacking()){
-     c.grackle_data_file=new char[length+1];
-   }
-   PUParray(p, c.grackle_data_file,length+1);
- } else {
-   c.grackle_data_file = NULL;
- }
-
- p | c.cmb_temperature_floor;
- p | c.h2_charge_exchange_rate;
- p | c.h2_h_cooling_rate;
- p | c.Gamma;
- p | c.h2_on_dust;
- p | c.use_dust_density_field;
- p | c.photoelectric_heating;
- p | c.photoelectric_heating_rate;
- p | c.use_isrf_field;
- p | c.interstellar_radiation_field;
- p | c.use_volumetric_heating_rate;
- p | c.use_specific_heating_rate;
- p | c.three_body_rate;
- p | c.cie_cooling;
- p | c.h2_optical_depth_approximation;
- p | c.ih2co;
- p | c.ipiht;
- p | c.HydrogenFractionByMass;
- p | c.DeuteriumToHydrogenRatio;
- p | c.SolarMetalFractionByMass;
- p | c.local_dust_to_gas_ratio;
- p | c.NumberOfTemperatureBins;
- p | c.CaseBRecombination;
- p | c.TemperatureStart;
- p | c.TemperatureEnd;
- p | c.NumberOfDustTemperatureBins;
- p | c.DustTemperatureStart;
- p | c.DustTemperatureEnd;
- p | c.Compton_xray_heating;
- p | c.LWbackground_sawtooth_suppression;
- p | c.LWbackground_intensity;
- p | c.UVbackground_redshift_on;
- p | c.UVbackground_redshift_off;
- p | c.UVbackground_redshift_fullon;
- p | c.UVbackground_redshift_drop;
- p | c.cloudy_electron_fraction_factor;
- p | c.use_radiative_transfer;
- p | c.radiative_transfer_coupled_rate_solver;
- p | c.radiative_transfer_intermediate_step;
- p | c.radiative_transfer_hydrogen_only;
- p | c.self_shielding_method;
- p | c.H2_self_shielding;
- p | c.h2_charge_exchange_rate;
- p | c.h2_dust_rate;
- p | c.h2_h_cooling_rate;
- p | c.collisional_excitation_rates;
- p | c.collisional_ionisation_rates;
- p | c.recombination_cooling_rates;
- p | c.bremsstrahlung_cooling_rates;
->>>>>>> 0d20e200
+  p | c.self_shielding_method;
+  p | c.SolarMetalFractionByMass;
+  p | c.TemperatureEnd;
+  p | c.TemperatureStart;
+  p | c.three_body_rate;
+  p | c.use_dust_density_field;
+  p | c.use_isrf_field;
+  p | c.use_radiative_transfer;
+  p | c.use_specific_heating_rate;
+  p | c.use_volumetric_heating_rate;
+  p | c.UVbackground_redshift_drop;
+  p | c.UVbackground_redshift_fullon;
+  p | c.UVbackground_redshift_off;
+  p | c.UVbackground_redshift_on;
 }
 #endif
 
@@ -216,43 +144,65 @@
       physics_cosmology_initial_redshift(0.0),
       physics_cosmology_final_redshift(0.0),
       physics_gravity(false),
+
+      //--------------------
+      // INITIAL [sorted]
+      //--------------------
+
+      // EnzoInitialAccretionTest
+      initial_accretion_test_gas_density(0.0),
+      initial_accretion_test_gas_pressure(0.0),
+      initial_accretion_test_gas_radial_velocity(0.0),
+      initial_accretion_test_sink_mass(0.0),
       // EnzoInitialBCenter
       initial_bcenter_update_etot(false),
       // EnzoInitialBurkertBodenheimer
+      initial_burkertbodenheimer_densityprofile(1),
+      initial_burkertbodenheimer_mass(0.0),
+      initial_burkertbodenheimer_outer_velocity(-1),
+      initial_burkertbodenheimer_particle_ratio(0.0),
+      initial_burkertbodenheimer_radius_relative(0.0),
       initial_burkertbodenheimer_rank(0),
-      initial_burkertbodenheimer_radius_relative(0.0),
-      initial_burkertbodenheimer_particle_ratio(0.0),
-      initial_burkertbodenheimer_mass(0.0),
+      initial_burkertbodenheimer_rotating(true),
       initial_burkertbodenheimer_temperature(0.0),
-      initial_burkertbodenheimer_densityprofile(1),
-      initial_burkertbodenheimer_rotating(true),
-      initial_burkertbodenheimer_outer_velocity(-1),
       // EnzoInitialCloud
-      initial_cloud_subsample_n(0),
-      initial_cloud_radius(0.),
       initial_cloud_center_x(0.0),
       initial_cloud_center_y(0.0),
       initial_cloud_center_z(0.0),
       initial_cloud_density_cloud(0.0),
       initial_cloud_density_wind(0.0),
+      initial_cloud_eint_wind(0.0),
+      initial_cloud_etot_wind(0.0),
+      initial_cloud_initialize_uniform_bfield(false),
+      initial_cloud_metal_mass_frac(0.0),
+      initial_cloud_perturb_seed(0),
+      initial_cloud_perturb_stddev(0.0),
+      initial_cloud_radius(0.),
+      initial_cloud_subsample_n(0),
+      initial_cloud_trunc_dev(0.0),
       initial_cloud_velocity_wind(0.0),
-      initial_cloud_etot_wind(0.0),
-      initial_cloud_eint_wind(0.0),
-      initial_cloud_metal_mass_frac(0.0),
-      initial_cloud_initialize_uniform_bfield(false),
-      initial_cloud_perturb_stddev(0.0),
-      initial_cloud_trunc_dev(0.0),
-      initial_cloud_perturb_seed(0),
+      // EnzoInitialCollapse
+      initial_collapse_mass(0.0),
+      initial_collapse_particle_ratio(0.0),
+      initial_collapse_radius_relative(0.0),
+      initial_collapse_rank(0),
+      initial_collapse_temperature(0.0),
       // EnzoInitialCosmology
       initial_cosmology_temperature(0.0),
-      // EnzoInitialCollapse
-      initial_collapse_rank(0),
-      initial_collapse_radius_relative(0.0),
-      initial_collapse_particle_ratio(0.0),
-      initial_collapse_mass(0.0),
-      initial_collapse_temperature(0.0),
+      // EnzoInitialFeedbackTest
+      initial_feedback_test_density(),
+      initial_feedback_test_e_density(),
+      initial_feedback_test_from_file(),
+      initial_feedback_test_HeI_density(),
+      initial_feedback_test_HeII_density(),
+      initial_feedback_test_HeIII_density(),
+      initial_feedback_test_HI_density(),
+      initial_feedback_test_HII_density(),
+      initial_feedback_test_metal_fraction(),
+      initial_feedback_test_star_mass(),
+      initial_feedback_test_temperature(),
+#ifdef CONFIG_USE_GRACKLE
       // EnzoGrackleTest
-#ifdef CONFIG_USE_GRACKLE
       initial_grackle_test_maximum_H_number_density(1000.0),
       initial_grackle_test_maximum_metallicity(1.0),
       initial_grackle_test_maximum_temperature(1.0E8),
@@ -261,119 +211,113 @@
       initial_grackle_test_minimum_temperature(10.0),
       initial_grackle_test_reset_energies(0),
 #endif /* CONFIG_USE_GRACKLE */
-      // EnzoInitialFeedbackTest
-      initial_feedback_test_density(),
-      initial_feedback_test_HI_density(),
-      initial_feedback_test_HII_density(),
-      initial_feedback_test_HeI_density(),
-      initial_feedback_test_HeII_density(),
-      initial_feedback_test_HeIII_density(),
-      initial_feedback_test_e_density(),
-      initial_feedback_test_star_mass(),
-      initial_feedback_test_temperature(),
-      initial_feedback_test_from_file(),
-      initial_feedback_test_metal_fraction(),
       // EnzoInitialHdf5
+      initial_hdf5_blocking(),
+      initial_hdf5_field_coords(),
+      initial_hdf5_field_datasets(),
+      initial_hdf5_field_files(),
+      initial_hdf5_field_names(),
+      initial_hdf5_format(),
       initial_hdf5_max_level(),
-      initial_hdf5_format(),
-      initial_hdf5_blocking(),
       initial_hdf5_monitor_iter(),
-      initial_hdf5_field_files(),
-      initial_hdf5_field_datasets(),
-      initial_hdf5_field_names(),
-      initial_hdf5_field_coords(),
+      initial_hdf5_particle_attributes(),
+      initial_hdf5_particle_coords(),
+      initial_hdf5_particle_datasets(),
       initial_hdf5_particle_files(),
-      initial_hdf5_particle_datasets(),
-      initial_hdf5_particle_coords(),
       initial_hdf5_particle_types(),
-      initial_hdf5_particle_attributes(),
+      //   AE: Maybe these values (and those in cpp) don't matter
+      //       are they overwritten by the read-in (even when not found in param file)?
+      // EnzoInitialIsolatedGalaxy
+      initial_IG_analytic_velocity(false),
+      initial_IG_disk_mass(42.9661),            // Gas disk mass in code units
+      initial_IG_disk_metal_fraction(1.0E-10),         // Gas disk metal fraction
+      initial_IG_disk_temperature(1e4),         // Gas disk temperature in K
+      initial_IG_gas_fraction(0.2),             // Gas disk M_gas / M_star
+      initial_IG_gas_halo_density(0.0),          // Gas halo uniform density (ignored if zero)
+      initial_IG_gas_halo_mass(0.1),             // Gas halo total mass in code units
+      initial_IG_gas_halo_metal_fraction(1.0E-10),      // Gas halo metal fraction
+      initial_IG_gas_halo_radius(1.0),           // Gas halo maximum radius in code units
+      initial_IG_gas_halo_temperature(1e4),      // Gas halo initial temperature
+      initial_IG_include_recent_SF(false),
+      initial_IG_live_dm_halo(false),
+      initial_IG_recent_SF_bin_size(5.0),
+      initial_IG_recent_SF_end(0.0),
+      initial_IG_recent_SF_seed(12345),
+      initial_IG_recent_SF_SFR(2.0),
+      initial_IG_recent_SF_start(-100.0),
+      initial_IG_scale_height(0.00343218),      // Gas disk scale height in code units
+      initial_IG_scale_length(0.0343218),       // Gas disk scale length in code units
+      initial_IG_stellar_bulge(false),
+      initial_IG_stellar_disk(false),
+      initial_IG_use_gas_particles(false),       //
       // EnzoInitialInclinedWave
       initial_inclinedwave_alpha(0.0),
+      initial_inclinedwave_amplitude(0.0),
       initial_inclinedwave_beta(0.0),
-      initial_inclinedwave_amplitude(0.0),
       initial_inclinedwave_lambda(0.0),
       initial_inclinedwave_parallel_vel(std::numeric_limits<double>::min()),
       initial_inclinedwave_positive_vel(true),
       initial_inclinedwave_wave_type(""),
+      // EnzoInitialMergeSinksTest
+      initial_merge_sinks_test_particle_data_filename(""),
       // EnzoInitialMusic
+      initial_music_field_coords(),
+      initial_music_field_datasets(),
       initial_music_field_files(),
-      initial_music_field_datasets(),
       initial_music_field_names(),
-      initial_music_field_coords(),
+      initial_music_particle_attributes(),
+      initial_music_particle_coords(),
+      initial_music_particle_datasets(),
       initial_music_particle_files(),
-      initial_music_particle_datasets(),
-      initial_music_particle_coords(),
       initial_music_particle_types(),
-      initial_music_particle_attributes(),
+      initial_music_throttle_close_count(),
+      initial_music_throttle_group_size(),
       initial_music_throttle_internode(),
       initial_music_throttle_intranode(),
       initial_music_throttle_node_files(),
-      initial_music_throttle_close_count(),
-      initial_music_throttle_group_size(),
+      initial_music_throttle_seconds_delay(),
       initial_music_throttle_seconds_stagger(),
-      initial_music_throttle_seconds_delay(),
       // EnzoInitialPm
       initial_pm_field(""),
+      initial_pm_level(0),
       initial_pm_mpp(0.0),
-      initial_pm_level(0),
+      initial_sedov_density(0.0),
       // EnzoInitialSedovArray[23]
-      initial_sedov_rank(0),
-      initial_sedov_radius_relative(0.0),
       initial_sedov_pressure_in(0.0),
       initial_sedov_pressure_out(0.0),
-      initial_sedov_density(0.0),
+      initial_sedov_radius_relative(0.0),
       // EnzoInitialSedovRandom
+      initial_sedov_random_density(0.0),
+      initial_sedov_random_grackle_cooling(false),
       initial_sedov_random_half_empty(false),
-      initial_sedov_random_grackle_cooling(false),
       initial_sedov_random_max_blasts(0),
-      initial_sedov_random_radius_relative(0.0),
       initial_sedov_random_pressure_in(0.0),
       initial_sedov_random_pressure_out(0.0),
-      initial_sedov_random_density(0.0),
+      initial_sedov_random_radius_relative(0.0),
       initial_sedov_random_te_multiplier(0),
+      initial_sedov_rank(0),
       // EnzoInitialShockTube
-      initial_shock_tube_setup_name(""),
       initial_shock_tube_aligned_ax(""),
       initial_shock_tube_axis_velocity(0.0),
+      initial_shock_tube_flip_initialize(false),
+      initial_shock_tube_setup_name(""),
       initial_shock_tube_trans_velocity(0.0),
-      initial_shock_tube_flip_initialize(false),
       // EnzoInitialSoup
-      initial_soup_rank(0),
+      initial_soup_density(0.0),
       initial_soup_file(""),
-      initial_soup_rotate(false),
       initial_soup_pressure_in(0.0),
       initial_soup_pressure_out(0.0),
-      initial_soup_density(0.0),
+      initial_soup_rank(0),
+      initial_soup_rotate(false),
       // EnzoInitialTurbulence
       initial_turbulence_density(0.0),
       initial_turbulence_pressure(0.0),
       initial_turbulence_temperature(0.0),
-      // EnzoInitialIsolatedGalaxy
-      //   AE: Maybe these values (and those in cpp) don't matter
-      //       are they overwritten by the read-in (even when not found in param file)?
-      initial_IG_scale_length(0.0343218),       // Gas disk scale length in code units
-      initial_IG_scale_height(0.00343218),      // Gas disk scale height in code units
-      initial_IG_disk_mass(42.9661),            // Gas disk mass in code units
-      initial_IG_gas_fraction(0.2),             // Gas disk M_gas / M_star
-      initial_IG_disk_temperature(1e4),         // Gas disk temperature in K
-      initial_IG_disk_metal_fraction(1.0E-10),         // Gas disk metal fraction
-      initial_IG_gas_halo_mass(0.1),             // Gas halo total mass in code units
-      initial_IG_gas_halo_temperature(1e4),      // Gas halo initial temperature
-      initial_IG_gas_halo_metal_fraction(1.0E-10),      // Gas halo metal fraction
-      initial_IG_gas_halo_density(0.0),          // Gas halo uniform density (ignored if zero)
-      initial_IG_gas_halo_radius(1.0),           // Gas halo maximum radius in code units
-      initial_IG_use_gas_particles(false),       //
-      initial_IG_live_dm_halo(false),
-      initial_IG_stellar_disk(false),
-      initial_IG_stellar_bulge(false),
-      initial_IG_analytic_velocity(false),
-      initial_IG_include_recent_SF(false),
-      initial_IG_recent_SF_start(-100.0),
-      initial_IG_recent_SF_end(0.0),
-      initial_IG_recent_SF_bin_size(5.0),
-      initial_IG_recent_SF_SFR(2.0),
-      initial_IG_recent_SF_seed(12345),
-<<<<<<< HEAD
+
+      //--------------------
+      // METHODS [sorted]
+      //--------------------
+
       // EnzoMethodCheck
       method_check_num_files(1),
       method_check_ordering("order_morton"),
@@ -381,25 +325,19 @@
       method_check_monitor_iter(0),
       /// EnzoMethodFeedback
       method_feedback_ejecta_mass(0.0),
-      method_feedback_supernova_energy(1.0),
       method_feedback_ejecta_metal_fraction(0.0),
-      method_feedback_stencil(3),
+      method_feedback_flavor(""),
+      method_feedback_ke_fraction(0.0),
       method_feedback_radius(-1.0),
       method_feedback_shift_cell_center(true),
-      method_feedback_ke_fraction(0.0),
+      method_feedback_stencil(3),
+      method_feedback_supernova_energy(1.0),
+      method_feedback_time_first_sn(-1.0), // in Myr
       method_feedback_use_ionization_feedback(false),
-      method_feedback_time_first_sn(-1.0), // in Myr
-=======
-      // EnzoInitialMergeSinksTest
-      initial_merge_sinks_test_particle_data_filename(""),
-      // EnzoInitialAccretionTest
-      initial_accretion_test_sink_mass(0.0),
-      initial_accretion_test_gas_density(0.0),
-      initial_accretion_test_gas_pressure(0.0),
-      initial_accretion_test_gas_radial_velocity(0.0),
+
       // EnzoMethodCheckGravity
       method_check_gravity_particle_type(),
->>>>>>> 0d20e200
+
       // EnzoMethodHeat
       method_heat_alpha(0.0),
       // EnzoMethodHydro
@@ -411,21 +349,7 @@
       method_hydro_reconstruct_conservative(false),
       method_hydro_reconstruct_positive(false),
       method_hydro_riemann_solver(""),
-<<<<<<< HEAD
-      // EnzoInitialMergeSinksTest
-      initial_merge_sinks_test_particle_data_filename(""),
-=======
-      /// EnzoMethodFeedback
-      method_feedback_flavor(""),
-      method_feedback_ejecta_mass(0.0),
-      method_feedback_supernova_energy(1.0),
-      method_feedback_ejecta_metal_fraction(0.0),
-      method_feedback_stencil(3),
-      method_feedback_radius(-1.0),
-      method_feedback_shift_cell_center(true),
-      method_feedback_ke_fraction(0.0),
-      method_feedback_use_ionization_feedback(false),
-      method_feedback_time_first_sn(-1.0), // in Myr
+
       /// EnzoMethodFeedbackSTARSS
       method_feedback_single_sn(0),
       method_feedback_unrestricted_sn(0),
@@ -435,7 +359,7 @@
       method_feedback_analytic_SNR_shell_mass(0),
       method_feedback_fade_SNR(0),
       method_feedback_NEvents(0),
->>>>>>> 0d20e200
+
       /// EnzoMethodStarMaker
       method_star_maker_flavor(""),
       method_star_maker_use_density_threshold(false),           // check above density threshold before SF
@@ -560,6 +484,10 @@
 
   void read_field_(Parameters *);
 
+  //--------------------
+  // read_initial [sorted]
+  //--------------------
+  void read_initial_accretion_test_(Parameters *);
   void read_initial_bcenter_(Parameters *);
   void read_initial_burkertbodenheimer_(Parameters *);
   void read_initial_cloud_(Parameters *);
@@ -571,7 +499,6 @@
   void read_initial_inclined_wave_(Parameters *);
   void read_initial_isolated_galaxy_(Parameters *);
   void read_initial_merge_sinks_test_(Parameters *);
-  void read_initial_merge_stars_test_(Parameters *);
   void read_initial_music_(Parameters *);
   void read_initial_pm_(Parameters *);
   void read_initial_sedov_(Parameters *);
@@ -579,14 +506,11 @@
   void read_initial_shock_tube_(Parameters *);
   void read_initial_soup_(Parameters *);
   void read_initial_turbulence_(Parameters *);
-<<<<<<< HEAD
-=======
-  void read_initial_isolated_galaxy_(Parameters *);
-  void read_initial_feedback_test_(Parameters *);
-  void read_initial_merge_sinks_test_(Parameters *);
-  void read_initial_accretion_test_(Parameters *);
->>>>>>> 0d20e200
-  
+
+  //--------------------
+  // read_method [sorted]
+  //--------------------
+  void read_method_accretion_(Parameters *);
   void read_method_background_acceleration_(Parameters *);
   void read_method_check_(Parameters *);
   void read_method_feedback_(Parameters *);
@@ -599,12 +523,7 @@
   void read_method_ppm_(Parameters *);
   void read_method_star_maker_(Parameters *);
   void read_method_turbulence_(Parameters *);
-<<<<<<< HEAD
   void read_method_vlct_(Parameters *);
-=======
-  void read_method_merge_sinks_(Parameters *);
-  void read_method_accretion_(Parameters *);
->>>>>>> 0d20e200
   
   void read_physics_(Parameters *);
 
@@ -845,14 +764,6 @@
   double                     initial_IG_recent_SF_SFR;
   int                        initial_IG_recent_SF_seed;
 
-<<<<<<< HEAD
-  /// EnzoMethodCheck
-  int                        method_check_num_files;
-  std::string                method_check_ordering;
-  std::vector<std::string>   method_check_dir;
-  int                        method_check_monitor_iter;
-
-=======
   // EnzoInitialMergeSinksTest
   std::string                initial_merge_sinks_test_particle_data_filename;
 
@@ -864,12 +775,18 @@
   double                     initial_accretion_test_gas_pressure;
   double                     initial_accretion_test_gas_radial_velocity;
 
+  //--------------------
+  // EnzoMethod
+  //--------------------
+  
+  /// EnzoMethodCheck
+  int                        method_check_num_files;
+  std::string                method_check_ordering;
+  std::vector<std::string>   method_check_dir;
+  int                        method_check_monitor_iter;
+
   /// EnzoMethodCheckGravity
->>>>>>> 0d20e200
   std::string                method_check_gravity_particle_type;
-
-  // EnzoInitialMergeStarsTest
-  std::string                initial_merge_sinks_test_particle_data_filename;
 
   /// EnzoMethodHeat
   double                     method_heat_alpha;
