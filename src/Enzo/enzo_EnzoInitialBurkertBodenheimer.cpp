--- conflicted
+++ resolved
@@ -116,19 +116,11 @@
 
   // Initialize Fields
 
-<<<<<<< HEAD
-  const double gamma = enzo::fluid_props()->gamma();;
-  //const double energy = (1e-3*(cello::kboltz)*temperature_ / ((gamma - 1.0) * (1.0 * cello::mass_hydrogen)))/enzo_units->energy();
+  const double gamma = enzo::fluid_props()->gamma();
+  //const double energy = (1e-3*(enzo_constants::kboltz)*temperature_ / ((gamma - 1.0) * (1.0 * enzo_constants::mass_hydrogen)))/enzo_units->energy();
   const double mol_weight = (double)enzo::fluid_props()->mol_weight();
-  const double energy = (temperature_/enzo_units->temperature()) / ((gamma-1.0)) / mol_weight;
-=======
-  const int in = cello::index_static();
-
-  const double gamma = EnzoBlock::Gamma[in];
-  //const double energy = (1e-3*(enzo_constants::kboltz)*temperature_ / ((gamma - 1.0) * (1.0 * enzo_constants::mass_hydrogen)))/enzo_units->energy();
   const double energy = ((temperature_/enzo_units->kelvin_per_energy_units())
-                         / ((gamma-1.0)) / enzo_config->ppm_mol_weight);
->>>>>>> f2efdb84
+                         / ((gamma-1.0)) / mol_weight);
 
   // fixed for now about 1 / 10 solar
   const double inner_metal_fraction = 0.0010; // sub-solar
