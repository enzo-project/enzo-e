--- conflicted
+++ resolved
@@ -172,15 +172,9 @@
 
 void EnzoMethodGravity::compute(Block * block) throw()
 {
-<<<<<<< HEAD
-    EnzoBlock * enzo_block = static_cast<EnzoBlock*>(block);
-
-    if (enzo::simulation()->state()->cycle() == enzo::config()->initial_cycle) {
-    // Check if the pm_deposit method is being used and precedes the
-    // gravity method.
-=======
+  EnzoBlock * enzo_block = static_cast<EnzoBlock*>(block);
+
   if (cello::is_initial_cycle(InitCycleKind::fresh_or_noncharm_restart)) {
->>>>>>> a5f7ecf2
     ASSERT("EnzoMethodGravity",
            "Error: pm_deposit method must precede gravity method.",
            enzo::problem()->method_precedes("pm_deposit", "gravity"));
