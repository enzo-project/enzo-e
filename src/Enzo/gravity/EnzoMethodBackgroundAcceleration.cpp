// See LICENSE_CELLO file for license and copyright information

/// @file     enzo_EnzoMethodBackgroundAcceleration.cpp
/// @author   Andrew Emerick (aemerick11@gmail.com)
/// @date     2018-05
/// @brief    Implements the EnzoMethodBackgroundAcceleration class

#include "Cello/cello.hpp"
#include "Enzo/enzo.hpp"
#include "Enzo/gravity/gravity.hpp"

//---------------------------------------------------------------------

namespace { // stuff inside anonymous namespace are local to this source file

struct BlockInfo {
  // In the future, we can make use of data::field_cells instead of this helper
  // struct (this helper struct only exists to avoid introducing changes to
  // test answers right now)


  // attributes:
  std::array<int, 3> dimensions;    // include ghost zones
  std::array<int, 3> ghost_depth;
  std::array<double, 3> cell_width;
  std::array<double, 3> lower_edge;

  BlockInfo(Block * block){
    Field field = block->data()->field();

    field.dimensions (0,&(dimensions[0]),&(dimensions[1]),&(dimensions[2]));
    field.ghost_depth(0,&(ghost_depth[0]),&(ghost_depth[1]),&(ghost_depth[2]));
    block->data()->lower(&(lower_edge[0]),&(lower_edge[1]),&(lower_edge[2]));
    double xp, yp, zp;
    block->data()->upper(&xp,&yp,&zp);
    field.cell_width(lower_edge[0],xp,&(cell_width[0]),
                     lower_edge[1],yp,&(cell_width[1]),
                     lower_edge[2],zp,&(cell_width[2]));
  }

  inline double x_val(int ix) const noexcept
  { return lower_edge[0] + (ix - ghost_depth[0] + 0.5) * cell_width[0]; }

  inline double y_val(int iy) const noexcept
  { return lower_edge[1] + (iy - ghost_depth[1] + 0.5) * cell_width[1]; }

  inline double z_val(int iz) const noexcept
  { return lower_edge[2] + (iz - ghost_depth[2] + 0.5) * cell_width[2]; }

};

//---------------------------------------------------------------------

class GalaxyModel {

  /// @class    GalaxyModel
  /// @ingroup  Enzo
  /// @brief    [\ref Enzo] Evaluates the background potential of a Galaxy model
  ///
  /// If we didn't support cosmological simulations, we would simply store the
  /// fields of the EnzoPotentialConfigGalaxy struct as members of this class
  /// (in terms of code units)

public:
  GalaxyModel(const EnzoPotentialConfigGalaxy& pack_dfltU, const Units* units)
  {
    pack_codeU_ = EnzoPotentialConfigGalaxy::to_codeU(pack_dfltU, units);

    double xtemp = pack_codeU_.DM_mass_radius / pack_codeU_.rcore;

<<<<<<< HEAD
  if (cosmology) {
    enzo_float cosmo_dadt = 0.0;
    const double dt    = block->state()->dt();
    const double time  = block->state()->time();
    cosmology->compute_expansion_factor(&cosmo_a,&cosmo_dadt,time+0.5*dt);
    if (rank >= 1) hx_ *= cosmo_a;
    if (rank >= 2) hy_ *= cosmo_a;
    if (rank >= 3) hz_ *= cosmo_a;
=======
    // compute the density constant for an NFW halo (rho_o)
    DM_density_ = (pack_codeU_.DM_mass / (4.0 * cello::pi * std::pow(pack_codeU_.rcore,3))) / (std::log(1.0+xtemp)-xtemp/(1.0+xtemp));
>>>>>>> a7a62a74
  }

  /// compute the x,y,z components of the acceleration
  std::array<double,3> accel(double G_code, double cosmo_a,
                             double x, double y, double z)
    const noexcept
  {
    double zheight = (pack_codeU_.amom_uvec[0]*x +
                      pack_codeU_.amom_uvec[1]*y +
                      pack_codeU_.amom_uvec[2]*z); // height above disk

    // projected positions in plane of the disk
    double xplane = x - zheight*pack_codeU_.amom_uvec[0];
    double yplane = y - zheight*pack_codeU_.amom_uvec[1];
    double zplane = z - zheight*pack_codeU_.amom_uvec[2];

    double radius = sqrt(xplane*xplane + yplane*yplane + zplane*zplane + zheight*zheight);
    double rcyl   = sqrt(xplane*xplane + yplane*yplane + zplane*zplane);

    // need to multiple all of the below by the gravitational constants
    double xtemp     = radius/pack_codeU_.rcore;

    double bulge_denom = pow(radius + pack_codeU_.bulge_radius, 2);
    double accel_sph =
      G_code * pack_codeU_.bulge_mass / bulge_denom +  // bulge
      4.0 * G_code * cello::pi * DM_density_ * pack_codeU_.rcore *
      (log(1.0+xtemp) - (xtemp / (1.0+xtemp))) / (xtemp*xtemp);

    double accel_R =
      G_code * pack_codeU_.stellar_mass * rcyl /
      sqrt( pow( pow(rcyl,2) +
                 pow(pack_codeU_.stellar_r +
                     sqrt( pow(zheight,2) + pow(pack_codeU_.stellar_z,2)),
                     2),
                 3)
            );

    double accel_z   =
      G_code * pack_codeU_.stellar_mass /
      sqrt(pow(zheight,2) + pow(pack_codeU_.stellar_z,2)) *
      zheight / sqrt(pow(pow(rcyl,2) +
                         pow(pack_codeU_.stellar_r +
                             sqrt(pow(zheight,2)
                                  + pow(pack_codeU_.stellar_z,2)),
                             2),
                         3))
      * (pack_codeU_.stellar_z * sqrt(pow(zheight,2) +
                                      pow(pack_codeU_.stellar_z,2)));

    accel_sph = (radius  == 0.0) ? 0.0 : std::fabs(accel_sph) / (radius*cosmo_a);
    accel_R   = (rcyl    == 0.0) ? 0.0 : std::fabs(accel_R)   / (rcyl*cosmo_a);
    accel_z   = (zheight == 0.0) ? 0.0 : std::fabs(accel_z)*zheight/std::fabs(zheight) / cosmo_a;

    return {accel_sph * x + accel_R*xplane + accel_z*pack_codeU_.amom_uvec[0],
            accel_sph * y + accel_R*yplane + accel_z*pack_codeU_.amom_uvec[1],
            accel_sph * z + accel_R*zplane + accel_z*pack_codeU_.amom_uvec[2]};
  }

<<<<<<< HEAD
  Particle particle = enzo_block->data()->particle();
  auto dt = enzo_block->state()->dt();

  if (enzo_config->method_background_acceleration_flavor == "GalaxyModel"){

    this->GalaxyModel(ax, ay, az, &particle, rank,
                      cosmo_a, enzo_config, enzo_units, dt);

  } else if (enzo_config->method_background_acceleration_flavor == "PointMass"){
    this->PointMass(ax, ay, az, &particle, rank,
                    cosmo_a, enzo_config, enzo_units, dt);
  } else {
=======
private:
  EnzoPotentialConfigGalaxy pack_codeU_;

  /// density constant for an NFW halo (rho_o)
  double DM_density_;

};
>>>>>>> a7a62a74

//---------------------------------------------------------------------

class PointMassModel {

public:

  PointMassModel(const EnzoPotentialConfigPointMass& pack_dfltU,
                 const Units* units, double cosmo_a,
                 std::array<double,3> cell_width)
  {
    pack_codeU_ = EnzoPotentialConfigPointMass::to_codeU(pack_dfltU, units);

    // TODO: should we be using the min or max cell_width?
    double rcore_tmp = std::max(0.1*cell_width[0], pack_codeU_.rcore);
    min_accel_ = pack_codeU_.mass / ((rcore_tmp*rcore_tmp*rcore_tmp)*cosmo_a);
  }

  std::array<double,3> accel(double G_code, double cosmo_a,
                             double x, double y, double z)
    const noexcept
  {
    double rsqr  = x*x + y*y + z*z;
    double r     = sqrt(rsqr);

    double accel =
      G_code * std::min(pack_codeU_.mass / ((rsqr)*r*cosmo_a), min_accel_);

    return {accel * x, accel * y, accel * z};
  }

private:
  EnzoPotentialConfigPointMass pack_codeU_;
  double min_accel_;
};

//---------------------------------------------------------------------


template<typename T>
void compute_accel_(const T functor,
                    enzo_float * ax, enzo_float * ay, enzo_float * az,
                    double G_code, Particle * particle,
                    const BlockInfo block_info, const int rank,
                    const enzo_float cosmo_a,
                    const std::array<double, 3> accel_center,
                    const double dt) noexcept
{
  const int mx = block_info.dimensions[0];
  const int my = block_info.dimensions[1];
  const int mz = block_info.dimensions[2];

  for (int iz=0; iz<mz; iz++){
     double z = (rank >= 3) ? block_info.z_val(iz) - accel_center[2] : 0.0;

     for (int iy=0; iy<my; iy++){
       double y = (rank >= 2) ? block_info.y_val(iy) - accel_center[1] : 0.0;

       for (int ix=0; ix<mx; ix++){
         double x = block_info.x_val(ix) - accel_center[0];

         std::array<double,3> accel = functor.accel(G_code, cosmo_a, x, y, z);
         // now apply accelerations in cartesian (grid) coordinates
         int i = INDEX(ix,iy,iz,mx,my);
         if (ax) ax[i] -= accel[0];
         if (ay) ay[i] -= accel[1];
         if (az) az[i] -= accel[2];
        }
     }
  } // end loop over grid cells

  // Update particle accelerations for gravitating particles

  ParticleDescr * particle_descr = cello::particle_descr();
  Grouping * particle_groups = particle_descr->groups();

  int num_is_grav = particle_groups->size("is_gravitating");

  // Loop through particles to apply this to
  for (int ipt = 0; ipt < num_is_grav; ipt++){

    std::string particle_type = particle_groups->item("is_gravitating",ipt);
    int it = particle->type_index(particle_type);

    if (particle->num_particles(it) > 0){

      int ia_x = (rank >= 1) ? particle->attribute_index (it, "x") : -1;
      int ia_y = (rank >= 2) ? particle->attribute_index (it, "y") : -1;
      int ia_z = (rank >= 3) ? particle->attribute_index (it, "z") : -1;

      int ia_ax = (rank >= 1) ? particle->attribute_index (it, "ax") : -1;
      int ia_ay = (rank >= 2) ? particle->attribute_index (it, "ay") : -1;
      int ia_az = (rank >= 3) ? particle->attribute_index (it, "az") : -1;

      int dp = particle->stride(it, ia_x);
      int da = particle->stride(it, ia_ax);

      int nb = particle->num_batches (it);

      for (int ib=0; ib<nb; ib++){
        enzo_float *px=0, *py=0, *pz=0;
        enzo_float *pax=0, *pay=0, *paz=0;

        px  = (enzo_float *) particle->attribute_array (it, ia_x, ib);
        pax = (enzo_float *) particle->attribute_array (it, ia_ax, ib);
        py  = (enzo_float *) particle->attribute_array (it, ia_y, ib);
        pay = (enzo_float *) particle->attribute_array (it, ia_ay, ib);
        pz  = (enzo_float *) particle->attribute_array (it, ia_z, ib);
        paz = (enzo_float *) particle->attribute_array (it, ia_az, ib);

        int np = particle->num_particles(it,ib);

        for (int ip = 0; ip<np; ip++){
          int ipdp = ip*dp;
          int ipda = ip*da;

          const double x = px[ipdp] - accel_center[0];
          const double y = py[ipdp] - accel_center[1];
          const double z = pz[ipdp] - accel_center[2];

          std::array<double,3> accel = functor.accel(G_code, cosmo_a, x, y, z);

          // now apply accelerations in cartesian (grid) coordinates
          if (pax) pax[ipda] -= accel[0];
          if (pay) pay[ipda] -= accel[1];
          if (paz) paz[ipda] -= accel[2];

        } // end loop over particles

      } // end loop over batch

    } // end if particles exist

  } // end loop over particles

}

} // close anonymous namespace

//---------------------------------------------------------------------

EnzoMethodBackgroundAcceleration::EnzoMethodBackgroundAcceleration
(ParameterGroup p)
 : Method(),
   zero_acceleration_(false),
   potential_center_xyz_{}, // fills array with zeros
   flavor_(p.value_string("flavor","unknown")),
   galaxy_pack_dfltU_(nullptr),
   point_mass_pack_dfltU_(nullptr)
{

  // If self-gravity is calculated, we do not need to zero out the acceleration
  // field from the previous time stepbefore adding the background acceleration
  bool preceded_by_gravity = enzo::problem()->method("gravity") != nullptr;
  zero_acceleration_ = !preceded_by_gravity;

  for (int i = 0; i < 3; i++) {
    potential_center_xyz_[i] = p.list_value_float(i,"center",0.5);
  }

  if (flavor_ == "GalaxyModel") {
    galaxy_pack_dfltU_ = std::unique_ptr<EnzoPotentialConfigGalaxy>
      (new EnzoPotentialConfigGalaxy);
    *galaxy_pack_dfltU_ = EnzoPotentialConfigGalaxy::from_parameters(p);

  } else if (flavor_ == "PointMass") {
    point_mass_pack_dfltU_ = std::unique_ptr<EnzoPotentialConfigPointMass>
      (new EnzoPotentialConfigPointMass);
    *point_mass_pack_dfltU_ = EnzoPotentialConfigPointMass::from_parameters(p);

  } else {
    ERROR1("EnzoMethodBackgroundAcceleration::EnzoMethodBackgroundAcceleration",
           "Background acceleration flavor not recognized: %s",
           flavor_.c_str());
  }

  FieldDescr * field_descr = cello::field_descr();

  const int iax = field_descr->field_id("acceleration_x");
  const int iay = field_descr->field_id("acceleration_y");
  const int iaz = field_descr->field_id("acceleration_z");


  // Do not need to refresh acceleration fields in this method
  // since we do not need to know any ghost zone information
  cello::simulation()->refresh_set_name(ir_post_,name());
  Refresh * refresh = cello::refresh(ir_post_);
  refresh->add_field(iax);
  refresh->add_field(iay);
  refresh->add_field(iaz);

  return;

} // EnzoMethodBackgroundAcceleration

//-------------------------------------------------------------------

void EnzoMethodBackgroundAcceleration::compute ( Block * block) throw()
{
  if (block->is_leaf()){
    this->compute_(block);
  }

  // Wait for all blocks to finish before continuing
  block->compute_done();
  return;
}

//---------------------------------------------------------------------

void EnzoMethodBackgroundAcceleration::compute_ (Block * block) throw()
{
  /* This applies background potential to grid and particles */

  //TRACE_METHOD("compute()",block);
  EnzoBlock * enzo_block = enzo::block(block);
  Units * units = (Units*)enzo::units();

  Field field = block->data()->field();

  BlockInfo block_info(block);

  // We will probably never be in the situation of constant acceleration
  // and cosmology, but just in case.....
  EnzoPhysicsCosmology * cosmology = enzo::cosmology();
  enzo_float cosmo_a = 1.0;

  const int rank = cello::rank();

  if (cosmology) {
    enzo_float cosmo_dadt = 0.0;
    double dt    = block->dt();
    double time  = block->time();
    cosmology->compute_expansion_factor(&cosmo_a,&cosmo_dadt,time+0.5*dt);
    if (rank >= 1) block_info.cell_width[0] *= cosmo_a;
    if (rank >= 2) block_info.cell_width[1] *= cosmo_a;
    if (rank >= 3) block_info.cell_width[2] *= cosmo_a;
  }


  enzo_float * ax = (enzo_float*) field.values ("acceleration_x");
  enzo_float * ay = (enzo_float*) field.values ("acceleration_y");
  enzo_float * az = (enzo_float*) field.values ("acceleration_z");

  int m = (block_info.dimensions[0] * block_info.dimensions[1] *
           block_info.dimensions[2]);
  if (zero_acceleration_){
    if (ax){ for(int i = 0; i < m; i ++){ ax[i] = 0.0;}}
    if (ay){ for(int i = 0; i < m; i ++){ ay[i] = 0.0;}}
    if (az){ for(int i = 0; i < m; i ++){ az[i] = 0.0;}}
  }

  Particle particle = enzo_block->data()->particle();

  // unclear why the gravitational constant is different in each branch!

  if (galaxy_pack_dfltU_ != nullptr) {

    double G_code = enzo::grav_constant_cgs() * units->density() * units->time() * units->time();
    const GalaxyModel functor(*galaxy_pack_dfltU_, units);

    compute_accel_(functor, ax, ay, az, G_code, &particle, block_info, rank,
                   cosmo_a, potential_center_xyz_, enzo_block->dt);

  } else if (point_mass_pack_dfltU_ != nullptr) {

    double G_code = (4.0 * cello::pi * enzo::grav_constant_cgs()) *
            units->density() * units->time() * units->time();
    const PointMassModel functor(*point_mass_pack_dfltU_, units,
                                 cosmo_a, block_info.cell_width);

    compute_accel_(functor, ax, ay, az, G_code, &particle, block_info, rank,
                   cosmo_a, potential_center_xyz_, enzo_block->dt);

  } else {

    ERROR("EnzoMethodBackgroundAcceleration::compute_()",
          "Background acceleration flavor not recognized");

  }


  return;

} // compute

//---------------------------------------------------------------------

double EnzoMethodBackgroundAcceleration::timestep (Block * block) throw()
{
  // Use the same timestep check as implemented for gravity. This
  // just goes through the acceleration fields and checkes to make
  // sure they
  Field field = block->data()->field();
  int mx, my, mz;
  int gx, gy, gz;
  field.dimensions(0,&mx,&my,&mz);
  field.ghost_depth(0,&gx,&gy,&gz);


  enzo_float * ax = (enzo_float*) field.values ("acceleration_x");
  enzo_float * ay = (enzo_float*) field.values ("acceleration_y");
  enzo_float * az = (enzo_float*) field.values ("acceleration_z");

  enzo_float dt = std::numeric_limits<enzo_float>::max();

  double hx,hy,hz;
  block->cell_width(&hx,&hy,&hz);

  EnzoPhysicsCosmology * cosmology = enzo::cosmology();
  const int rank = cello::rank();
  if (cosmology) {
    enzo_float cosmo_a = 1.0;
    enzo_float cosmo_dadt = 0.0;
    const double dt   = block->state()->dt();
    const double time = block->state()->time();
    cosmology-> compute_expansion_factor (&cosmo_a,&cosmo_dadt,time+0.5*dt);
    if (rank >= 1) hx*=cosmo_a;
    if (rank >= 2) hy*=cosmo_a;
    if (rank >= 3) hz*=cosmo_a;
  }

  if (ax) {
    for (int iz=gz; iz<mz-gz; iz++) {
      for (int iy=gy; iy<my-gy; iy++) {
	for (int ix=gx; ix<mx-gx; ix++) {
	  int i=ix + mx*(iy + iz*my);
	  dt = std::min(enzo_float(dt),enzo_float(sqrt(hx/(fabs(ax[i]+1e-20)))));
	}
      }
    }
  }
  if (ay) {
    for (int iz=gz; iz<mz-gz; iz++) {
      for (int iy=gy; iy<my-gy; iy++) {
	for (int ix=gx; ix<mx-gx; ix++) {
	  int i=ix + mx*(iy + iz*my);
	  dt = std::min(enzo_float(dt),enzo_float(sqrt(hy/(fabs(ay[i]+1e-20)))));
	}
      }
    }
  }
  if (az) {
    for (int iz=gz; iz<mz-gz; iz++) {
      for (int iy=gy; iy<my-gy; iy++) {
	for (int ix=gx; ix<mx-gx; ix++) {
	  int i=ix + mx*(iy + iz*my);
	  dt = std::min(enzo_float(dt),enzo_float(sqrt(hz/(fabs(az[i]+1e-20)))));
	}
      }
    }
  }

  return 0.5*dt;
}<|MERGE_RESOLUTION|>--- conflicted
+++ resolved
@@ -68,19 +68,8 @@
 
     double xtemp = pack_codeU_.DM_mass_radius / pack_codeU_.rcore;
 
-<<<<<<< HEAD
-  if (cosmology) {
-    enzo_float cosmo_dadt = 0.0;
-    const double dt    = block->state()->dt();
-    const double time  = block->state()->time();
-    cosmology->compute_expansion_factor(&cosmo_a,&cosmo_dadt,time+0.5*dt);
-    if (rank >= 1) hx_ *= cosmo_a;
-    if (rank >= 2) hy_ *= cosmo_a;
-    if (rank >= 3) hz_ *= cosmo_a;
-=======
     // compute the density constant for an NFW halo (rho_o)
     DM_density_ = (pack_codeU_.DM_mass / (4.0 * cello::pi * std::pow(pack_codeU_.rcore,3))) / (std::log(1.0+xtemp)-xtemp/(1.0+xtemp));
->>>>>>> a7a62a74
   }
 
   /// compute the x,y,z components of the acceleration
@@ -139,20 +128,6 @@
             accel_sph * z + accel_R*zplane + accel_z*pack_codeU_.amom_uvec[2]};
   }
 
-<<<<<<< HEAD
-  Particle particle = enzo_block->data()->particle();
-  auto dt = enzo_block->state()->dt();
-
-  if (enzo_config->method_background_acceleration_flavor == "GalaxyModel"){
-
-    this->GalaxyModel(ax, ay, az, &particle, rank,
-                      cosmo_a, enzo_config, enzo_units, dt);
-
-  } else if (enzo_config->method_background_acceleration_flavor == "PointMass"){
-    this->PointMass(ax, ay, az, &particle, rank,
-                    cosmo_a, enzo_config, enzo_units, dt);
-  } else {
-=======
 private:
   EnzoPotentialConfigGalaxy pack_codeU_;
 
@@ -160,7 +135,6 @@
   double DM_density_;
 
 };
->>>>>>> a7a62a74
 
 //---------------------------------------------------------------------
 
@@ -389,11 +363,11 @@
   enzo_float cosmo_a = 1.0;
 
   const int rank = cello::rank();
+  const double dt   = block->state()->dt();
+  const double time = block->state()->time();
 
   if (cosmology) {
     enzo_float cosmo_dadt = 0.0;
-    double dt    = block->dt();
-    double time  = block->time();
     cosmology->compute_expansion_factor(&cosmo_a,&cosmo_dadt,time+0.5*dt);
     if (rank >= 1) block_info.cell_width[0] *= cosmo_a;
     if (rank >= 2) block_info.cell_width[1] *= cosmo_a;
@@ -423,7 +397,7 @@
     const GalaxyModel functor(*galaxy_pack_dfltU_, units);
 
     compute_accel_(functor, ax, ay, az, G_code, &particle, block_info, rank,
-                   cosmo_a, potential_center_xyz_, enzo_block->dt);
+                   cosmo_a, potential_center_xyz_, dt);
 
   } else if (point_mass_pack_dfltU_ != nullptr) {
 
@@ -433,7 +407,7 @@
                                  cosmo_a, block_info.cell_width);
 
     compute_accel_(functor, ax, ay, az, G_code, &particle, block_info, rank,
-                   cosmo_a, potential_center_xyz_, enzo_block->dt);
+                   cosmo_a, potential_center_xyz_, dt);
 
   } else {
 
