--- conflicted
+++ resolved
@@ -28,17 +28,9 @@
 public: // interface
 
   /// Create a new EnzoMethodGravity object
-<<<<<<< HEAD
-  EnzoMethodGravity(int index_solver,
-		    int order,
-		    bool accumulate,
-		    int index_prolong,
-		    double dt_max,
+  EnzoMethodGravity(ParameterGroup p, int index_solver, int index_prolong,
                     int max_supercycle,
                     std::string type_super);
-=======
-  EnzoMethodGravity(ParameterGroup p, int index_solver, int index_prolong);
->>>>>>> a7a62a74
 
   EnzoMethodGravity()
     : index_solver_(-1),
