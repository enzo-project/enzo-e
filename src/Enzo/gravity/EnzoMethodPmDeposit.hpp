--- conflicted
+++ resolved
@@ -17,11 +17,7 @@
 public: // interface
 
   /// Create a new EnzoMethodPmDeposit object
-<<<<<<< HEAD
-  EnzoMethodPmDeposit(ParameterAccessor& p);
-=======
   EnzoMethodPmDeposit(ParameterGroup p);
->>>>>>> d33acc37
 
   /// Charm++ PUP::able declarations
   PUPable_decl(EnzoMethodPmDeposit);
