
// See LICENSE_CELLO file for license and copyright information

/// @file     enzo_EnzoSolverDd.cpp
/// @author   James Bordner (jobordner@ucsd.edu)
/// @date     2018-10-01
/// @brief    Implements the EnzoSolverDd class
///
/// @brief [\ref Enzo] Multigrid on the root-level grid using Dd, then
/// BiCgStab in overlapping subdomains defined by root-level Blocks.
/// An optional final Jacobi step can be applied to smooth the solution
/// along subdomain boundaries.
///
/// 0. restrict b to level 0
/// 1. coarse solve: solve Ax=b on level 0
/// 2. Prolong x to child blocks as xc
/// 3. domain solve: solve Ai xi = bi in each root-grid block
///        use xc for boundary conditions and initial guess
/// 4. final smoother: apply final smoother on A x = b (if any)
///
/// 

#include "cello.hpp"
#include "enzo.hpp"

// #define SKIP_BARRIER
// #define TRACE_DD
// #define TRACE_DD_CYCLE 0

// #define DEBUG_FIELD
// #define DEBUG_COPY_FIELD

#ifdef DEBUG_FIELD

#  define TRACE_FIELD(BLOCK,MSG,ID)					\
  {									\
    Field field = BLOCK->data()->field();				\
    double sum_abs=0.0;							\
    int count = 0;							\
    auto X = (enzo_float*) field.values(ID);				\
    for (int iz=gz_; iz<mz_-gz_; iz++) {				\
      for (int iy=gy_; iy<my_-gy_; iy++) {				\
	for (int ix=gx_; ix<mx_-gx_; ix++) {				\
	  int i = ix + mx_*(iy + my_*iz);				\
	  sum_abs+=std::abs(X[i]);					\
	  count++;							\
	}								\
      }									\
    }									\
    CkPrintf ("%s:%d %s TRACE_FIELD level %d field %d %s %lg count %d\n",		\
	      __FILE__,__LINE__,BLOCK->name().c_str(),BLOCK->level(),ID,MSG,sum_abs,count); \
  }
#else
#  define TRACE_FIELD(BLOCK,MSG,ID) /* ... */
#endif

#ifdef DEBUG_COPY_FIELD
#   define COPY_FIELD(BLOCK,ID,COPY)					\
  {									\
    Field field = BLOCK->data()->field();				\
    enzo_float* X      = (enzo_float*) field.values(ID);		\
    enzo_float* X_bcg  = (enzo_float*) field.values(COPY);		\
    if (X_bcg) for (int i=0; i<mx_*my_*mz_; i++)  X_bcg[i] = X[i];		\
    long double sum_a=0.0,sum_abs=0.0;					\
    for (int iz=gz_; iz<mz_-gz_; iz++) {				\
      for (int iy=gy_; iy<my_-gy_; iy++) {				\
	for (int ix=gx_; ix<mx_-gx_; ix++) {				\
	  int i=ix+mx_*(iy+my_*iz);					\
	  sum_a+=X[i];							\
	  sum_abs+=std::abs(X[i]);					\
	}								\
      }									\
    }									\
    CkPrintf ("%s:%d %s %s COPY_FIELD %d %s shift %Lg %Lg\n"	\
	      ,__FILE__,__LINE__,BLOCK->name().c_str(),name().c_str(),ID,COPY,sum_a, sum_abs); \
  }
#else
#   define COPY_FIELD(BLOCK,ID,COPY) /* ... */
#endif


#ifdef TRACE_DD
#  undef TRACE_DD
#  define TRACE_DD(BLOCK,SOLVER,msg)					\
  if (BLOCK->cycle() >= TRACE_DD_CYCLE) {				\
    CkPrintf ("%d %s %s:%d TRACE_DD %s %s level %d\n",			\
	      CkMyPe(), (BLOCK!=NULL) ? BLOCK->name().c_str():"no block", \
	      __FILE__,__LINE__,					\
	      (SOLVER!=NULL) ? SOLVER->name().c_str():"no solver",msg,	\
	      (BLOCK!=NULL) ? BLOCK->level() : -99);			\
    fflush(stdout);							\
  }
#else
#  define TRACE_DD(BLOCK,SOLVER,msg) /* ... */
#endif


//======================================================================

EnzoSolverDd::EnzoSolverDd
  (std::string name,
   std::string field_x,
   std::string field_b,
   int monitor_iter,
   int restart_cycle,
   int solve_type,
   int min_level,
   int max_level,
   int index_solve_coarse,
   int index_solve_domain,
   int index_solve_smooth,
   Restrict * restrict,
     Prolong * prolong,
     int coarse_level)
    : Solver(name,
	     field_x,
	     field_b,
	     monitor_iter,
	     restart_cycle,
	     solve_type,
	     min_level,
	     max_level),
      index_solve_coarse_(index_solve_coarse),
      index_solve_domain_(index_solve_domain),
      index_solve_smooth_(index_solve_smooth),
      restrict_(restrict),
      prolong_(prolong),
      ixc_(-1),
      mx_(0),my_(0),mz_(0),
      gx_(0),gy_(0),gz_(0),
      coarse_level_(coarse_level)
{
  // Initialize temporary fields
  Block * block = NULL;

  ixc_ = cello::field_descr()->insert_temporary();

  /// Initialize default Refresh

<<<<<<< HEAD
  const int ir = add_refresh
    (4,0,neighbor_leaf,sync_barrier,
     enzo_sync_id_solver_dd);

  refresh(ir)->add_field (ix_);
=======
  Refresh & refresh = this->refresh_post();
  cello::simulation()->new_refresh_set_name(ir_post_,name);
>>>>>>> afd2c178

  refresh.add_field (ix_);
  
  ScalarDescr * scalar_descr_sync = cello::scalar_descr_sync();
  i_sync_restrict_ = scalar_descr_sync->new_value(name + ":restrict");
  i_sync_prolong_  = scalar_descr_sync->new_value(name + ":prolong");

  ScalarDescr * scalar_descr_void = cello::scalar_descr_void();
  i_msg_ = scalar_descr_void->new_value(name + ":msg");
}

//----------------------------------------------------------------------

void EnzoSolverDd::apply ( std::shared_ptr<Matrix> A, Block * block) throw()
{
  TRACE_DD(block,this,"apply");

  Solver::begin_(block);

  Field field = block->data()->field();

  field.dimensions (ib_,&mx_,&my_,&mz_);
  field.ghost_depth(ib_,&gx_,&gy_,&gz_);

  TRACE_FIELD(block,"apply B",ib_);

  A_ = A;

  allocate_temporary_(block);

  // Check that component solvers are of the correct type
  ASSERT2("EnzoSolverDd::apply()",
	  "Coarse solver %s type %s != solve_level",
	  cello::solver(index_solve_coarse_)->name().c_str(),
	  solve_string[cello::solver(index_solve_coarse_)->solve_type()],
	  cello::solver(index_solve_coarse_)->solve_type() == solve_level);
  
  Sync * sync_restrict = psync_restrict(block);

  sync_restrict->reset();
  sync_restrict->set_stop(cello::num_children());
  
  Sync * sync_prolong = psync_prolong(block);

  sync_prolong->reset();
  sync_prolong->set_stop(2); // self and parent

  int level = block->level();

  const int m = mx_*my_*mz_;
  
  if ( ! block->is_leaf() ) {
    std::fill_n ((enzo_float*) field.values(ib_), m, 0.0);
  }

  std::fill_n ((enzo_float*) field.values(ix_),  m, 0.0);
  std::fill_n ((enzo_float*) field.values(ixc_), m, 0.0);
	  
  if (block->is_leaf()) {

    COPY_FIELD(block,ib_,"B1_dd");
    begin_solve(enzo::block(block));

  } else {

    const bool in_range = (coarse_level_ <= level && level <= max_level_);
    
    if ( ! in_range ) {
    
      call_coarse_solver(enzo::block(block));
    
    }
  }
}

//----------------------------------------------------------------------

void EnzoSolverDd::begin_solve(EnzoBlock * enzo_block) throw()
{
  TRACE_DD(enzo_block,this,"begin_solve");
  TRACE_FIELD(enzo_block,"begin_solve B",ib_);

  if (enzo_block->level() == coarse_level_) {

    call_coarse_solver(enzo_block);

  } else {

    restrict (enzo_block);

  }
}

//----------------------------------------------------------------------

void EnzoSolverDd::restrict(EnzoBlock * enzo_block) throw()
{
  TRACE_DD(enzo_block,this,"restrict");

  restrict_send(enzo_block);

  call_coarse_solver(enzo_block);
}

//----------------------------------------------------------------------

void EnzoSolverDd::restrict_send(EnzoBlock * enzo_block) throw()
{
  TRACE_DD(enzo_block,this,"restrict_send");

  // Pack field
  Index index = enzo_block->index();
  int level   = index.level();  
  int ic3[3];
  index.child(level,&ic3[0],&ic3[1],&ic3[2],min_level_);

  TRACE_FIELD(enzo_block,"restrict_send B",ib_);
  
  FieldMsg * msg = pack_field_(enzo_block,ib_,refresh_coarse,ic3);

  // Send packed field to parent
  Index index_parent = enzo_block->index().index_parent(min_level_);
  enzo::block_array()[index_parent].p_solver_dd_restrict_recv(msg);
}

//----------------------------------------------------------------------

void EnzoBlock::p_solver_dd_restrict_recv(FieldMsg * msg)
{
  TRACE_DD(this,solver(),"p_solver_dd_restrict_recv");

  static_cast<EnzoSolverDd*> (solver())->restrict_recv(this,msg);
}

//----------------------------------------------------------------------

void EnzoSolverDd::restrict_recv
(EnzoBlock * enzo_block, FieldMsg * msg) throw()
{
  // Unpack "B" vector data from children

  TRACE_DD(enzo_block,this,"restrict_recv");
  unpack_field_(enzo_block,msg,ib_,refresh_coarse);
  TRACE_FIELD(enzo_block,"restrict_recv B",ib_);
  
  if (psync_restrict(enzo_block)->next())  {
    begin_solve(enzo_block);
  }
}

//----------------------------------------------------------------------

void EnzoSolverDd::call_coarse_solver(EnzoBlock * enzo_block) throw()
{
  TRACE_DD(enzo_block,this,"call_coarse_solver");
  Solver * solve_coarse = cello::solver(index_solve_coarse_);

  solve_coarse->set_sync_id (enzo_sync_id_solver_dd_coarse);
  solve_coarse->set_callback(CkIndex_EnzoBlock::p_solver_dd_solve_coarse());
  
  COPY_FIELD(enzo_block,ib_,"B2_dd");
  TRACE_FIELD(enzo_block,"coarse_solve B",ib_);
  solve_coarse->set_field_x (ixc_);
  solve_coarse->set_field_b (ib_);

  solve_coarse->apply(A_,enzo_block);
}


//----------------------------------------------------------------------

void EnzoBlock::p_solver_dd_solve_coarse()
{
  TRACE_DD(this,solver(),"p_solver_dd_solve_coarse");

  CkCallback callback(CkIndex_EnzoBlock::r_solver_dd_barrier(NULL), 
		      enzo::block_array());
  contribute(callback);
}

//----------------------------------------------------------------------

void EnzoBlock::r_solver_dd_barrier(CkReductionMsg * msg)
{
  static_cast<EnzoSolverDd*> (solver())->prolong(this);
  delete msg;
}

//----------------------------------------------------------------------

void EnzoSolverDd::prolong(EnzoBlock * enzo_block) throw()
{

  if (is_finest_(enzo_block)) {
    copy_xc_to_x_(enzo_block);
  }

  /// Prolong solution to next-finer level

  const int level = enzo_block->level();

  if (level == coarse_level_) {

    prolong_send_ (enzo_block);
      
  }
  
  if (coarse_level_ < level && level <= max_level_) {
    TRACE_DD(enzo_block,this,"call_solver_dd_prolong_recv_A");
    enzo_block->solver_dd_prolong_recv(NULL);
  } else {
    TRACE_DD(enzo_block,this,"call_call_domain_solver_A");
    call_domain_solver (enzo_block);
  }
}

//----------------------------------------------------------------------

void EnzoSolverDd::prolong_send_(EnzoBlock * enzo_block) throw()
{
  if ( ! is_finest_(enzo_block) ) {
    TRACE_DD(enzo_block,this,"prolong_send");

    ItChild it_child(cello::rank());
    int ic3[3];

    while (it_child.next(ic3)) {

      TRACE_FIELD(enzo_block,"prolong_send XC",ixc_);
      FieldMsg * msg = pack_field_(enzo_block,ixc_,refresh_fine,ic3);
    
      Index index_child = enzo_block->index().index_child(ic3,min_level_);

      TRACE_DD(enzo_block,this,"call_solver_dd_prolong_recv_B");
      enzo::block_array()[index_child].p_solver_dd_prolong_recv(msg);

    }
  }
}

//----------------------------------------------------------------------

void EnzoBlock::p_solver_dd_prolong_recv(FieldMsg * msg)
{  solver_dd_prolong_recv(msg); }

void EnzoBlock::solver_dd_prolong_recv(FieldMsg * msg)
{
  TRACE_DD(this,solver(),"p_solver_dd_prolong_recv");
  static_cast<EnzoSolverDd*> (solver())->prolong_recv(this,msg);
}

//----------------------------------------------------------------------

void EnzoSolverDd::prolong_recv
(EnzoBlock * enzo_block, FieldMsg * msg) throw()
{
  
  TRACE_DD(enzo_block,this,"prolong_recv_1");
  // Save message
  if (msg != NULL) *pmsg(enzo_block) = msg;
  TRACE_DD(enzo_block,this,"prolong_recv_2");

  // Return if not ready yet
  if (! psync_prolong(enzo_block)->next() ) return;
  TRACE_DD(enzo_block,this,"prolong_recv_3");

  // Restore saved message then clear
  msg = *pmsg(enzo_block);
  *pmsg(enzo_block) = NULL;

  unpack_field_(enzo_block,msg,ixc_,refresh_fine);
  TRACE_FIELD(enzo_block,"prolong_recv XC",ixc_);

  // copy X = XC
  // copy X_copy = XC (using Solver::reuse_solution_(cycle) )
  copy_xc_to_x_(enzo_block);
  
  TRACE_FIELD(enzo_block,"prolong_recv X",ix_);

  COPY_FIELD(enzo_block,ixc_,"XC2_dd");
  TRACE_DD(enzo_block,this,"call_call_domain_solver_B");
  call_domain_solver(enzo_block);

  prolong_send_ (enzo_block);

  TRACE_DD(enzo_block,this,"call_call_domain_solver_C");
}

//----------------------------------------------------------------------

void EnzoSolverDd::copy_xc_to_x_(EnzoBlock * enzo_block) throw()
{

  const int m = mx_*my_*mz_;

  Field field = enzo_block->data()->field();

  std::copy_n((enzo_float *) field.values(ixc_),m,
	      (enzo_float *) field.values(ix_));
  std::copy_n((enzo_float *) field.values(ixc_),m,
	      (enzo_float *) field.values("X_copy"));

}

//----------------------------------------------------------------------
  
void EnzoSolverDd::call_domain_solver(EnzoBlock * enzo_block) throw()
{
  TRACE_DD(enzo_block,this,"call_domain_solver");
  Solver * solve_domain = cello::solver(index_solve_domain_);

  solve_domain->set_sync_id (enzo_sync_id_solver_dd_domain);
  solve_domain->set_callback(CkIndex_EnzoBlock::p_solver_dd_solve_domain());

  solve_domain->set_field_x (ix_);
  solve_domain->set_field_b (ib_);

  COPY_FIELD(enzo_block,ib_,"B3_dd");
  COPY_FIELD(enzo_block,ix_,"X1_dd");
  solve_domain->apply(A_,enzo_block);
}

//----------------------------------------------------------------------

void EnzoBlock::p_solver_dd_solve_domain()
{
  TRACE_DD(this,solver(),"p_solver_dd_solve_domain");
  static_cast<EnzoSolverDd*> (solver())->continue_after_domain_solve(this);
}

//----------------------------------------------------------------------

void EnzoSolverDd::continue_after_domain_solve(EnzoBlock * enzo_block) throw()
{
  TRACE_FIELD(enzo_block,"domain_solve XC",ixc_);
  TRACE_FIELD(enzo_block,"domain_solve X",ix_);
  TRACE_DD(enzo_block,this,"continue_after_domain_solve");
  COPY_FIELD(enzo_block,ix_,"X2_dd");
#ifdef SKIP_BARRIER
  call_last_smoother(enzo_block);  
#else  
  CkCallback callback(CkIndex_EnzoBlock::r_solver_dd_end(NULL), 
		      enzo::block_array());
  enzo_block->contribute(callback);
#endif  

}

//----------------------------------------------------------------------

void EnzoBlock::r_solver_dd_end(CkReductionMsg * msg)
{
  static_cast<EnzoSolverDd*> (solver())->call_last_smoother(this);
  delete msg;
}

//----------------------------------------------------------------------

void EnzoSolverDd::call_last_smoother(EnzoBlock * enzo_block) throw()
{
  TRACE_DD(enzo_block,this,"call_last_smoother");
  Solver * smooth_last = cello::solver(index_solve_smooth_);

  smooth_last->set_sync_id (enzo_sync_id_solver_dd_smooth);
  smooth_last->set_callback(CkIndex_EnzoBlock::p_solver_dd_last_smooth());

  smooth_last->set_field_x(ix_);
  smooth_last->set_field_b(ib_);
  COPY_FIELD(enzo_block,ib_,"B4_dd");

  TRACE_FIELD(enzo_block,"end",ix_);
  smooth_last->apply(A_,enzo_block);

}

//----------------------------------------------------------------------

void EnzoBlock::p_solver_dd_last_smooth()
{
  TRACE_DD(this,solver(),"p_solver_dd_last_smooth");
  static_cast<EnzoSolverDd*> (solver())->continue_after_last_smooth(this);
}

//----------------------------------------------------------------------

void EnzoSolverDd::continue_after_last_smooth(EnzoBlock * enzo_block) throw()
{
  TRACE_FIELD(enzo_block,"last_smooth XC",ixc_);
  TRACE_FIELD(enzo_block,"last_smooth X",ix_);
  TRACE_DD(enzo_block,this,"continue_after_last_smooth");
  COPY_FIELD(enzo_block,ix_,"X3_dd");

  end(enzo_block);
}

//----------------------------------------------------------------------

void EnzoSolverDd::end (Block* block) throw ()
{
  TRACE_FIELD(block,"end",ix_);
  TRACE_DD(block,this,"end");
  deallocate_temporary_(block);
  
  Solver::end_(block);
}

//======================================================================

FieldMsg * EnzoSolverDd::pack_field_(EnzoBlock * enzo_block,
				     int index_field,
				     int refresh_type,
				     int * ic3)
{
  int  if3[3] = {0,0,0};
  bool lg3[3];
  for (int i=0; i<3; i++) lg3[i] = (refresh_type == refresh_fine);

  Refresh * refresh = new Refresh;
  refresh->add_field(index_field);

  FieldFace * field_face = enzo_block->create_face
    (if3, ic3, lg3, refresh_type, refresh, true);

  if (refresh_type == refresh_coarse)
    field_face->set_restrict(restrict_);
  if (refresh_type == refresh_fine)
    field_face->set_prolong(prolong_);
  
  Field field = enzo_block->data()->field();
  int narray; 
  char * array;
  field_face->face_to_array(field,&narray,&array);

  delete field_face;

  FieldMsg * msg  = new (narray) FieldMsg;
 
  msg->n = narray;
  memcpy (msg->a, array, narray);
  delete [] array;
  
  msg->ic3[0] = ic3[0];
  msg->ic3[1] = ic3[1];
  msg->ic3[2] = ic3[2];

  return msg;

}

//----------------------------------------------------------------------

void EnzoSolverDd::unpack_field_
(EnzoBlock * enzo_block,
 FieldMsg * msg,
 int index_field,
 int refresh_type)
{
  int if3[3] = {0,0,0};
  bool lg3[3];
  for (int i=0; i<3; i++) lg3[i] = (refresh_type == refresh_fine);
  Refresh * refresh = new Refresh;
  refresh->add_field(index_field);

  int * ic3 = msg->ic3;

  FieldFace * field_face = enzo_block->create_face 
    (if3, ic3, lg3, refresh_type, refresh, true);

  if (refresh_type == refresh_coarse)
    field_face->set_restrict(restrict_);
  if (refresh_type == refresh_fine)
    field_face->set_prolong(prolong_);

  Field field = enzo_block->data()->field();
  
  char * a = msg->a;
  field_face->array_to_face(a, field);
  delete field_face;

  delete msg;
}
<|MERGE_RESOLUTION|>--- conflicted
+++ resolved
@@ -137,16 +137,8 @@
 
   /// Initialize default Refresh
 
-<<<<<<< HEAD
-  const int ir = add_refresh
-    (4,0,neighbor_leaf,sync_barrier,
-     enzo_sync_id_solver_dd);
-
-  refresh(ir)->add_field (ix_);
-=======
   Refresh & refresh = this->refresh_post();
   cello::simulation()->new_refresh_set_name(ir_post_,name);
->>>>>>> afd2c178
 
   refresh.add_field (ix_);
   
