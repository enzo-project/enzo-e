
// See LICENSE_CELLO file for license and copyright information

/// @file     enzo_EnzoSolverDd.cpp
/// @author   James Bordner (jobordner@ucsd.edu)
/// @date     2018-10-01
/// @brief    Implements the EnzoSolverDd class
///
/// @brief [\ref Enzo] Multigrid on the root-level grid using Dd, then
/// BiCgStab in overlapping subdomains defined by root-level Blocks.
/// An optional final Jacobi step can be applied to smooth the solution
/// along subdomain boundaries.
///
/// 0. restrict b to level 0
/// 1. coarse solve: solve Ax=b on level 0
/// 2. Prolong x to child blocks as xc
/// 3. domain solve: solve Ai xi = bi in each root-grid block
///        use xc for boundary conditions and initial guess
/// 4. final smoother: apply final smoother on A x = b (if any)
///
/// 

#include "cello.hpp"
#include "enzo.hpp"

<<<<<<< HEAD
// #define SKIP_BARRIER
// #define TRACE_DD
// #define TRACE_DD_CYCLE 0

// #define DEBUG_FIELD
// #define DEBUG_COPY_FIELD

#ifdef DEBUG_FIELD

#  define TRACE_FIELD(BLOCK,MSG,ID)					\
  {									\
    Field field = BLOCK->data()->field();				\
    double sum_abs=0.0;							\
    int count = 0;							\
    auto X = (enzo_float*) field.values(ID);				\
    for (int iz=gz_; iz<mz_-gz_; iz++) {				\
      for (int iy=gy_; iy<my_-gy_; iy++) {				\
	for (int ix=gx_; ix<mx_-gx_; ix++) {				\
	  int i = ix + mx_*(iy + my_*iz);				\
	  sum_abs+=std::abs(X[i]);					\
	  count++;							\
	}								\
      }									\
    }									\
    CkPrintf ("%s:%d %s TRACE_FIELD level %d field %d %s %lg count %d\n",		\
	      __FILE__,__LINE__,BLOCK->name().c_str(),BLOCK->level(),ID,MSG,sum_abs,count); \
  }
#else
#  define TRACE_FIELD(BLOCK,MSG,ID) /* ... */
#endif

#ifdef DEBUG_COPY_FIELD
#   define COPY_FIELD(BLOCK,ID,COPY)					\
  {									\
    Field field = BLOCK->data()->field();				\
    enzo_float* X      = (enzo_float*) field.values(ID);		\
    enzo_float* X_bcg  = (enzo_float*) field.values(COPY);		\
    if (X_bcg) for (int i=0; i<mx_*my_*mz_; i++)  X_bcg[i] = X[i];		\
    long double sum_a=0.0,sum_abs=0.0;					\
    for (int iz=gz_; iz<mz_-gz_; iz++) {				\
      for (int iy=gy_; iy<my_-gy_; iy++) {				\
	for (int ix=gx_; ix<mx_-gx_; ix++) {				\
	  int i=ix+mx_*(iy+my_*iz);					\
	  sum_a+=X[i];							\
	  sum_abs+=std::abs(X[i]);					\
	}								\
      }									\
    }									\
    CkPrintf ("%s:%d %s %s COPY_FIELD %d %s shift %Lg %Lg\n"	\
	      ,__FILE__,__LINE__,BLOCK->name().c_str(),name().c_str(),ID,COPY,sum_a, sum_abs); \
  }
#else
#   define COPY_FIELD(BLOCK,ID,COPY) /* ... */
#endif


#ifdef TRACE_DD
#  undef TRACE_DD
#  define TRACE_DD(BLOCK,SOLVER,msg)					\
  if (BLOCK->cycle() >= TRACE_DD_CYCLE) {				\
    CkPrintf ("%d %s %s:%d TRACE_DD %s %s level %d\n",			\
	      CkMyPe(), (BLOCK!=NULL) ? BLOCK->name().c_str():"no block", \
	      __FILE__,__LINE__,					\
	      (SOLVER!=NULL) ? SOLVER->name().c_str():"no solver",msg,	\
	      (BLOCK!=NULL) ? BLOCK->level() : -99);			\
    fflush(stdout);							\
  }
#else
#  define TRACE_DD(BLOCK,SOLVER,msg) /* ... */
#endif


=======
>>>>>>> 1a79e211
//======================================================================

EnzoSolverDd::EnzoSolverDd
  (std::string name,
   std::string field_x,
   std::string field_b,
   int monitor_iter,
   int restart_cycle,
   int solve_type,
   int min_level,
   int max_level,
   int index_solve_coarse,
   int index_solve_domain,
   int index_solve_smooth,
   Restrict * restrict,
     Prolong * prolong,
     int coarse_level)
    : Solver(name,
	     field_x,
	     field_b,
	     monitor_iter,
	     restart_cycle,
	     solve_type,
	     min_level,
	     max_level),
      index_solve_coarse_(index_solve_coarse),
      index_solve_domain_(index_solve_domain),
      index_solve_smooth_(index_solve_smooth),
      restrict_(restrict),
      prolong_(prolong),
      ixc_(-1),
      mx_(0),my_(0),mz_(0),
      gx_(0),gy_(0),gz_(0),
      coarse_level_(coarse_level)
{
  // Initialize temporary fields
  Block * block = NULL;

  ixc_ = cello::field_descr()->insert_temporary();

  /// Initialize default Refresh

  Refresh * refresh = cello::refresh(ir_post_);
  cello::simulation()->new_refresh_set_name(ir_post_,name);

  refresh->add_field (ix_);
  
  ScalarDescr * scalar_descr_sync = cello::scalar_descr_sync();
  i_sync_restrict_ = scalar_descr_sync->new_value(name + ":restrict");
  i_sync_prolong_  = scalar_descr_sync->new_value(name + ":prolong");

  ScalarDescr * scalar_descr_void = cello::scalar_descr_void();
  i_msg_ = scalar_descr_void->new_value(name + ":msg");
}

//----------------------------------------------------------------------

void EnzoSolverDd::apply ( std::shared_ptr<Matrix> A, Block * block) throw()
{
  Solver::begin_(block);

  Field field = block->data()->field();

  field.dimensions (ib_,&mx_,&my_,&mz_);
  field.ghost_depth(ib_,&gx_,&gy_,&gz_);

  A_ = A;

  allocate_temporary_(block);

  // Check that component solvers are of the correct type
  ASSERT2("EnzoSolverDd::apply()",
	  "Coarse solver %s type %s != solve_level",
	  cello::solver(index_solve_coarse_)->name().c_str(),
	  solve_string[cello::solver(index_solve_coarse_)->solve_type()],
	  cello::solver(index_solve_coarse_)->solve_type() == solve_level);
  
  Sync * sync_restrict = psync_restrict(block);

  sync_restrict->reset();
  sync_restrict->set_stop(cello::num_children());
  
  Sync * sync_prolong = psync_prolong(block);

  sync_prolong->reset();
  sync_prolong->set_stop(2); // self and parent

  int level = block->level();

  const int m = mx_*my_*mz_;
  
  if ( ! block->is_leaf() ) {
    std::fill_n ((enzo_float*) field.values(ib_), m, 0.0);
  }

  std::fill_n ((enzo_float*) field.values(ix_),  m, 0.0);
  std::fill_n ((enzo_float*) field.values(ixc_), m, 0.0);
	  
  if (block->is_leaf()) {

    begin_solve(enzo::block(block));

  } else {

    const bool in_range = (coarse_level_ <= level && level <= max_level_);
    
    if ( ! in_range ) {
    
      call_coarse_solver(enzo::block(block));
    
    }
  }
}

//----------------------------------------------------------------------

void EnzoSolverDd::begin_solve(EnzoBlock * enzo_block) throw()
{
  if (enzo_block->level() == coarse_level_) {

    call_coarse_solver(enzo_block);

  } else {

    restrict (enzo_block);

  }
}

//----------------------------------------------------------------------

void EnzoSolverDd::restrict(EnzoBlock * enzo_block) throw()
{
  restrict_send(enzo_block);

  call_coarse_solver(enzo_block);
}

//----------------------------------------------------------------------

void EnzoSolverDd::restrict_send(EnzoBlock * enzo_block) throw()
{
  // Pack field
  Index index = enzo_block->index();
  int level   = index.level();  
  int ic3[3];
  index.child(level,&ic3[0],&ic3[1],&ic3[2],min_level_);

  FieldMsg * msg = pack_field_(enzo_block,ib_,refresh_coarse,ic3);

  // Send packed field to parent
  Index index_parent = enzo_block->index().index_parent(min_level_);
  enzo::block_array()[index_parent].p_solver_dd_restrict_recv(msg);
}

//----------------------------------------------------------------------

void EnzoBlock::p_solver_dd_restrict_recv(FieldMsg * msg)
{
  static_cast<EnzoSolverDd*> (solver())->restrict_recv(this,msg);
}

//----------------------------------------------------------------------

void EnzoSolverDd::restrict_recv
(EnzoBlock * enzo_block, FieldMsg * msg) throw()
{
  // Unpack "B" vector data from children

  unpack_field_(enzo_block,msg,ib_,refresh_coarse);
  
  if (psync_restrict(enzo_block)->next())  {
    begin_solve(enzo_block);
  }
}

//----------------------------------------------------------------------

void EnzoSolverDd::call_coarse_solver(EnzoBlock * enzo_block) throw()
{
  Solver * solve_coarse = cello::solver(index_solve_coarse_);

  solve_coarse->set_sync_id (enzo_sync_id_solver_dd_coarse);
  solve_coarse->set_callback(CkIndex_EnzoBlock::p_solver_dd_solve_coarse());
  
  solve_coarse->set_field_x (ixc_);
  solve_coarse->set_field_b (ib_);

  solve_coarse->apply(A_,enzo_block);
}


//----------------------------------------------------------------------

void EnzoBlock::p_solver_dd_solve_coarse()
{
  CkCallback callback(CkIndex_EnzoBlock::r_solver_dd_barrier(NULL), 
		      enzo::block_array());
  contribute(callback);
}

//----------------------------------------------------------------------

void EnzoBlock::r_solver_dd_barrier(CkReductionMsg * msg)
{
  static_cast<EnzoSolverDd*> (solver())->prolong(this);
  delete msg;
}

//----------------------------------------------------------------------

void EnzoSolverDd::prolong(EnzoBlock * enzo_block) throw()
{

  if (is_finest_(enzo_block)) {
    copy_xc_to_x_(enzo_block);
  }

  /// Prolong solution to next-finer level

  const int level = enzo_block->level();

  if (level == coarse_level_) {

    prolong_send_ (enzo_block);
      
  }
  
  if (coarse_level_ < level && level <= max_level_) {
    enzo_block->solver_dd_prolong_recv(NULL);
  } else {
    call_domain_solver (enzo_block);
  }
}

//----------------------------------------------------------------------

void EnzoSolverDd::prolong_send_(EnzoBlock * enzo_block) throw()
{
  if ( ! is_finest_(enzo_block) ) {
    ItChild it_child(cello::rank());
    int ic3[3];

    while (it_child.next(ic3)) {

      FieldMsg * msg = pack_field_(enzo_block,ixc_,refresh_fine,ic3);
    
      Index index_child = enzo_block->index().index_child(ic3,min_level_);

      enzo::block_array()[index_child].p_solver_dd_prolong_recv(msg);

    }
  }
}

//----------------------------------------------------------------------

void EnzoBlock::p_solver_dd_prolong_recv(FieldMsg * msg)
{  solver_dd_prolong_recv(msg); }

void EnzoBlock::solver_dd_prolong_recv(FieldMsg * msg)
{
  static_cast<EnzoSolverDd*> (solver())->prolong_recv(this,msg);
}

//----------------------------------------------------------------------

void EnzoSolverDd::prolong_recv
(EnzoBlock * enzo_block, FieldMsg * msg) throw()
{
  
  // Save message
  if (msg != NULL) *pmsg(enzo_block) = msg;

  // Return if not ready yet
  if (! psync_prolong(enzo_block)->next() ) return;

  // Restore saved message then clear
  msg = *pmsg(enzo_block);
  *pmsg(enzo_block) = NULL;

  unpack_field_(enzo_block,msg,ixc_,refresh_fine);

  // copy X = XC
  // copy X_copy = XC (using Solver::reuse_solution_(cycle) )
  copy_xc_to_x_(enzo_block);
  
  call_domain_solver(enzo_block);

  prolong_send_ (enzo_block);

}

//----------------------------------------------------------------------

void EnzoSolverDd::copy_xc_to_x_(EnzoBlock * enzo_block) throw()
{

  const int m = mx_*my_*mz_;

  Field field = enzo_block->data()->field();

  std::copy_n((enzo_float *) field.values(ixc_),m,
	      (enzo_float *) field.values(ix_));
  std::copy_n((enzo_float *) field.values(ixc_),m,
	      (enzo_float *) field.values("X_copy"));

}

//----------------------------------------------------------------------
  
void EnzoSolverDd::call_domain_solver(EnzoBlock * enzo_block) throw()
{
  Solver * solve_domain = cello::solver(index_solve_domain_);

  solve_domain->set_sync_id (enzo_sync_id_solver_dd_domain);
  solve_domain->set_callback(CkIndex_EnzoBlock::p_solver_dd_solve_domain());

  solve_domain->set_field_x (ix_);
  solve_domain->set_field_b (ib_);

  solve_domain->apply(A_,enzo_block);
}

//----------------------------------------------------------------------

void EnzoBlock::p_solver_dd_solve_domain()
{
  static_cast<EnzoSolverDd*> (solver())->continue_after_domain_solve(this);
}

//----------------------------------------------------------------------

void EnzoSolverDd::continue_after_domain_solve(EnzoBlock * enzo_block) throw()
{
<<<<<<< HEAD
  TRACE_FIELD(enzo_block,"domain_solve XC",ixc_);
  TRACE_FIELD(enzo_block,"domain_solve X",ix_);
  TRACE_DD(enzo_block,this,"continue_after_domain_solve");
  COPY_FIELD(enzo_block,ix_,"X2_dd");
#ifdef SKIP_BARRIER
  call_last_smoother(enzo_block);  
#else  
  CkCallback callback(CkIndex_EnzoBlock::r_solver_dd_end(NULL), 
		      enzo::block_array());
  enzo_block->contribute(callback);
#endif  

=======
  CkCallback callback(CkIndex_EnzoBlock::r_solver_dd_end(NULL), 
		      enzo::block_array());
  enzo_block->contribute(callback);
>>>>>>> 1a79e211
}

//----------------------------------------------------------------------

void EnzoBlock::r_solver_dd_end(CkReductionMsg * msg)
{
  static_cast<EnzoSolverDd*> (solver())->call_last_smoother(this);
  delete msg;
}

//----------------------------------------------------------------------

void EnzoSolverDd::call_last_smoother(EnzoBlock * enzo_block) throw()
{
  Solver * smooth_last = cello::solver(index_solve_smooth_);

  smooth_last->set_sync_id (enzo_sync_id_solver_dd_smooth);
  smooth_last->set_callback(CkIndex_EnzoBlock::p_solver_dd_last_smooth());

  smooth_last->set_field_x(ix_);
  smooth_last->set_field_b(ib_);

  smooth_last->apply(A_,enzo_block);

}

//----------------------------------------------------------------------

void EnzoBlock::p_solver_dd_last_smooth()
{
  static_cast<EnzoSolverDd*> (solver())->continue_after_last_smooth(this);
}

//----------------------------------------------------------------------

void EnzoSolverDd::continue_after_last_smooth(EnzoBlock * enzo_block) throw()
{
  end(enzo_block);
}

//----------------------------------------------------------------------

void EnzoSolverDd::end (Block* block) throw ()
{
  deallocate_temporary_(block);
  
  Solver::end_(block);
}

//======================================================================

FieldMsg * EnzoSolverDd::pack_field_(EnzoBlock * enzo_block,
				     int index_field,
				     int refresh_type,
				     int * ic3)
{
  int  if3[3] = {0,0,0};
  bool lg3[3];
  for (int i=0; i<3; i++) lg3[i] = (refresh_type == refresh_fine);

  Refresh * refresh = new Refresh;
  refresh->add_field(index_field);

  FieldFace * field_face = enzo_block->create_face
    (if3, ic3, lg3, refresh_type, refresh, true);

  if (refresh_type == refresh_coarse)
    field_face->set_restrict(restrict_);
  if (refresh_type == refresh_fine)
    field_face->set_prolong(prolong_);
  
  Field field = enzo_block->data()->field();
  int narray; 
  char * array;
  field_face->face_to_array(field,&narray,&array);

  delete field_face;

  FieldMsg * msg  = new (narray) FieldMsg;
 
  msg->n = narray;
  memcpy (msg->a, array, narray);
  delete [] array;
  
  msg->ic3[0] = ic3[0];
  msg->ic3[1] = ic3[1];
  msg->ic3[2] = ic3[2];

  return msg;

}

//----------------------------------------------------------------------

void EnzoSolverDd::unpack_field_
(EnzoBlock * enzo_block,
 FieldMsg * msg,
 int index_field,
 int refresh_type)
{
  int if3[3] = {0,0,0};
  bool lg3[3];
  for (int i=0; i<3; i++) lg3[i] = (refresh_type == refresh_fine);
  Refresh * refresh = new Refresh;
  refresh->add_field(index_field);

  int * ic3 = msg->ic3;

  FieldFace * field_face = enzo_block->create_face 
    (if3, ic3, lg3, refresh_type, refresh, true);

  if (refresh_type == refresh_coarse)
    field_face->set_restrict(restrict_);
  if (refresh_type == refresh_fine)
    field_face->set_prolong(prolong_);

  Field field = enzo_block->data()->field();
  
  char * a = msg->a;
  field_face->array_to_face(a, field);
  delete field_face;

  delete msg;
}
<|MERGE_RESOLUTION|>--- conflicted
+++ resolved
@@ -23,81 +23,6 @@
 #include "cello.hpp"
 #include "enzo.hpp"
 
-<<<<<<< HEAD
-// #define SKIP_BARRIER
-// #define TRACE_DD
-// #define TRACE_DD_CYCLE 0
-
-// #define DEBUG_FIELD
-// #define DEBUG_COPY_FIELD
-
-#ifdef DEBUG_FIELD
-
-#  define TRACE_FIELD(BLOCK,MSG,ID)					\
-  {									\
-    Field field = BLOCK->data()->field();				\
-    double sum_abs=0.0;							\
-    int count = 0;							\
-    auto X = (enzo_float*) field.values(ID);				\
-    for (int iz=gz_; iz<mz_-gz_; iz++) {				\
-      for (int iy=gy_; iy<my_-gy_; iy++) {				\
-	for (int ix=gx_; ix<mx_-gx_; ix++) {				\
-	  int i = ix + mx_*(iy + my_*iz);				\
-	  sum_abs+=std::abs(X[i]);					\
-	  count++;							\
-	}								\
-      }									\
-    }									\
-    CkPrintf ("%s:%d %s TRACE_FIELD level %d field %d %s %lg count %d\n",		\
-	      __FILE__,__LINE__,BLOCK->name().c_str(),BLOCK->level(),ID,MSG,sum_abs,count); \
-  }
-#else
-#  define TRACE_FIELD(BLOCK,MSG,ID) /* ... */
-#endif
-
-#ifdef DEBUG_COPY_FIELD
-#   define COPY_FIELD(BLOCK,ID,COPY)					\
-  {									\
-    Field field = BLOCK->data()->field();				\
-    enzo_float* X      = (enzo_float*) field.values(ID);		\
-    enzo_float* X_bcg  = (enzo_float*) field.values(COPY);		\
-    if (X_bcg) for (int i=0; i<mx_*my_*mz_; i++)  X_bcg[i] = X[i];		\
-    long double sum_a=0.0,sum_abs=0.0;					\
-    for (int iz=gz_; iz<mz_-gz_; iz++) {				\
-      for (int iy=gy_; iy<my_-gy_; iy++) {				\
-	for (int ix=gx_; ix<mx_-gx_; ix++) {				\
-	  int i=ix+mx_*(iy+my_*iz);					\
-	  sum_a+=X[i];							\
-	  sum_abs+=std::abs(X[i]);					\
-	}								\
-      }									\
-    }									\
-    CkPrintf ("%s:%d %s %s COPY_FIELD %d %s shift %Lg %Lg\n"	\
-	      ,__FILE__,__LINE__,BLOCK->name().c_str(),name().c_str(),ID,COPY,sum_a, sum_abs); \
-  }
-#else
-#   define COPY_FIELD(BLOCK,ID,COPY) /* ... */
-#endif
-
-
-#ifdef TRACE_DD
-#  undef TRACE_DD
-#  define TRACE_DD(BLOCK,SOLVER,msg)					\
-  if (BLOCK->cycle() >= TRACE_DD_CYCLE) {				\
-    CkPrintf ("%d %s %s:%d TRACE_DD %s %s level %d\n",			\
-	      CkMyPe(), (BLOCK!=NULL) ? BLOCK->name().c_str():"no block", \
-	      __FILE__,__LINE__,					\
-	      (SOLVER!=NULL) ? SOLVER->name().c_str():"no solver",msg,	\
-	      (BLOCK!=NULL) ? BLOCK->level() : -99);			\
-    fflush(stdout);							\
-  }
-#else
-#  define TRACE_DD(BLOCK,SOLVER,msg) /* ... */
-#endif
-
-
-=======
->>>>>>> 1a79e211
 //======================================================================
 
 EnzoSolverDd::EnzoSolverDd
@@ -433,24 +358,9 @@
 
 void EnzoSolverDd::continue_after_domain_solve(EnzoBlock * enzo_block) throw()
 {
-<<<<<<< HEAD
-  TRACE_FIELD(enzo_block,"domain_solve XC",ixc_);
-  TRACE_FIELD(enzo_block,"domain_solve X",ix_);
-  TRACE_DD(enzo_block,this,"continue_after_domain_solve");
-  COPY_FIELD(enzo_block,ix_,"X2_dd");
-#ifdef SKIP_BARRIER
-  call_last_smoother(enzo_block);  
-#else  
   CkCallback callback(CkIndex_EnzoBlock::r_solver_dd_end(NULL), 
 		      enzo::block_array());
   enzo_block->contribute(callback);
-#endif  
-
-=======
-  CkCallback callback(CkIndex_EnzoBlock::r_solver_dd_end(NULL), 
-		      enzo::block_array());
-  enzo_block->contribute(callback);
->>>>>>> 1a79e211
 }
 
 //----------------------------------------------------------------------
