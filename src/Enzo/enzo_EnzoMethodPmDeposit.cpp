// See LICENSE_CELLO file for license and copyright information

/// @file     enzo_EnzoMethodPmDeposit.cpp
/// @author   James Bordner (jobordner@ucsd.edu)
/// @date     Fri Apr  2 17:05:23 PDT 2010
/// @brief    Implements the EnzoMethodPmDeposit class
///
/// The EnzoMethodPmDeposit method computes a "density_total" field,
/// which includes the "density" field plus mass from gravitating
/// particles (particles in the "mass" group, e.g. "dark" matter
/// particles)

#include "cello.hpp"
#include "enzo.hpp"

// #define DEBUG_PM_DEPOSIT
<<<<<<< HEAD
#define DEBUG_FIELD
=======
// #define DEBUG_FIELD
>>>>>>> 979c2ac1

#ifdef DEBUG_PM_DEPOSIT
#  define TRACE_PM(MESSAGE)				\
  CkPrintf ("%s:%d %s\n", __FILE__,__LINE__,MESSAGE);				
#else
#  define TRACE_PM(MESSAGE) /* ... */
#endif

#define FORTRAN_NAME(NAME) NAME##_

extern "C" void  FORTRAN_NAME(dep_grid_cic_4)
  (float * de,float * de_t,float * temp,
   float * vx, float * vy, float * vz, 
   float * dt, float * rfield, int *rank,
   float * hx, float * hy, float * hz,
   int * mx,int * my,int * mz,
   int * gxi,int * gyi,int * gzi,
   int * nxi,int * nyi,int * nzi,
   int * ,int * ,int * ,
   int * nx,int * ny,int * nz,
   int * ,int * ,int * );
extern "C" void  FORTRAN_NAME(dep_grid_cic_8)
  (double * de,double * de_t,double * temp,
   double * vx, double * vy, double * vz, 
   double * dt, double * rfield, int *rank,
   double * hx, double * hy, double * hz,
   int * mx,int * my,int * mz,
   int * gxi,int * gyi,int * gzi,
   int * nxi,int * nyi,int * nzi,
   int * ,int * ,int * ,
   int * nx,int * ny,int * nz,
   int * ,int * ,int * );

//----------------------------------------------------------------------

EnzoMethodPmDeposit::EnzoMethodPmDeposit 
(const FieldDescr * field_descr,
 const ParticleDescr * particle_descr,
 std::string type,
 double alpha)
  : Method(),
    alpha_(alpha),
    type_(pm_type_unknown)
{
  TRACE_PM("EnzoMethodPmDeposit()");
  if (type == "cic") {
    type_ = pm_type_cic;
  } else if (type == "ngp") {
    type_ = pm_type_ngp;
    WARNING("EnzoMethodPmDeposit()",
	    "PM deposit type 'ngp' is not implemented yet: using 'cic'");
  } else if (type == "tsc") {
    WARNING("EnzoMethodPmDeposit()",
	    "PM deposit type 'tsc' is not implemented yet: using 'cic'");
    type_ = pm_type_tsc;
  } else {
    ERROR1 ("EnzoMethodPmDeposit()",
	    "PM deposit type '%s' is not supported: "
	    "must be 'cic','ngp', or 'tsc'",
	    type.c_str());
  }
  // Initialize default Refresh object

  const int ir = add_refresh(4,0,neighbor_leaf,sync_barrier);
  refresh(ir)->add_all_fields(field_descr->field_count());

  // PM parameters initialized in EnzoBlock::initialize()
}

//----------------------------------------------------------------------

void EnzoMethodPmDeposit::pup (PUP::er &p)
{
  // NOTE: change this function whenever attributes change

  TRACEPUP;

  Method::pup(p);

  p | alpha_;
  p | type_;
}

//----------------------------------------------------------------------

void EnzoMethodPmDeposit::compute ( Block * block) throw()
{
  TRACE_PM("compute()");

  if (block->is_leaf()) {

    Particle particle (block->data()->particle());
    Field    field    (block->data()->field());

    int rank = block->rank();

    enzo_float  * de_t = (enzo_float *) field.values("density_total");

    int mx,my,mz;
    field.dimensions(0,&mx,&my,&mz);
    int nx,ny,nz;
    field.size(&nx,&ny,&nz);
    int gx,gy,gz;
    field.ghost_depth(0,&gx,&gy,&gz);

    // Initialize "density_total" with gas "density"

    for (int i=0; i<mx*my*mz; i++) de_t[i] = 0;
    // Get block extents and cell widths
    double xm,ym,zm;
    double xp,yp,zp;
    block->lower(&xm,&ym,&zm);
    block->upper(&xp,&yp,&zp);

    double hx,hy,hz;
    hx = (xp-xm)/nx;
    hy = (yp-ym)/ny;
    hz = (zp-zm)/nz;

    // declare particle position arrays

    const int it = particle.type_index ("dark");

    const int ia_mass = particle.constant_index (it,"mass");

    enzo_float mass = *((enzo_float *)(particle.constant_value (it,ia_mass)));

    double vol = 1.0;
    if (rank >= 1) vol *= hx;
    if (rank >= 2) vol *= hy;
    if (rank >= 3) vol *= hz;
    double dens = mass; // / vol;

    // Accumulate particle density using CIC

    const double dt = alpha_ * block->dt();

    // Accumulated single velocity array for Baryon deposit

    for (int ib=0; ib<particle.num_batches(it); ib++) {

      const int np = particle.num_particles(it,ib);

      if (rank == 1) {

	const int ia_x  = particle.attribute_index(it,"x");
	const int ia_vx = particle.attribute_index(it,"vx");

	enzo_float * xa =  (enzo_float *) particle.attribute_array (it,ia_x,ib);
	enzo_float * vxa = (enzo_float *) particle.attribute_array (it,ia_vx,ib);

	const int dp =  particle.stride(it,ia_x);
	const int dv =  particle.stride(it,ia_vx);

	for (int ip=0; ip<np; ip++) {

	  double x = xa[ip*dp] + vxa[ip*dv]*dt;

	  double tx = nx*(x - xm) / (xp - xm) - 0.5;

	  int ix0 = gx + floor(tx);

	  int ix1 = ix0 + 1;

	  double x0 = 1.0 - (tx - floor(tx));
	  double x1 = 1.0 - x0;

	  de_t[ix0] += dens*x0;
	  de_t[ix1] += dens*x1;

	}

      } else if (rank == 2) {

	const int ia_x  = particle.attribute_index(it,"x");
	const int ia_y  = particle.attribute_index(it,"y");
	const int ia_vx = particle.attribute_index(it,"vx");
	const int ia_vy = particle.attribute_index(it,"vy");

	// Batch arrays
	enzo_float * xa  = (enzo_float *) particle.attribute_array (it,ia_x,ib);
	enzo_float * ya  = (enzo_float *) particle.attribute_array (it,ia_y,ib);
	enzo_float * vxa = (enzo_float *) particle.attribute_array (it,ia_vx,ib);
	enzo_float * vya = (enzo_float *) particle.attribute_array (it,ia_vy,ib);

	int iv = 0;

	const int dp =  particle.stride(it,ia_x);
	const int dv =  particle.stride(it,ia_vx);

	for (int ip=0; ip<np; ip++) {

	  double x = xa[ip*dp] + vxa[ip*dv]*dt;
	  double y = ya[ip*dp] + vya[ip*dv]*dt;

	  double tx = nx*(x - xm) / (xp - xm) - 0.5;
	  double ty = ny*(y - ym) / (yp - ym) - 0.5;

	  int ix0 = gx + floor(tx);
	  int iy0 = gy + floor(ty);

	  int ix1 = ix0 + 1;
	  int iy1 = iy0 + 1;

	  double x0 = 1.0 - (tx - floor(tx));
	  double y0 = 1.0 - (ty - floor(ty));

	  double x1 = 1.0 - x0;
	  double y1 = 1.0 - y0;

	  if ( ! ((0.0 <= x0 && x0 <= 1) &&
		  (0.0 <= x1 && x1 <= 1) &&
		  (0.0 <= y0 && y0 <= 1) &&
		  (0.0 <= y1 && y1 <= 1))) {
	    CkPrintf ("%s:%d ERROR: x0 = %f  x1 = %f  y0 = %f  y1 = %f\n",
		      __FILE__,__LINE__,x0, x1, y0, y1);
	  }

	  if ( dens < 0.0) {
	    CkPrintf ("%s:%d ERROR: dens = %f\n", __FILE__,__LINE__,dens);
	  }

	  de_t[ix0+mx*iy0] += dens*x0*y0;
	  de_t[ix1+mx*iy0] += dens*x1*y0;
	  de_t[ix0+mx*iy1] += dens*x0*y1;
	  de_t[ix1+mx*iy1] += dens*x1*y1;

	  if ( de_t[ix0+mx*iy0] < 0.0) {
	    CkPrintf ("%s:%d ERROR: de_t %d %d = %f\n",
		      __FILE__,__LINE__,ix0,iy0,dens);
	  }
	  if ( de_t[ix1+mx*iy0] < 0.0) {
	    CkPrintf ("%s:%d ERROR: de_t %d %d = %f\n",
		      __FILE__,__LINE__,ix1,iy0,dens);
	  }
	  if ( de_t[ix0+mx*iy1] < 0.0) {
	    CkPrintf ("%s:%d ERROR: de_t %d %d = %f\n",
		      __FILE__,__LINE__,ix0,iy1,dens);
	  }
	  if ( de_t[ix1+mx*iy1] < 0.0) {
	    CkPrintf ("%s:%d ERROR: de_t %d %d = %f\n",
		      __FILE__,__LINE__,ix1,iy1,dens);
	  }
	}

      } else if (rank == 3) {

	const int ia_x  = particle.attribute_index(it,"x");
	const int ia_y  = particle.attribute_index(it,"y");
	const int ia_z  = particle.attribute_index(it,"z");
	const int ia_vx = particle.attribute_index(it,"vx");
	const int ia_vy = particle.attribute_index(it,"vy");
	const int ia_vz = particle.attribute_index(it,"vz");

	enzo_float * xa  = (enzo_float *) particle.attribute_array (it,ia_x,ib);
	enzo_float * ya  = (enzo_float *) particle.attribute_array (it,ia_y,ib);
	enzo_float * za  = (enzo_float *) particle.attribute_array (it,ia_z,ib);

	// Particle batch velocities
	enzo_float * vxa = (enzo_float *) particle.attribute_array (it,ia_vx,ib);
	enzo_float * vya = (enzo_float *) particle.attribute_array (it,ia_vy,ib);
	enzo_float * vza = (enzo_float *) particle.attribute_array (it,ia_vz,ib);

	const int dp =  particle.stride(it,ia_x);
	const int dv =  particle.stride(it,ia_vx);

	int iv = 0;
	
	for (int ip=0; ip<np; ip++) {

	  // Copy batch particle velocities to temporary block field velocities
	  iv++;
	  
	  double x = xa[ip*dp] + vxa[ip*dv]*dt;
	  double y = ya[ip*dp] + vya[ip*dv]*dt;
	  double z = za[ip*dp] + vza[ip*dv]*dt;

	  double tx = nx*(x - xm) / (xp - xm) - 0.5;
	  double ty = ny*(y - ym) / (yp - ym) - 0.5;
	  double tz = nz*(z - zm) / (zp - zm) - 0.5;

	  int ix0 = gx + floor(tx);
	  int iy0 = gy + floor(ty);
	  int iz0 = gz + floor(tz);

	  int ix1 = ix0 + 1;
	  int iy1 = iy0 + 1;
	  int iz1 = iz0 + 1;

	  double x0 = 1.0 - (tx - floor(tx));
	  double y0 = 1.0 - (ty - floor(ty));
	  double z0 = 1.0 - (tz - floor(tz));

	  double x1 = 1.0 - x0;
	  double y1 = 1.0 - y0;
	  double z1 = 1.0 - z0;

	  de_t[ix0+mx*(iy0+my*iz0)] += dens*x0*y0*z0;
	  de_t[ix1+mx*(iy0+my*iz0)] += dens*x1*y0*z0;
	  de_t[ix0+mx*(iy1+my*iz0)] += dens*x0*y1*z0;
	  de_t[ix1+mx*(iy1+my*iz0)] += dens*x1*y1*z0;
	  de_t[ix0+mx*(iy0+my*iz1)] += dens*x0*y0*z1;
	  de_t[ix1+mx*(iy0+my*iz1)] += dens*x1*y0*z1;
	  de_t[ix0+mx*(iy1+my*iz1)] += dens*x0*y1*z1;
	  de_t[ix1+mx*(iy1+my*iz1)] += dens*x1*y1*z1;

	}
      }
    }

    TRACE_FIELD("density-particle",de_t,1.0);

    enzo_float  * de   = (enzo_float *) field.values("density");
    enzo_float  * de_gas   = (enzo_float *) field.values("density_gas");
    enzo_float * temp = new enzo_float [4*mx*my*mz];
    enzo_float * rfield = new enzo_float[mx*my*mz];
    for (int i=0; i<mx*my*mz; i++) rfield[i] = 0.0;
    for (int i=0; i<4*mx*my*mz; i++) temp[i] = 0.0;

    int gxi=gx;
    int gyi=gy;
    int gzi=gz;
    int nxi=mx-gx-1;
    int nyi=my-gy-1;
    int nzi=mz-gz-1;
    int i0 = 0;
    int i1 = 1;
    enzo_float hxf = hx;
    enzo_float hyf = hy;
    enzo_float hzf = hz;
    enzo_float dtf = 0.0;

#define FIELD_CIC

#ifdef FIELD_CIC    
    enzo_float * de_gas_0 = de_gas + gx + mx*(gy + my*gz);
    for (int i=0; i<mx*my*mz; i++) de_gas[i] = 0.0;
#else
    enzo_float * de_gas_0 = new enzo_float [nx*ny*nz];
    for (int i=0; i<nx*ny*nz; i++) de_gas_0[i] = 0.0;
#endif    
    

    enzo_float * vxf = (enzo_float *) field.values("velocity_x");
    enzo_float * vyf = (enzo_float *) field.values("velocity_y");
    enzo_float * vzf = (enzo_float *) field.values("velocity_z");
    enzo_float * vx = new enzo_float [mx*my*mz];
    enzo_float * vy = new enzo_float [mx*my*mz];
    enzo_float * vz = new enzo_float [mx*my*mz];

    gx=gy=gz=0;
    for (int iz=gz; iz<mz-gz; iz++) {
      for (int iy=gy; iy<my-gy; iy++) {
	for (int ix=gx; ix<mx-gx; ix++) {
	  int k = ix + mx*(iy + my*iz);
	  int i = (ix-gx) + nx*((iy-gy) + ny*(iz-gz));
	  vx[k] = vxf[k];
	  vy[k] = vyf[k];
	  vz[k] = vzf[k];
	}
      }
    }
    gx=gy=gz=3;
    
    if (sizeof(enzo_float)==sizeof(float)) {
      FORTRAN_NAME(dep_grid_cic_4)((float *)de,(float *)de_gas_0,(float *)temp,
				   (float *)vx, (float *)vy, (float *)vz, 
				   (float *)&dtf, (float *)rfield, &rank,
				   (float *)&hxf,(float *)&hyf,(float *)&hzf,
				   &mx,&my,&mz,
				   &gxi,&gyi,&gzi,
				   &nxi,&nyi,&nzi,
				   &i0,&i0,&i0,
				   &nx,&ny,&nz,
				   &i1,&i1,&i1);
    } else if (sizeof(enzo_float)==sizeof(double)) {
      FORTRAN_NAME(dep_grid_cic_8)((double *)de,(double *)de_gas_0,(double *)temp,
      				   (double *)vx, (double *)vy, (double *)vz, 
      				   (double *)&dtf, (double *)rfield, &rank,
      				   (double *)&hxf,(double *)&hyf,(double *)&hzf,
      				   &mx,&my,&mz,
      				   &gxi,&gyi,&gzi,
      				   &nxi,&nyi,&nzi,
      				   &i0,&i0,&i0,
      				   &mx,&my,&mz,
      				   &i1,&i1,&i1);
    } else {
      ERROR1 ("FieldFace::store_()",
	      "unknown float precision sizeof(enzo_float) = %d\n",sizeof(enzo_float));
    }
    png_array ("renzo-p-velocity-cic-x.png",vx,3,3,3,mx,my,mz,__FILE__,__LINE__,2,16,16,1.0);
    png_array ("renzo-p-velocity-cic-y.png",vy,3,3,3,mx,my,mz,__FILE__,__LINE__,2,16,16,1.0);
    png_array ("renzo-p-velocity-cic-z.png",vz,3,3,3,mx,my,mz,__FILE__,__LINE__,2,16,16,1.0);

    delete [] rfield;
    delete [] temp;
    delete [] vx;
    delete [] vy;
    delete [] vz;
    TRACE_FIELD("density-gas",de,1.0);
    for (int iz=gz; iz<mz-gz; iz++) {
      for (int iy=gy; iy<my-gy; iy++) {
    	for (int ix=gx; ix<mx-gx; ix++) {
	  int i = ix + mx*(iy + my*iz);
#ifdef FIELD_CIC
	  int ig = (ix-gx) + nx*((iy-gy) + ny*(iz-gz));
#else
	  int ig = ix + nx*(iy + ny*iz);
#endif	  
    	  de_t[i] += de_gas_0[ig];
    	}
      }
    }

    png_array ("enzo-p-density-cic.png",de_gas_0,0,0,0,nx,ny,nz,__FILE__,__LINE__,2,16,16,1.0);
    png_array ("renzo-p-density-cic.png",de_gas_0,0,0,0,nx,ny,nz,__FILE__,__LINE__,2,16,16,1.0);
    TRACE_FIELD("density-gas-particle",de_t,1.0);

#ifndef FIELD_CIC
    delete [] de_gas_0;
#endif    

    
  }


  block->compute_done(); 
  
}

//----------------------------------------------------------------------

double EnzoMethodPmDeposit::timestep ( Block * block ) const throw()
{
  TRACE_PM("timestep()");
  double dt = std::numeric_limits<double>::max();

  return dt;
}<|MERGE_RESOLUTION|>--- conflicted
+++ resolved
@@ -14,11 +14,6 @@
 #include "enzo.hpp"
 
 // #define DEBUG_PM_DEPOSIT
-<<<<<<< HEAD
-#define DEBUG_FIELD
-=======
-// #define DEBUG_FIELD
->>>>>>> 979c2ac1
 
 #ifdef DEBUG_PM_DEPOSIT
 #  define TRACE_PM(MESSAGE)				\
