--- conflicted
+++ resolved
@@ -14,12 +14,8 @@
 int EnzoBlock::SetMinimumSupport(enzo_float &MinimumSupportEnergyCoefficient,
 				 bool comoving_coordinates)
 {
-<<<<<<< HEAD
-  if (NumberOfBaryonFields[0] > 0) {
-=======
   const int in = cello::index_static();
   if (NumberOfBaryonFields[in] > 0) {
->>>>>>> 7bd8bcdd
  
     /* Compute cosmology factors. */
  
