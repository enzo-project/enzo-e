--- conflicted
+++ resolved
@@ -607,11 +607,6 @@
       (enzo_config->method_inference_level_base,
        enzo_config->method_inference_level_array,
        enzo_config->method_inference_level_infer,
-<<<<<<< HEAD
-       enzo_config->method_inference_array_dims,
-       enzo_config->method_inference_array_size,
-=======
->>>>>>> df939d85
        enzo_config->method_inference_field_group,
        enzo_config->method_inference_overdensity_threshold);
 
