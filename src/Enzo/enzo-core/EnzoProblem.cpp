// See LICENSE_CELLO file for license and copyright information

/// @file     enzo_EnzoProblem.cpp
/// @author   James Bordner (jobordner@ucsd.edu)
/// @date     2012-03-03
/// @brief    Implementation of EnzoProblem class
///
///

#include "enzo.hpp"

#include "Enzo/assorted/assorted.hpp" // misc. Method classes
#include "Enzo/chemistry/chemistry.hpp" // EnzoComputeCoolingTime, EnzoMethodGrackle
#include "Enzo/cosmology/cosmology.hpp" // EnzoPhysicsCosmology
                                        // EnzoMethodComovingExpansion
                                        // EnzoMethodCosmology
#include "Enzo/fluid-props/fluid-props.hpp" // EnzoPhysicsFluidProps, EnzoCompute{Temperature,Pressure}
#include "Enzo/gravity/gravity.hpp" // EnzoMethodGravity
                                    // EnzoMethodBackgroundAcceleration
                                    // EnzoComputeAcceleration
                                    // EnzoSolver* EnzoMatrix*
#include "Enzo/hydro-mhd/hydro-mhd.hpp" // EnzoMethodMHDVlct, EnzoMethodPpm,
                                        // EnzoMethodPpml
#include "Enzo/initial/initial.hpp" // lots of initializers
#include "Enzo/io/io.hpp" // EnzoMethodCheck, EnzoInitial{Hdf5,Music}
#include "Enzo/mesh/mesh.hpp" // EnzoProlong, EnzoRefine*, EnzoRestrict*
#include "Enzo/particle/particle.hpp"
#include "Enzo/tests/tests.hpp" // EnzoInitial*Test
#include "Enzo/utils/utils.hpp" // EnzoComputeCicInterp

//----------------------------------------------------------------------

EnzoProblem::EnzoProblem() throw ()
  : Problem()
{
}

//----------------------------------------------------------------------

EnzoProblem::~EnzoProblem() throw ()
{
}

//----------------------------------------------------------------------

void EnzoProblem::pup (PUP::er &p)
{
  // NOTE: change this function whenever attributes change

  TRACEPUP;

  Problem::pup(p);
}

//======================================================================

Boundary * EnzoProblem::create_boundary_
(std::string type,
 int index,
 Config * config,
 Parameters * parameters
 ) throw ()
/// @param type   Type of boundary condition to use
/// @param index  Index of the Boundary object to use
/// @param config Configuration parameters object
/// @param parameters Parameters object (for evaluating expressions)
{

  std::shared_ptr<Mask> mask = nullptr;
  if (config->boundary_mask[index]) {
    std::string param_str = "Boundary:" + config->boundary_list[index] + ":mask";
    Param * param = parameters->param(param_str);
    mask = Mask::create(param,parameters);
  }
  axis_enum axis = (axis_enum) config->boundary_axis[index];
  face_enum face = (face_enum) config->boundary_face[index];

  Boundary * boundary = 0;

  if (       type == "reflecting") {
    boundary = new EnzoBoundary (axis,face,mask,boundary_type_reflecting);
  } else if (type == "outflow") {
    boundary = new EnzoBoundary (axis,face,mask,boundary_type_outflow);
  } else {
    boundary = Problem::create_boundary_(type,index,config,parameters);
  }

  return boundary;
}

//----------------------------------------------------------------------

Initial * EnzoProblem::create_initial_
(
 std::string  type,
 int index,
 Config * config,
 Parameters * parameters
 ) throw ()
{

  //--------------------------------------------------
  // parameter: Initial : cycle
  // parameter: Initial : time
  //--------------------------------------------------

  Initial * initial = 0;

  // move creation of p_accessor up the call stack?
  const std::string root_path =
    ("Initial:" + parameters->list_value_string(index, "Initial:list"));
  ParameterGroup p_group(*parameters, root_path);

  int cycle   = config->initial_cycle;
  double time = config->initial_time;

  const EnzoConfig * enzo_config = enzo::config();

  if (type == "hdf5") {
    initial = new EnzoInitialHdf5
      (cycle,time,
       enzo_config->initial_hdf5_max_level,
       enzo_config->initial_hdf5_format,
       enzo_config->initial_hdf5_blocking,
       enzo_config->initial_hdf5_monitor_iter,
       enzo_config->initial_hdf5_field_files,
       enzo_config->initial_hdf5_field_datasets,
       enzo_config->initial_hdf5_field_coords,
       enzo_config->initial_hdf5_field_names,
       enzo_config->initial_hdf5_field_levels,
       enzo_config->initial_hdf5_particle_files,
       enzo_config->initial_hdf5_particle_datasets,
       enzo_config->initial_hdf5_particle_coords,
       enzo_config->initial_hdf5_particle_types,
       enzo_config->initial_hdf5_particle_attributes,
       enzo_config->initial_hdf5_particle_levels
       );

  } else if (type == "music") {

    initial = new EnzoInitialMusic
      (cycle,time,enzo_config,config->mesh_max_initial_level);

  } else if (type == "implosion_2d") {

    initial = new EnzoInitialImplosion2(cycle,time);

  } else if (type == "sedov_array_2d") {

    initial = new EnzoInitialSedovArray2(enzo_config);

  } else if (type == "sedov_array_3d") {

    initial = new EnzoInitialSedovArray3(enzo_config);

  } else if (type == "sedov_random") {

    initial = new EnzoInitialSedovRandom(enzo_config);

  } else if (type == "sedov") {

    const int rank = enzo_config->initial_sedov_rank;

    ASSERT1 ("EnzoConfig::read()",
	     "Parameter 'Initial:sedov:rank' is %d, but must be set to 2 or 3",
	     rank,  (rank == 2 || rank == 3) );

    if (rank == 2) initial = new EnzoInitialSedovArray2(enzo_config);
    if (rank == 3) initial = new EnzoInitialSedovArray3(enzo_config);

  } else if (type == "grackle_test") {
    initial = new EnzoInitialGrackleTest(cycle, time, p_group);
  } else if (type == "feedback_test") {
    initial = new EnzoInitialFeedbackTest(cycle, time, p_group);
  } else if (type == "vlct_bfield") {
    initial = new EnzoInitialBCenter(parameters, cycle, time,
				     enzo_config->initial_bcenter_update_etot);
  } else if (type == "cloud") {
    initial = new EnzoInitialCloud(cycle,time, p_group);
  } else if (type == "collapse") {
    initial = new EnzoInitialCollapse
      (cycle,time,
       enzo_config->initial_collapse_rank,
       enzo_config->initial_collapse_array,
       enzo_config->initial_collapse_radius_relative,
       enzo_config->initial_collapse_particle_ratio,
       enzo_config->initial_collapse_mass,
       enzo_config->initial_collapse_temperature);
  } else if (type == "cosmology") {
    initial = new EnzoInitialCosmology
      (cycle,time,
       enzo::fluid_props()->gamma(),
       enzo_config->initial_cosmology_temperature
       );
  } else if (type == "inclined_wave") {
    initial = new EnzoInitialInclinedWave(cycle, time, p_group);
  } else if (type == "turbulence") {
    initial = new EnzoInitialTurbulence
      (cycle,time,
       enzo_config->initial_turbulence_density,
       enzo_config->initial_turbulence_pressure,
       enzo_config->initial_turbulence_temperature,
       enzo::fluid_props()->gamma());
  } else if (type == "pm") {
    std::string param_str = "Initial:" + config->initial_list[index] + ":mask";
    initial = new EnzoInitialPm
      (parameters, param_str,
       cycle,time,
       enzo_config->initial_pm_field,
       enzo_config->initial_pm_mpp,
       enzo_config->initial_pm_level);
  } else if (type == "ppml_test") {
    initial = new EnzoInitialPpmlTest (cycle,time,enzo_config);
  } else if (type == "shock_tube") {
    initial = new EnzoInitialShockTube(cycle, time, p_group);
  } else if (type == "soup") {
    initial = new EnzoInitialSoup
      (cycle, time, p_group);
  } else if (type == "burkertbodenheimer") {
    initial = new EnzoInitialBurkertBodenheimer
      (cycle,time,
       enzo_config->initial_burkertbodenheimer_rank,
       enzo_config->initial_burkertbodenheimer_array,
       enzo_config->initial_burkertbodenheimer_radius_relative,
       enzo_config->initial_burkertbodenheimer_particle_ratio,
       enzo_config->initial_burkertbodenheimer_mass,
       enzo_config->initial_burkertbodenheimer_temperature,
       enzo_config->initial_burkertbodenheimer_densityprofile);
  } else if (type == "isolated_galaxy") {
    initial = new EnzoInitialIsolatedGalaxy (enzo_config);
  } else if (type == "merge_sinks_test") {
    initial = new EnzoInitialMergeSinksTest (enzo_config);
  } else if (type == "accretion_test") {
    initial = new EnzoInitialAccretionTest
      (cycle, time,
       enzo_config->initial_accretion_test_sink_position,
       enzo_config->initial_accretion_test_sink_velocity,
       enzo_config->initial_accretion_test_sink_mass,
       enzo_config->initial_accretion_test_gas_density,
       enzo_config->initial_accretion_test_gas_pressure,
       enzo_config->initial_accretion_test_gas_radial_velocity);
  } else if (type == "shu_collapse") {
    initial = new EnzoInitialShuCollapse
      (cycle, time,
       enzo_config->initial_shu_collapse_center,
       enzo_config->initial_shu_collapse_drift_velocity,
       enzo_config->initial_shu_collapse_truncation_radius,
       enzo_config->initial_shu_collapse_nominal_sound_speed,
       enzo_config->initial_shu_collapse_instability_parameter,
       enzo_config->initial_shu_collapse_external_density,
       enzo_config->initial_shu_collapse_central_sink_exists,
       enzo_config->initial_shu_collapse_central_sink_mass);
  } else if (type == "bb_test") {
    initial = new EnzoInitialBBTest
      (cycle, time,
       enzo_config->initial_bb_test_center,
       enzo_config->initial_bb_test_drift_velocity,
       enzo_config->initial_bb_test_mean_density,
       enzo_config->initial_bb_test_fluctuation_amplitude,
       enzo_config->initial_bb_test_truncation_radius,
       enzo_config->initial_bb_test_nominal_sound_speed,
       enzo_config->initial_bb_test_angular_rotation_velocity,
       enzo_config->initial_bb_test_external_density);
  } else {
    initial = Problem::create_initial_
      (type,index,config,parameters);
  }

  return initial;

}

//----------------------------------------------------------------------

Stopping * EnzoProblem::create_stopping_
( std::string  type, Config * config ) throw ()
/// @param type   Type of the stopping criterion to create (ignored)
/// @param config  Configuration parameter class
{
  const EnzoConfig * enzo_config = enzo::config();
  return new EnzoStopping(enzo_config->stopping_cycle,
			  enzo_config->stopping_time,
			  enzo_config->stopping_seconds,
			  enzo_config->stopping_redshift);
}

//----------------------------------------------------------------------

Refine * EnzoProblem::create_refine_
(
 std::string        type,
 int                index,
 Config *           config,
 Parameters *       parameters
 ) throw ()
{

  const EnzoConfig * enzo_config = enzo::config();

  if (type == "shock") {

    return new EnzoRefineShock
      (config->adapt_min_refine[index],
       config->adapt_max_coarsen[index],
       config->adapt_min_refine2[index],
       config->adapt_max_coarsen2[index],
       enzo::fluid_props()->gamma(),
       enzo_config->physics_cosmology,
       config->adapt_max_level[index],
       config->adapt_include_ghosts[index],
       config->adapt_output[index]);

  } else if (type == "particle_mass") {

    return new EnzoRefineParticleMass
      (config->adapt_min_refine[index],
       config->adapt_max_coarsen[index],
       config->adapt_max_level[index],
       config->adapt_include_ghosts[index],
       config->adapt_output[index],
       config->adapt_level_exponent[index] );

  } else if (type == "mass") {

    return new EnzoRefineMass
      (config->adapt_min_refine[index],
       config->adapt_max_coarsen[index],
       config->adapt_max_level[index],
       config->adapt_include_ghosts[index],
       config->adapt_output[index],
       config->adapt_field_list[index][0],
       enzo_config->adapt_mass_type[index],
       config->adapt_level_exponent[index] );

  } else {
    return Problem::create_refine_(type,index,config,parameters);
  }
}

//----------------------------------------------------------------------

Solver * EnzoProblem::create_solver_
( std::string  solver_type,
  int index_solver,
  Config * config) throw ()
/// @param solver_type   Name of the solver to create
/// @param config Configuration parameters class
{
  const EnzoConfig * enzo_config = enzo::config();

  Solver * solver = NULL;

  // Set solve type if not default "on_leaves" (solve_leaf)

  std::string solve_type_name=enzo_config->solver_solve_type[index_solver];

  int solve_type;

  if (solve_type_name=="leaf") {
    solve_type = solve_leaf;
  } else if (solve_type_name=="level") {
    solve_type = solve_level;
  } else if (solve_type_name=="tree") {
    solve_type = solve_tree;
  } else if (solve_type_name=="block") {
    solve_type = solve_block;
  } else {
    solve_type = solve_unknown;
  }

  Prolong * prolong = create_prolong_
    (enzo_config->solver_prolong[index_solver],config);
  Restrict * restrict = create_restrict_
    (enzo_config->solver_restrict[index_solver],config);

  const int index_prolong = prolong_list_.size();
  const int index_restrict = restrict_list_.size();
  prolong_list_.push_back(prolong);
  restrict_list_.push_back(restrict);

  if (solver_type == "cg") {

    solver = new EnzoSolverCg
      (enzo_config->solver_list[index_solver],
       enzo_config->solver_field_x[index_solver],
       enzo_config->solver_field_b[index_solver],
       enzo_config->solver_monitor_iter[index_solver],
       enzo_config->solver_restart_cycle[index_solver],
       solve_type,
       index_prolong,
       index_restrict,
       enzo_config->solver_min_level[index_solver],
       enzo_config->solver_max_level[index_solver],
       enzo_config->solver_iter_max[index_solver],
       enzo_config->solver_res_tol[index_solver],
       enzo_config->solver_precondition[index_solver]);

  } else if (solver_type == "dd") {

    solver = new EnzoSolverDd
      (enzo_config->solver_list[index_solver],
       enzo_config->solver_field_x[index_solver],
       enzo_config->solver_field_b[index_solver],
       enzo_config->solver_monitor_iter[index_solver],
       enzo_config->solver_restart_cycle[index_solver],
       solve_type,
       index_prolong,
       index_restrict,
       enzo_config->solver_min_level[index_solver],
       enzo_config->solver_max_level[index_solver],
       enzo_config->solver_coarse_solve[index_solver],
       enzo_config->solver_domain_solve[index_solver],
       enzo_config->solver_last_smooth[index_solver],
       enzo_config->solver_coarse_level[index_solver]);

  } else if (solver_type == "bicgstab") {

    solver = new EnzoSolverBiCgStab
      (enzo_config->solver_list[index_solver],
       enzo_config->solver_field_x[index_solver],
       enzo_config->solver_field_b[index_solver],
       enzo_config->solver_monitor_iter[index_solver],
       enzo_config->solver_restart_cycle[index_solver],
       solve_type,
       index_prolong,
       index_restrict,
       enzo_config->solver_min_level[index_solver],
       enzo_config->solver_max_level[index_solver],
       enzo_config->solver_iter_max[index_solver],
       enzo_config->solver_res_tol[index_solver],
       enzo_config->solver_precondition[index_solver],
       enzo_config->solver_coarse_level[index_solver]);

  } else if (solver_type == "diagonal") {

    solver = new EnzoSolverDiagonal
      (enzo_config->solver_list[index_solver],
       enzo_config->solver_field_x[index_solver],
       enzo_config->solver_field_b[index_solver],
       enzo_config->solver_monitor_iter[index_solver],
       enzo_config->solver_restart_cycle[index_solver],
       solve_type,
       index_prolong,
       index_restrict);

  } else if (solver_type == "jacobi") {

    solver = new EnzoSolverJacobi
      (enzo_config->solver_list[index_solver],
       enzo_config->solver_field_x[index_solver],
       enzo_config->solver_field_b[index_solver],
       enzo_config->solver_monitor_iter[index_solver],
       enzo_config->solver_restart_cycle[index_solver],
       solve_type,
       index_prolong,
       index_restrict,
       enzo_config->solver_weight[index_solver],
       enzo_config->solver_iter_max[index_solver]);

  } else if (solver_type == "mg0") {

    solver = new EnzoSolverMg0
      (enzo_config->solver_list[index_solver],
       enzo_config->solver_field_x[index_solver],
       enzo_config->solver_field_b[index_solver],
       enzo_config->solver_monitor_iter[index_solver],
       enzo_config->solver_restart_cycle[index_solver],
       solve_type,
       index_prolong,
       index_restrict,
       enzo_config->solver_min_level[index_solver],
       enzo_config->solver_max_level[index_solver],
       enzo_config->solver_iter_max[index_solver],
       enzo_config->solver_res_tol[index_solver],
       enzo_config->solver_pre_smooth[index_solver],
       enzo_config->solver_coarse_solve[index_solver],
       enzo_config->solver_post_smooth[index_solver],
       enzo_config->solver_last_smooth[index_solver],
       enzo_config->solver_coarse_level[index_solver]);

  } else {
    // Not an Enzo Solver--try base class Cello Solver
    solver = Problem::create_solver_ (solver_type, index_solver,config);
  }

  ASSERT1 ("EnzoProblem::create_solver()",
	   "Unknown solver %s",
	   solver_type.c_str(),
	   solver != NULL);

  solver->set_index(index_solver);

  return solver;
}

//----------------------------------------------------------------------

Compute * EnzoProblem::create_compute
( std::string name,
  Config * config ) throw()
/// @param name  Name of the compute to create
{

  Compute * compute = 0;

  TRACE1("EnzoProblem::create_compute %s",name.c_str());

  const EnzoConfig * enzo_config = enzo::config();

  if (name == "temperature") {

    compute = new EnzoComputeTemperature(enzo::fluid_props(),
                                         enzo_config->physics_cosmology);

  } else if (name == "pressure"){

    compute = new EnzoComputePressure(enzo::fluid_props()->gamma(),
                                      enzo_config->physics_cosmology);

#ifdef CONFIG_USE_GRACKLE
  } else if (name == "cooling_time"){

    compute = new EnzoComputeCoolingTime();

#endif
  } else {

    // Fallback to Cello method's
    compute = Problem::create_compute (name,config);

    ASSERT2("EnzoProblem::create_compute",
            "Compute created %s does not match compute requested %s",
            compute->name().c_str(),name.c_str(),
            compute->name() == name);
  }

  return compute;
}


//----------------------------------------------------------------------

Method * EnzoProblem::create_method_
( std::string  name,
  int index_method,
  Config * config,
  const Factory * factory) throw ()
/// @param name   Name of the method to create
/// @param config Configuration parameters class
{
  Method * method = 0;

  // historically, this method would always call method->set_courant after
  // building a new method object. But, with this new p_group approach, each
  // method objects should opt out of this approach (so that they can set
  // appropriate default courant factors)
  // - in cases where the courant factor is not used, we may not explicitly set
  //   this variable to true (since it doesn't really matter)
  bool skip_auto_courant = false;

  // move creation of p_group up the call stack?
  ASSERT("Problem::create_method_", "Something is wrong", cello::simulation());
  Parameters* parameters = cello::simulation()->parameters();
  const std::string root_path =
    ("Method:" + parameters->list_value_string(index_method, "Method:list"));
  ParameterGroup p_group(*parameters, root_path);

  const EnzoConfig * enzo_config = enzo::config();

  // The following 2 lines may need to be updated in the future
  const std::vector<std::string>& mlist = enzo_config->method_list;
  const bool store_fluxes_for_corrections =
    std::find(mlist.begin(), mlist.end(), "flux_correct") != mlist.end();

  TRACE1("EnzoProblem::create_method %s",name.c_str());
  if (name == "ppm") {

    method = new EnzoMethodPpm(store_fluxes_for_corrections, p_group);
    skip_auto_courant = true;

  } else if (name == "ppml") {

    method = new EnzoMethodPpml(p_group);
    skip_auto_courant = true;

  } else if (name == "pm_deposit") {

    method = new EnzoMethodPmDeposit (p_group);

  } else if (name == "pm_update") {

    method = new EnzoMethodPmUpdate(p_group);

  } else if (name == "heat") {

    method = new EnzoMethodHeat(p_group);
    skip_auto_courant = true;

#ifdef CONFIG_USE_GRACKLE

  } else if (name == "grackle") {

    method = new EnzoMethodGrackle
      (p_group,
       enzo_config->physics_cosmology_initial_redshift,
<<<<<<< HEAD
       enzo::simulation()->state()->time());
=======
       enzo::simulation()->time());
    skip_auto_courant = true;
>>>>>>> a7a62a74

#endif /* CONFIG_USE_GRACKLE */

  } else if (name == "inference") {

    method = new EnzoMethodInference
      (enzo_config->method_inference_level_base,
       enzo_config->method_inference_level_array,
       enzo_config->method_inference_level_infer,
<<<<<<< HEAD
       enzo_config->method_inference_array_dims,
       enzo_config->method_inference_array_size,
=======
>>>>>>> a7a62a74
       enzo_config->method_inference_field_group,
       enzo_config->method_inference_overdensity_threshold);

  } else if (name == "balance") {

    method = new EnzoMethodBalance;

  } else if (name == "turbulence") {

    method = new EnzoMethodTurbulence
      (enzo_config->method_turbulence_edot,
       enzo_config->initial_turbulence_density,
       enzo_config->initial_turbulence_temperature,
       enzo_config->method_turbulence_mach_number,
       enzo_config->physics_cosmology);

  } else if (name == "cosmology") {

    method = new EnzoMethodCosmology;

  } else if (name == "comoving_expansion") {

    bool comoving_coordinates = enzo_config->physics_cosmology;

    method = new EnzoMethodComovingExpansion ( comoving_coordinates );

  } else if (name == "gravity") {

    // the presence of this extra logic here is undesirable, but it appears
    // somewhat unavoidable

    std::string solver_name = p_group.value_string("solver","unknown");

    int index_solver = enzo_config->solver_index.at(solver_name);

    ASSERT1 ("EnzoProblem::create_solver_()",
	     "Cannot find solver \"%s\"",
	     solver_name.c_str(),
	     0 <= index_solver && index_solver < enzo_config->num_solvers);

    Prolong * prolong = create_prolong_
      (p_group.value_string("prolong","linear"),config);

    const int index_prolong = prolong_list_.size();
    prolong_list_.push_back(prolong);

<<<<<<< HEAD
    method = new EnzoMethodGravity
      (
       enzo_config->solver_index.at(solver_name),
       enzo_config->method_gravity_order,
       enzo_config->method_gravity_accumulate,
       index_prolong,
       enzo_config->method_gravity_dt_max,
       enzo_config->method_max_supercycle[index_method],
       enzo_config->method_gravity_type_super);
=======
    method = new EnzoMethodGravity(p_group, index_solver, index_prolong);
>>>>>>> a7a62a74

  } else if (name == "mhd_vlct") {

    method = new EnzoMethodMHDVlct(p_group, store_fluxes_for_corrections);
    skip_auto_courant = true;

  } else if (name == "background_acceleration") {

    method = new EnzoMethodBackgroundAcceleration(p_group);

  } else if (name == "star_maker") {

    // TODO: maybe make a factory method, EnzoMethodStarMaker::from_parameters,
    // that parses the feedback flavor and creates the appropriate subclass.

    // we are reading Method:star_maker:flavor
    std::string flavor = p_group.value_string("flavor", "stochastic");

    // should generalize this to enable multiple maker types
    if (flavor == "stochastic"){
      method = new EnzoMethodStarMakerStochasticSF(p_group);
    } else if ((flavor == "STARSS") || (flavor == "starss")) {
      method = new EnzoMethodStarMakerSTARSS(p_group);
    } else{ // does not do anything
      method = new EnzoMethodStarMaker(p_group);
    }

  } else if (name == "feedback") {

    // TODO: maybe make a factory method, EnzoMethodFeedback::from_parameters,
    // that parses the feedback flavor and creates the appropriate subclass.

    // we are reading Method:feedback:flavor
    std::string flavor = p_group.value_string("flavor", "distributed");

    if (flavor == "distributed"){
      method = new EnzoMethodDistributedFeedback(p_group);
    } else if (flavor == "STARSS" || flavor == "starss") {
      method = new EnzoMethodFeedbackSTARSS(p_group);
    }  else { // does not do anything
      method = new EnzoMethodFeedback(p_group);
    }

  } else if (name == "m1_closure") {

    method = new EnzoMethodM1Closure(p_group);
    skip_auto_courant = true;

  } else if (name == "check") {

    // Method for checkpointing the simulation
    method = new EnzoMethodCheck
      (enzo_config->method_check_num_files,
       enzo_config->method_check_ordering,
       enzo_config->method_check_dir,
       enzo_config->method_check_monitor_iter,
       enzo_config->method_check_include_ghosts);

  } else if (name == "merge_sinks") {

    method = new EnzoMethodMergeSinks(p_group);

  } else if (name == "accretion") {

    // TODO: maybe make a factory method, EnzoMethodAccretion::from_parameters,
    // that parses the feedback flavor and creates the appropriate subclass.

    // we are reading Method:accretion:flavor
    std::string flavor = p_group.value_string("flavor", "flavor");

    if (flavor == "threshold") {
      method = new EnzoMethodThresholdAccretion(p_group);
    } else if (flavor == "bondi_hoyle") {
      method = new EnzoMethodBondiHoyleAccretion(p_group);
    } else if (flavor == "flux") {
      method = new EnzoMethodFluxAccretion(p_group);
    } else if (flavor == "dummy"){
      method = new EnzoMethodAccretion(p_group);
    } else {
      ERROR1("EnzoProblem::create_method_",
             "\"accretion\" method has flavor \"%s\", which is not one of the possible options: "
	     "\"threshold\", \"bondi_hoyle\", \"flux\", or \"dummy\"",
	     flavor.c_str());
    }
  } else if (name == "sink_maker") {

    method = new EnzoMethodSinkMaker(p_group);

  } else {

    // Fallback to Cello method's
    method = Problem::create_method_ (name, index_method,config,
                                      enzo::simulation()->factory());

  }

  if (method) {

    // set the method's courant safety factor
    if (!skip_auto_courant){
      method->set_courant(config->method_courant[index_method]);
    }

    ASSERT2("EnzoProblem::create_method",
	    "Method created %s does not match method requested %s",
	    method->name().c_str(),name.c_str(),
	    method->name() == name);
  }

  return method;
}

//----------------------------------------------------------------------

Prolong * EnzoProblem::create_prolong_
( std::string  type,
  Config *     config ) throw ()
{

  Prolong * prolong = 0;

  const EnzoConfig * enzo_config = enzo::config();

  if (type == "enzo") {
    prolong = new EnzoProlong
      (enzo_config->prolong_enzo_type,
       enzo_config->prolong_enzo_positive,
       enzo_config->prolong_enzo_use_linear);
  } else {
    prolong = Problem::create_prolong_(type,config);
  }

  return prolong;

}

//----------------------------------------------------------------------

Physics * EnzoProblem::create_physics_
( std::string  type,
   int index,
   Config * config,
   Parameters * parameters) throw ()
{

  // move creation of p_accessor up the call stack?
  // -> our initialization of ParameterGroup diverges from the other create_
  //    methods to some degree. Namely, we directly construct `root_path` from
  //    the `type` argument (rather than use the `index` argument to retrieve
  //    the groupname from "Physics:list" parameter).
  // -> We do this for 2 reasons:
  //    1. we require a one-to-one mapping between the type and group-name
  //    2. we may initialize a physics-object not included in the list for
  //       compatability reasons
  const std::string root_path = "Physics:" + type;
  ParameterGroup p_group(*parameters, root_path);

  Physics * physics = NULL;
  const EnzoConfig * enzo_config = enzo::config();

  if (type == "cosmology") {

    physics = new EnzoPhysicsCosmology
      (
       enzo_config->physics_cosmology_hubble_constant_now,
       enzo_config->physics_cosmology_omega_matter_now,
       enzo_config->physics_cosmology_omega_baryon_now,
       enzo_config->physics_cosmology_omega_cdm_now,
       enzo_config->physics_cosmology_omega_lamda_now,
       enzo_config->physics_cosmology_comoving_box_size,
       enzo_config->physics_cosmology_max_expansion_rate,
       enzo_config->physics_cosmology_initial_redshift,
       enzo_config->physics_cosmology_final_redshift
       );

  } else if (type == "fluid_props") {

    physics = new EnzoPhysicsFluidProps
      (
       enzo_config->physics_fluid_props_de_config,
       enzo_config->physics_fluid_props_fluid_floor_config,
       enzo_config->physics_fluid_props_eos_variant,
       enzo_config->physics_fluid_props_mol_weight
       );

  } else if (type == "gravity") {

    // note: it may make sense to convert EnzoProblem::initialize_physics into
    // a virtual method and provide a custom implementation that reorders the
    // physics object initialization to avoid the following problem
    // - unlike things such as methods, initializers, boundaries, or refinement
    //   criteria, ordering of physics object shouldn't matter to a user
    // - if we did that, we could consolidate that method with the
    //   initialize_physics_coda_ method

    for (std::size_t i = index; i < enzo_config->physics_list.size(); i++) {
      ASSERT("EnzoProblem::create_physics_",
             "a \"cosmology\" physics object MUST NOT follow a \"gravity\" "
             "object (it's okay if it comes before the \"gravity\" object)",
             enzo_config->physics_list[i] != "cosmology");
    }
    physics = new EnzoPhysicsGravity(p_group);

  } else {

    physics = Problem::create_physics_
      (type,index,config,parameters);
  }

  return physics;

}

//----------------------------------------------------------------------

void EnzoProblem::initialize_physics_coda_(Config * config,
                                           Parameters * parameters) throw()
{
  // if EnzoPhysicsFluidProps or EnzoPhysicsGravity don't already exist,
  // initialize them (this is required for backwards compatability)
  const std::vector<std::string> required = {"fluid_props", "gravity"};
  for (const std::string& name: required) {
    if (physics(name) != nullptr) { continue; }
    physics_list_.push_back(create_physics_(name, physics_list_.size(),
                                            config, parameters));
  }

  // in the future, we might want to move the following snippet from
  // EnzoInitialCosmology::EnzoInitialCosmology to this function:
  //  EnzoPhysicsCosmology * cosmology = (EnzoPhysicsCosmology *)
  //  this->physics("cosmology");
  //  if (cosmology != nullptr) { enzo::units()->set_cosmology(cosmology); }
  // Doing this could resolve some issues encountered in EnzoMethodGrackle more
  // elegantly that the existing work-around
}

//----------------------------------------------------------------------

Units * EnzoProblem::create_units_ (  Config * config  ) throw ()
{
  EnzoUnits * units = new EnzoUnits;

  if (config->units_mass == 1.0) {

    units->set_using_density (config->units_length,
			      config->units_density,
			      config->units_time);

  } else if (config->units_density == 1.0) {

    units->set_using_mass (config->units_length,
			   config->units_mass,
			   config->units_time);
  } else {

    ERROR("Problem::create_units_",
	  "Cannot set both Units:density and Units:mass parameters");
  }

  return units;

}

//----------------------------------------------------------------------

Restrict * EnzoProblem::create_restrict_
(
 std::string  type,
 Config * config ) throw ()
{

  Restrict * restrict = 0;

  restrict = Problem::create_restrict_(type,config);

  return restrict;

}

//----------------------------------------------------------------------<|MERGE_RESOLUTION|>--- conflicted
+++ resolved
@@ -603,12 +603,8 @@
     method = new EnzoMethodGrackle
       (p_group,
        enzo_config->physics_cosmology_initial_redshift,
-<<<<<<< HEAD
        enzo::simulation()->state()->time());
-=======
-       enzo::simulation()->time());
     skip_auto_courant = true;
->>>>>>> a7a62a74
 
 #endif /* CONFIG_USE_GRACKLE */
 
@@ -618,11 +614,6 @@
       (enzo_config->method_inference_level_base,
        enzo_config->method_inference_level_array,
        enzo_config->method_inference_level_infer,
-<<<<<<< HEAD
-       enzo_config->method_inference_array_dims,
-       enzo_config->method_inference_array_size,
-=======
->>>>>>> a7a62a74
        enzo_config->method_inference_field_group,
        enzo_config->method_inference_overdensity_threshold);
 
@@ -669,19 +660,10 @@
     const int index_prolong = prolong_list_.size();
     prolong_list_.push_back(prolong);
 
-<<<<<<< HEAD
     method = new EnzoMethodGravity
-      (
-       enzo_config->solver_index.at(solver_name),
-       enzo_config->method_gravity_order,
-       enzo_config->method_gravity_accumulate,
-       index_prolong,
-       enzo_config->method_gravity_dt_max,
+      (p_group, index_solver, index_prolong,
        enzo_config->method_max_supercycle[index_method],
        enzo_config->method_gravity_type_super);
-=======
-    method = new EnzoMethodGravity(p_group, index_solver, index_prolong);
->>>>>>> a7a62a74
 
   } else if (name == "mhd_vlct") {
 
