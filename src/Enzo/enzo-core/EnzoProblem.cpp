// See LICENSE_CELLO file for license and copyright information

/// @file     enzo_EnzoProblem.cpp
/// @author   James Bordner (jobordner@ucsd.edu)
/// @date     2012-03-03
/// @brief    Implementation of EnzoProblem class
///
///

#include "enzo.hpp"
<<<<<<< HEAD
#include "Enzo/io/io.hpp" // EnzoMethodCheck, EnzoInitial{Hdf5,Music}
=======
#include "Enzo/assorted/assorted.hpp" // misc. Method classes
#include "Enzo/gravity/gravity.hpp" // EnzoMethodGravity
                                    // EnzoMethodBackgroundAcceleration
                                    // EnzoComputeAcceleration
                                    // EnzoSolver* EnzoMatrix*
#include "Enzo/initial/initial.hpp" // lots of initializers
#include "Enzo/mesh/mesh.hpp" // EnzoProlong, EnzoRefine*, EnzoRestrict*
#include "Enzo/particle/particle.hpp"
#include "Enzo/tests/tests.hpp" // EnzoInitial*Test
#include "Enzo/utils/utils.hpp" // EnzoComputeCicInterp
>>>>>>> 4f7bd154

//----------------------------------------------------------------------

EnzoProblem::EnzoProblem() throw ()
  : Problem()
{
}

//----------------------------------------------------------------------

EnzoProblem::~EnzoProblem() throw ()
{
}

//----------------------------------------------------------------------

void EnzoProblem::pup (PUP::er &p)
{
  // NOTE: change this function whenever attributes change

  TRACEPUP;

  Problem::pup(p);
}

//======================================================================

Boundary * EnzoProblem::create_boundary_
(std::string type,
 int index,
 Config * config,
 Parameters * parameters
 ) throw ()
/// @param type   Type of boundary condition to use
/// @param index  Index of the Boundary object to use
/// @param config Configuration parameters object
/// @param parameters Parameters object (for evaluating expressions)
{

  std::shared_ptr<Mask> mask = nullptr;
  if (config->boundary_mask[index]) {
    std::string param_str = "Boundary:" + config->boundary_list[index] + ":mask";
    Param * param = parameters->param(param_str);
    mask = Mask::create(param,parameters);
  }
  axis_enum axis = (axis_enum) config->boundary_axis[index];
  face_enum face = (face_enum) config->boundary_face[index];

  Boundary * boundary = 0;

  if (       type == "reflecting") {
    boundary = new EnzoBoundary (axis,face,mask,boundary_type_reflecting);
  } else if (type == "outflow") {
    boundary = new EnzoBoundary (axis,face,mask,boundary_type_outflow);
  } else {
    boundary = Problem::create_boundary_(type,index,config,parameters);
  }

  return boundary;
}

//----------------------------------------------------------------------

Initial * EnzoProblem::create_initial_
(
 std::string  type,
 int index,
 Config * config,
 Parameters * parameters
 ) throw ()
{

  //--------------------------------------------------
  // parameter: Initial : cycle
  // parameter: Initial : time
  //--------------------------------------------------

  Initial * initial = 0;

  int cycle   = config->initial_cycle;
  double time = config->initial_time;

  const EnzoConfig * enzo_config = enzo::config();

  if (type == "hdf5") {

    initial = new EnzoInitialHdf5
      (cycle,time,
       enzo_config->initial_hdf5_max_level,
       enzo_config->initial_hdf5_format,
       enzo_config->initial_hdf5_blocking,
       enzo_config->initial_hdf5_monitor_iter,
       enzo_config->initial_hdf5_field_files,
       enzo_config->initial_hdf5_field_datasets,
       enzo_config->initial_hdf5_field_coords,
       enzo_config->initial_hdf5_field_names,
       enzo_config->initial_hdf5_particle_files,
       enzo_config->initial_hdf5_particle_datasets,
       enzo_config->initial_hdf5_particle_coords,
       enzo_config->initial_hdf5_particle_types,
       enzo_config->initial_hdf5_particle_attributes);

  } else if (type == "music") {

    initial = new EnzoInitialMusic
      (cycle,time,enzo_config,config->mesh_max_initial_level);

  } else if (type == "implosion_2d") {

    initial = new EnzoInitialImplosion2(cycle,time);

  } else if (type == "sedov_array_2d") {

    initial = new EnzoInitialSedovArray2(enzo_config);

  } else if (type == "sedov_array_3d") {

    initial = new EnzoInitialSedovArray3(enzo_config);

  } else if (type == "sedov_random") {

    initial = new EnzoInitialSedovRandom(enzo_config);

  } else if (type == "sedov") {

    const int rank = enzo_config->initial_sedov_rank;

    ASSERT1 ("EnzoConfig::read()",
	     "Parameter 'Initial:sedov:rank' is %d, but must be set to 2 or 3",
	     rank,  (rank == 2 || rank == 3) );

    if (rank == 2) initial = new EnzoInitialSedovArray2(enzo_config);
    if (rank == 3) initial = new EnzoInitialSedovArray3(enzo_config);

#ifdef CONFIG_USE_GRACKLE
  } else if (type == "grackle_test") {
    initial = new EnzoInitialGrackleTest(enzo_config);
#endif /* CONFIG_USE_GRACKLE */
  } else if (type == "feedback_test") {
    initial = new EnzoInitialFeedbackTest(enzo_config);
  } else if (type == "vlct_bfield") {
    initial = new EnzoInitialBCenter(parameters, cycle, time,
				     enzo_config->initial_bcenter_update_etot);
  } else if (type == "cloud") {
    initial = new EnzoInitialCloud
      (cycle,time,
       enzo_config->initial_cloud_subsample_n,
       enzo_config->initial_cloud_radius,
       enzo_config->initial_cloud_center_x,
       enzo_config->initial_cloud_center_y,
       enzo_config->initial_cloud_center_z,
       enzo_config->initial_cloud_density_cloud,
       enzo_config->initial_cloud_density_wind,
       enzo_config->initial_cloud_etot_wind,
       enzo_config->initial_cloud_eint_wind,
       enzo_config->initial_cloud_velocity_wind,
       enzo_config->initial_cloud_metal_mass_frac,
       enzo_config->initial_cloud_initialize_uniform_bfield,
       enzo_config->initial_cloud_uniform_bfield,
       enzo_config->initial_cloud_perturb_Nwaves,
       enzo_config->initial_cloud_perturb_amplitude,
       enzo_config->initial_cloud_perturb_min_wavelength,
       enzo_config->initial_cloud_perturb_max_wavelength,
       enzo_config->initial_cloud_perturb_seed);
  } else if (type == "collapse") {
    initial = new EnzoInitialCollapse
      (cycle,time,
       enzo_config->initial_collapse_rank,
       enzo_config->initial_collapse_array,
       enzo_config->initial_collapse_radius_relative,
       enzo_config->initial_collapse_particle_ratio,
       enzo_config->initial_collapse_mass,
       enzo_config->initial_collapse_temperature);
  } else if (type == "cosmology") {
    initial = new EnzoInitialCosmology
      (cycle,time,
       enzo::fluid_props()->gamma(),
       enzo_config->initial_cosmology_temperature
       );
  } else if (type == "inclined_wave") {
    initial = new EnzoInitialInclinedWave
      (cycle, time,
       enzo_config->initial_inclinedwave_alpha,
       enzo_config->initial_inclinedwave_beta,
       enzo::fluid_props()->gamma(),
       enzo_config->initial_inclinedwave_amplitude,
       enzo_config->initial_inclinedwave_lambda,
       enzo_config->initial_inclinedwave_parallel_vel,
       enzo_config->initial_inclinedwave_positive_vel,
       enzo_config->initial_inclinedwave_wave_type);
  } else if (type == "turbulence") {
    initial = new EnzoInitialTurbulence
      (cycle,time,
       enzo_config->initial_turbulence_density,
       enzo_config->initial_turbulence_pressure,
       enzo_config->initial_turbulence_temperature,
       enzo::fluid_props()->gamma());
  } else if (type == "pm") {
    std::string param_str = "Initial:" + config->initial_list[index] + ":mask";
    initial = new EnzoInitialPm
      (parameters, param_str,
       cycle,time,
       enzo_config->initial_pm_field,
       enzo_config->initial_pm_mpp,
       enzo_config->initial_pm_level);
  } else if (type == "ppml_test") {
    initial = new EnzoInitialPpmlTest (cycle,time,enzo_config);
  } else if (type == "shock_tube") {
    initial = new EnzoInitialShockTube
      (enzo::fluid_props()->gamma(),
       cycle, time,
       enzo_config->initial_shock_tube_setup_name,
       enzo_config->initial_shock_tube_aligned_ax,
       enzo_config->initial_shock_tube_axis_velocity,
       enzo_config->initial_shock_tube_trans_velocity,
       enzo_config->initial_shock_tube_flip_initialize);
  } else if (type == "soup") {
    const int rank = enzo_config->initial_soup_rank;
    initial = new EnzoInitialSoup
      (cycle, time,
       enzo_config->initial_soup_file,
       rank,
       enzo_config->initial_soup_rotate,
       enzo_config->initial_soup_array[0],
       enzo_config->initial_soup_array[1],
       enzo_config->initial_soup_array[2],
       enzo_config->initial_soup_d_pos[0],
       enzo_config->initial_soup_d_pos[1],
       enzo_config->initial_soup_d_pos[2],
       enzo_config->initial_soup_d_size[0],
       enzo_config->initial_soup_d_size[1],
       enzo_config->initial_soup_d_size[2],
       enzo_config->initial_soup_density,
       enzo_config->initial_soup_pressure_in,
       enzo_config->initial_soup_pressure_out);
  } else if (type == "burkertbodenheimer") {
    initial = new EnzoInitialBurkertBodenheimer
      (cycle,time,
       enzo_config->initial_burkertbodenheimer_rank,
       enzo_config->initial_burkertbodenheimer_array,
       enzo_config->initial_burkertbodenheimer_radius_relative,
       enzo_config->initial_burkertbodenheimer_particle_ratio,
       enzo_config->initial_burkertbodenheimer_mass,
       enzo_config->initial_burkertbodenheimer_temperature,
       enzo_config->initial_burkertbodenheimer_densityprofile);
  } else if (type == "isolated_galaxy") {
    initial = new EnzoInitialIsolatedGalaxy (enzo_config);
  } else if (type == "merge_sinks_test") {
    initial = new EnzoInitialMergeSinksTest (enzo_config);
  } else if (type == "accretion_test") {
    initial = new EnzoInitialAccretionTest
      (cycle, time,
       enzo_config->initial_accretion_test_sink_position,
       enzo_config->initial_accretion_test_sink_velocity,
       enzo_config->initial_accretion_test_sink_mass,
       enzo_config->initial_accretion_test_gas_density,
       enzo_config->initial_accretion_test_gas_pressure,
       enzo_config->initial_accretion_test_gas_radial_velocity);
  } else if (type == "shu_collapse") {
    initial = new EnzoInitialShuCollapse
      (cycle, time,
       enzo_config->initial_shu_collapse_center,
       enzo_config->initial_shu_collapse_drift_velocity,
       enzo_config->initial_shu_collapse_truncation_radius,
       enzo_config->initial_shu_collapse_nominal_sound_speed,
       enzo_config->initial_shu_collapse_instability_parameter,
       enzo_config->initial_shu_collapse_external_density,
       enzo_config->initial_shu_collapse_central_sink_exists,
       enzo_config->initial_shu_collapse_central_sink_mass);
  } else if (type == "bb_test") {
    initial = new EnzoInitialBBTest
      (cycle, time,
       enzo_config->initial_bb_test_center,
       enzo_config->initial_bb_test_drift_velocity,
       enzo_config->initial_bb_test_mean_density,
       enzo_config->initial_bb_test_fluctuation_amplitude,
       enzo_config->initial_bb_test_truncation_radius,
       enzo_config->initial_bb_test_nominal_sound_speed,
       enzo_config->initial_bb_test_angular_rotation_velocity,
       enzo_config->initial_bb_test_external_density);
  } else {
    initial = Problem::create_initial_
      (type,index,config,parameters);
  }

  return initial;

}

//----------------------------------------------------------------------

Stopping * EnzoProblem::create_stopping_
( std::string  type, Config * config ) throw ()
/// @param type   Type of the stopping criterion to create (ignored)
/// @param config  Configuration parameter class
{
  const EnzoConfig * enzo_config = enzo::config();
  return new EnzoStopping(enzo_config->stopping_cycle,
			  enzo_config->stopping_time,
			  enzo_config->stopping_seconds,
			  enzo_config->stopping_redshift);
}

//----------------------------------------------------------------------

Refine * EnzoProblem::create_refine_
(
 std::string        type,
 int                index,
 Config *           config,
 Parameters *       parameters
 ) throw ()
{

  const EnzoConfig * enzo_config = enzo::config();

  if (type == "shock") {

    return new EnzoRefineShock
      (config->adapt_min_refine[index],
       config->adapt_max_coarsen[index],
       config->adapt_min_refine2[index],
       config->adapt_max_coarsen2[index],
       enzo::fluid_props()->gamma(),
       enzo_config->physics_cosmology,
       config->adapt_max_level[index],
       config->adapt_include_ghosts[index],
       config->adapt_output[index]);

  } else if (type == "particle_mass") {

    return new EnzoRefineParticleMass
      (config->adapt_min_refine[index],
       config->adapt_max_coarsen[index],
       config->adapt_max_level[index],
       config->adapt_include_ghosts[index],
       config->adapt_output[index],
       config->adapt_level_exponent[index] );

  } else if (type == "mass") {

    return new EnzoRefineMass
      (config->adapt_min_refine[index],
       config->adapt_max_coarsen[index],
       config->adapt_max_level[index],
       config->adapt_include_ghosts[index],
       config->adapt_output[index],
       config->adapt_field_list[index][0],
       enzo_config->adapt_mass_type[index],
       config->adapt_level_exponent[index] );

  } else {
    return Problem::create_refine_(type,index,config,parameters);
  }
}

//----------------------------------------------------------------------

Solver * EnzoProblem::create_solver_
( std::string  solver_type,
  int index_solver,
  Config * config) throw ()
/// @param solver_type   Name of the solver to create
/// @param config Configuration parameters class
{
  const EnzoConfig * enzo_config = enzo::config();

  Solver * solver = NULL;

  // Set solve type if not default "on_leaves" (solve_leaf)

  std::string solve_type_name=enzo_config->solver_solve_type[index_solver];

  int solve_type;

  if (solve_type_name=="leaf") {
    solve_type = solve_leaf;
  } else if (solve_type_name=="level") {
    solve_type = solve_level;
  } else if (solve_type_name=="tree") {
    solve_type = solve_tree;
  } else if (solve_type_name=="block") {
    solve_type = solve_block;
  } else {
    solve_type = solve_unknown;
  }

  Prolong * prolong = create_prolong_
    (enzo_config->solver_prolong[index_solver],config);
  Restrict * restrict = create_restrict_
    (enzo_config->solver_restrict[index_solver],config);

  const int index_prolong = prolong_list_.size();
  const int index_restrict = restrict_list_.size();
  prolong_list_.push_back(prolong);
  restrict_list_.push_back(restrict);

  if (solver_type == "cg") {

    solver = new EnzoSolverCg
      (enzo_config->solver_list[index_solver],
       enzo_config->solver_field_x[index_solver],
       enzo_config->solver_field_b[index_solver],
       enzo_config->solver_monitor_iter[index_solver],
       enzo_config->solver_restart_cycle[index_solver],
       solve_type,
       index_prolong,
       index_restrict,
       enzo_config->solver_min_level[index_solver],
       enzo_config->solver_max_level[index_solver],
       enzo_config->solver_iter_max[index_solver],
       enzo_config->solver_res_tol[index_solver],
       enzo_config->solver_precondition[index_solver]);

  } else if (solver_type == "dd") {

    solver = new EnzoSolverDd
      (enzo_config->solver_list[index_solver],
       enzo_config->solver_field_x[index_solver],
       enzo_config->solver_field_b[index_solver],
       enzo_config->solver_monitor_iter[index_solver],
       enzo_config->solver_restart_cycle[index_solver],
       solve_type,
       index_prolong,
       index_restrict,
       enzo_config->solver_min_level[index_solver],
       enzo_config->solver_max_level[index_solver],
       enzo_config->solver_coarse_solve[index_solver],
       enzo_config->solver_domain_solve[index_solver],
       enzo_config->solver_last_smooth[index_solver],
       enzo_config->solver_coarse_level[index_solver]);

  } else if (solver_type == "bicgstab") {

    solver = new EnzoSolverBiCgStab
      (enzo_config->solver_list[index_solver],
       enzo_config->solver_field_x[index_solver],
       enzo_config->solver_field_b[index_solver],
       enzo_config->solver_monitor_iter[index_solver],
       enzo_config->solver_restart_cycle[index_solver],
       solve_type,
       index_prolong,
       index_restrict,
       enzo_config->solver_min_level[index_solver],
       enzo_config->solver_max_level[index_solver],
       enzo_config->solver_iter_max[index_solver],
       enzo_config->solver_res_tol[index_solver],
       enzo_config->solver_precondition[index_solver],
       enzo_config->solver_coarse_level[index_solver]);

  } else if (solver_type == "diagonal") {

    solver = new EnzoSolverDiagonal
      (enzo_config->solver_list[index_solver],
       enzo_config->solver_field_x[index_solver],
       enzo_config->solver_field_b[index_solver],
       enzo_config->solver_monitor_iter[index_solver],
       enzo_config->solver_restart_cycle[index_solver],
       solve_type,
       index_prolong,
       index_restrict);

  } else if (solver_type == "jacobi") {

    solver = new EnzoSolverJacobi
      (enzo_config->solver_list[index_solver],
       enzo_config->solver_field_x[index_solver],
       enzo_config->solver_field_b[index_solver],
       enzo_config->solver_monitor_iter[index_solver],
       enzo_config->solver_restart_cycle[index_solver],
       solve_type,
       index_prolong,
       index_restrict,
       enzo_config->solver_weight[index_solver],
       enzo_config->solver_iter_max[index_solver]);

  } else if (solver_type == "mg0") {

    solver = new EnzoSolverMg0
      (enzo_config->solver_list[index_solver],
       enzo_config->solver_field_x[index_solver],
       enzo_config->solver_field_b[index_solver],
       enzo_config->solver_monitor_iter[index_solver],
       enzo_config->solver_restart_cycle[index_solver],
       solve_type,
       index_prolong,
       index_restrict,
       enzo_config->solver_min_level[index_solver],
       enzo_config->solver_max_level[index_solver],
       enzo_config->solver_iter_max[index_solver],
       enzo_config->solver_res_tol[index_solver],
       enzo_config->solver_pre_smooth[index_solver],
       enzo_config->solver_coarse_solve[index_solver],
       enzo_config->solver_post_smooth[index_solver],
       enzo_config->solver_last_smooth[index_solver],
       enzo_config->solver_coarse_level[index_solver]);

  } else {
    // Not an Enzo Solver--try base class Cello Solver
    solver = Problem::create_solver_ (solver_type, index_solver,config);
  }

  ASSERT1 ("EnzoProblem::create_solver()",
	   "Unknown solver %s",
	   solver_type.c_str(),
	   solver != NULL);

  solver->set_index(index_solver);

  return solver;
}

//----------------------------------------------------------------------

Compute * EnzoProblem::create_compute
( std::string name,
  Config * config ) throw()
/// @param name  Name of the compute to create
{

  Compute * compute = 0;

  TRACE1("EnzoProblem::create_compute %s",name.c_str());

  const EnzoConfig * enzo_config = enzo::config();

  if (name == "temperature") {

    compute = new EnzoComputeTemperature(enzo::fluid_props(),
                                         enzo_config->physics_cosmology);

  } else if (name == "pressure"){

    compute = new EnzoComputePressure(enzo::fluid_props()->gamma(),
                                      enzo_config->physics_cosmology);

#ifdef CONFIG_USE_GRACKLE
  } else if (name == "cooling_time"){

    compute = new EnzoComputeCoolingTime();

#endif
  } else {

    // Fallback to Cello method's
    compute = Problem::create_compute (name,config);

    ASSERT2("EnzoProblem::create_compute",
            "Compute created %s does not match compute requested %s",
            compute->name().c_str(),name.c_str(),
            compute->name() == name);
  }

  return compute;
}


//----------------------------------------------------------------------

Method * EnzoProblem::create_method_
( std::string  name,
  int index_method,
  Config * config,
  const Factory * factory) throw ()
/// @param name   Name of the method to create
/// @param config Configuration parameters class
{
  Method * method = 0;

  const EnzoConfig * enzo_config = enzo::config();

  // The following 2 lines may need to be updated in the future
  const std::vector<std::string>& mlist = enzo_config->method_list;
  const bool store_fluxes_for_corrections =
    std::find(mlist.begin(), mlist.end(), "flux_correct") != mlist.end();

  TRACE1("EnzoProblem::create_method %s",name.c_str());
  if (name == "ppm") {

    method = new EnzoMethodPpm
      (store_fluxes_for_corrections,
       enzo_config->ppm_diffusion,
       enzo_config->ppm_flattening,
       enzo_config->ppm_pressure_free,
       enzo_config->ppm_steepening,
       enzo_config->ppm_use_minimum_pressure_support,
       enzo_config->ppm_minimum_pressure_support_parameter);
/*
  } else if (name == "hydro") {

    method = new EnzoMethodHydro
      (enzo_config->method_hydro_method,
       enzo::fluid_props()->gamma(),
       enzo_config->physics_gravity,
       enzo_config->physics_cosmology,
       enzo_config->method_hydro_dual_energy,
       enzo_config->method_hydro_dual_energy_eta_1,
       enzo_config->method_hydro_dual_energy_eta_2,
       enzo_config->method_hydro_reconstruct_method,
       enzo_config->method_hydro_reconstruct_conservative,
       enzo_config->method_hydro_reconstruct_positive,
       enzo_config->ppm_density_floor,
       enzo_config->ppm_pressure_floor,
       enzo_config->ppm_pressure_free,
       enzo_config->ppm_diffusion,
       enzo_config->ppm_flattening,
       enzo_config->ppm_steepening,
       enzo_config->method_hydro_riemann_solver
       );
*/

  } else if (name == "ppml") {

    method = new EnzoMethodPpml;

  } else if (name == "pm_deposit") {

    method = new EnzoMethodPmDeposit (enzo_config->method_pm_deposit_alpha);

  } else if (name == "pm_update") {

    method = new EnzoMethodPmUpdate
      (enzo_config->method_pm_update_max_dt);

  } else if (name == "heat") {

    method = new EnzoMethodHeat
      (enzo_config->method_heat_alpha,
       config->method_courant[index_method]);

#ifdef CONFIG_USE_GRACKLE

  } else if (name == "grackle") {

    method = new EnzoMethodGrackle
      (enzo_config->method_grackle_chemistry,
       enzo_config->method_grackle_use_cooling_timestep,
       enzo_config->method_grackle_radiation_redshift,
       enzo_config->physics_cosmology_initial_redshift,
       enzo::simulation()->time());

#endif /* CONFIG_USE_GRACKLE */

  } else if (name == "balance") {

    method = new EnzoMethodBalance;

  } else if (name == "turbulence") {

    method = new EnzoMethodTurbulence
      (enzo_config->method_turbulence_edot,
       enzo_config->initial_turbulence_density,
       enzo_config->initial_turbulence_temperature,
       enzo_config->method_turbulence_mach_number,
       enzo_config->physics_cosmology);

  } else if (name == "cosmology") {

    method = new EnzoMethodCosmology;

  } else if (name == "comoving_expansion") {

    bool comoving_coordinates = enzo_config->physics_cosmology;

    method = new EnzoMethodComovingExpansion ( comoving_coordinates );

  } else if (name == "gravity") {

    std::string solver_name = enzo_config->method_gravity_solver;

    int index_solver = enzo_config->solver_index.at(solver_name);

    ASSERT1 ("EnzoProblem::create_solver_()",
	     "Cannot find solver \"%s\"",
	     solver_name.c_str(),
	     0 <= index_solver && index_solver < enzo_config->num_solvers);

    Prolong * prolong = create_prolong_
      (config->method_prolong[index_method],config);

    const int index_prolong = prolong_list_.size();
    prolong_list_.push_back(prolong);

    method = new EnzoMethodGravity
      (
       enzo_config->solver_index.at(solver_name),
       enzo_config->method_gravity_grav_const,
       enzo_config->method_gravity_order,
       enzo_config->method_gravity_accumulate,
       index_prolong,
       enzo_config->method_gravity_dt_max);

  } else if (name == "mhd_vlct") {

    method = new EnzoMethodMHDVlct
      (enzo_config->method_vlct_riemann_solver,
       enzo_config->method_vlct_half_dt_reconstruct_method,
       enzo_config->method_vlct_full_dt_reconstruct_method,
       enzo_config->method_vlct_theta_limiter,
       enzo_config->method_vlct_mhd_choice,
       store_fluxes_for_corrections);

  } else if (name == "background_acceleration") {

    // If self-gravity is calculated, we do not need to zero
    // out the acceleration field from the previous time step
    // before adding the background accelerations
    bool zero_acceleration = true;
    for (int index = 0; index < method_list_.size(); index++){
      if (method_list_[index]->name() == "gravity"){
        zero_acceleration = false;
        break;
      }
    }

    method = new EnzoMethodBackgroundAcceleration
      (zero_acceleration);

  } else if (name == "star_maker") {

    // should generalize this to enable multiple maker types
    if (enzo_config->method_star_maker_flavor == "stochastic"){
      method = new EnzoMethodStarMakerStochasticSF();
    } else if (enzo_config->method_star_maker_flavor == "STARSS" ||
               enzo_config->method_star_maker_flavor == "starss") {
      method = new EnzoMethodStarMakerSTARSS();
    } else{ // does not do anything
      method = new EnzoMethodStarMaker();
    }

  } else if (name == "feedback") {

    // need a similar type swtich as in star maker
    if (enzo_config->method_feedback_flavor == "distributed"){
      method = new EnzoMethodDistributedFeedback();
    } else if (enzo_config->method_feedback_flavor == "STARSS" ||
               enzo_config->method_feedback_flavor == "starss") {
      method = new EnzoMethodFeedbackSTARSS();
    }  else { // does not do anything
      method = new EnzoMethodFeedback();
    }

  } else if (name == "m1_closure") {

    method = new EnzoMethodM1Closure(enzo_config->method_m1_closure_N_groups);

  } else if (name == "check") {

    // Method for checkpointing the simulation
    method = new EnzoMethodCheck
      (enzo_config->method_check_num_files,
       enzo_config->method_check_ordering,
       enzo_config->method_check_dir,
       enzo_config->method_check_monitor_iter,
       enzo_config->method_check_include_ghosts);

  } else if (name == "merge_sinks") {

    method = new EnzoMethodMergeSinks
      (enzo_config->method_merge_sinks_merging_radius_cells);

  } else if (name == "accretion") {

    if (enzo_config->method_accretion_flavor == "threshold") {
      method = new EnzoMethodThresholdAccretion
        (
         enzo_config->method_accretion_accretion_radius_cells,
         enzo_config->method_accretion_physical_density_threshold_cgs,
         enzo_config->method_accretion_max_mass_fraction
         );
    } else if (enzo_config->method_accretion_flavor == "bondi_hoyle") {
      method = new EnzoMethodBondiHoyleAccretion
        (
         enzo_config->method_accretion_accretion_radius_cells,
         enzo_config->method_accretion_physical_density_threshold_cgs,
         enzo_config->method_accretion_max_mass_fraction
         );
    } else if (enzo_config->method_accretion_flavor == "flux") {
      method = new EnzoMethodFluxAccretion
        (
         enzo_config->method_accretion_accretion_radius_cells,
         enzo_config->method_accretion_physical_density_threshold_cgs,
         enzo_config->method_accretion_max_mass_fraction
         );
    } else if (enzo_config->method_accretion_flavor == "dummy"){
      method = new EnzoMethodAccretion
        (
         enzo_config->method_accretion_accretion_radius_cells,
         enzo_config->method_accretion_physical_density_threshold_cgs,
         enzo_config->method_accretion_max_mass_fraction
         );
    } else {
      ERROR1("EnzoProblem::create_method_",
             "\"accretion\" method has flavor \"%s\", which is not one of the possible options: "
	     "\"threshold\", \"bondi_hoyle\", \"flux\", or \"dummy\"",
	     enzo_config->method_accretion_flavor.c_str());
    }
  } else if (name == "sink_maker") {

    method = new EnzoMethodSinkMaker(
			enzo_config->method_sink_maker_jeans_length_resolution_cells,
			enzo_config->method_sink_maker_physical_density_threshold_cgs,
			enzo_config->method_sink_maker_check_density_maximum,
			enzo_config->method_sink_maker_max_mass_fraction,
			enzo_config->method_sink_maker_min_sink_mass_solar,
			enzo_config->method_sink_maker_max_offset_cell_fraction,
			enzo_config->method_sink_maker_offset_seed_shift
				     );
  } else {

    // Fallback to Cello method's
    method = Problem::create_method_ (name, index_method,config,
                                      enzo::simulation()->factory());

  }

  if (method) {

    // set the method's courant safety factor
    method->set_courant(config->method_courant[index_method]);

    ASSERT2("EnzoProblem::create_method",
	    "Method created %s does not match method requested %s",
	    method->name().c_str(),name.c_str(),
	    method->name() == name);
  }

  return method;
}

//----------------------------------------------------------------------

Prolong * EnzoProblem::create_prolong_
( std::string  type,
  Config *     config ) throw ()
{

  Prolong * prolong = 0;

  const EnzoConfig * enzo_config = enzo::config();

  if (type == "enzo") {
    prolong = new EnzoProlong
      (enzo_config->prolong_enzo_type,
       enzo_config->prolong_enzo_positive,
       enzo_config->prolong_enzo_use_linear);
  } else {
    prolong = Problem::create_prolong_(type,config);
  }

  return prolong;

}

//----------------------------------------------------------------------

Physics * EnzoProblem::create_physics_
( std::string  type,
   int index,
   Config * config,
   Parameters * parameters) throw ()
{

  Physics * physics = NULL;
  const EnzoConfig * enzo_config = enzo::config();

  if (type == "cosmology") {

    physics = new EnzoPhysicsCosmology
      (
       enzo_config->physics_cosmology_hubble_constant_now,
       enzo_config->physics_cosmology_omega_matter_now,
       enzo_config->physics_cosmology_omega_baryon_now,
       enzo_config->physics_cosmology_omega_cdm_now,
       enzo_config->physics_cosmology_omega_lamda_now,
       enzo_config->physics_cosmology_comoving_box_size,
       enzo_config->physics_cosmology_max_expansion_rate,
       enzo_config->physics_cosmology_initial_redshift,
       enzo_config->physics_cosmology_final_redshift
       );

  } else if (type == "fluid_props") {

    physics = new EnzoPhysicsFluidProps
      (
       enzo_config->physics_fluid_props_de_config,
       enzo_config->physics_fluid_props_fluid_floor_config,
       enzo_config->physics_fluid_props_eos_variant,
       enzo_config->physics_fluid_props_mol_weight
       );

  } else {

    physics = Problem::create_physics_
      (type,index,config,parameters);
  }

  return physics;

}

//----------------------------------------------------------------------

void EnzoProblem::initialize_physics_coda_(Config * config,
                                           Parameters * parameters) throw()
{
  // if EnzoPhysicsFluidProps doesn't already exist, initialize it
  if (physics("fluid_props") == nullptr){
    physics_list_.push_back(create_physics_("fluid_props",
                                            physics_list_.size(),
                                            config, parameters));
  }

  // in the future, we might want to move the following snippet from
  // EnzoSimulation::r_startup_begun to this function:
  //   EnzoPhysicsCosmology * cosmology = (EnzoPhysicsCosmology *)
  //     problem()->physics("cosmology");
  //  if (cosmology) {
  //    EnzoUnits * units = (EnzoUnits *) problem()->units();
  //    units->set_cosmology(cosmology);
  //  }
  // Doing this could resolve some issues encountered in EnzoMethodGrackle more
  // elegantly that the existing work-around
}

//----------------------------------------------------------------------

Units * EnzoProblem::create_units_ (  Config * config  ) throw ()
{
  EnzoUnits * units = new EnzoUnits;

  if (config->units_mass == 1.0) {

    units->set_using_density (config->units_length,
			      config->units_density,
			      config->units_time);

  } else if (config->units_density == 1.0) {

    units->set_using_mass (config->units_length,
			   config->units_mass,
			   config->units_time);
  } else {

    ERROR("Problem::create_units_",
	  "Cannot set both Units:density and Units:mass parameters");
  }

  return units;

}

//----------------------------------------------------------------------

Restrict * EnzoProblem::create_restrict_
(
 std::string  type,
 Config * config ) throw ()
{

  Restrict * restrict = 0;

  restrict = Problem::create_restrict_(type,config);

  return restrict;

}

//----------------------------------------------------------------------<|MERGE_RESOLUTION|>--- conflicted
+++ resolved
@@ -8,20 +8,18 @@
 ///
 
 #include "enzo.hpp"
-<<<<<<< HEAD
-#include "Enzo/io/io.hpp" // EnzoMethodCheck, EnzoInitial{Hdf5,Music}
-=======
+
 #include "Enzo/assorted/assorted.hpp" // misc. Method classes
 #include "Enzo/gravity/gravity.hpp" // EnzoMethodGravity
                                     // EnzoMethodBackgroundAcceleration
                                     // EnzoComputeAcceleration
                                     // EnzoSolver* EnzoMatrix*
 #include "Enzo/initial/initial.hpp" // lots of initializers
+#include "Enzo/io/io.hpp" // EnzoMethodCheck, EnzoInitial{Hdf5,Music}
 #include "Enzo/mesh/mesh.hpp" // EnzoProlong, EnzoRefine*, EnzoRestrict*
 #include "Enzo/particle/particle.hpp"
 #include "Enzo/tests/tests.hpp" // EnzoInitial*Test
 #include "Enzo/utils/utils.hpp" // EnzoComputeCicInterp
->>>>>>> 4f7bd154
 
 //----------------------------------------------------------------------
 
