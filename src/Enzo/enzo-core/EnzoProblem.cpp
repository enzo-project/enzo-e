// See LICENSE_CELLO file for license and copyright information

/// @file     enzo_EnzoProblem.cpp
/// @author   James Bordner (jobordner@ucsd.edu)
/// @date     2012-03-03
/// @brief    Implementation of EnzoProblem class
///
///

#include "enzo.hpp"

#include "Enzo/assorted/assorted.hpp" // misc. Method classes
#include "Enzo/chemistry/chemistry.hpp" // EnzoComputeCoolingTime, EnzoMethodGrackle
#include "Enzo/cosmology/cosmology.hpp" // EnzoPhysicsCosmology
                                        // EnzoMethodComovingExpansion
                                        // EnzoMethodCosmology
#include "Enzo/fluid-props/fluid-props.hpp" // EnzoPhysicsFluidProps, EnzoCompute{Temperature,Pressure}
#include "Enzo/gravity/gravity.hpp" // EnzoMethodGravity
                                    // EnzoMethodBackgroundAcceleration
                                    // EnzoComputeAcceleration
                                    // EnzoSolver* EnzoMatrix*
#include "Enzo/hydro-mhd/hydro-mhd.hpp" // EnzoMethodMHDVlct, EnzoMethodPpm,
                                        // EnzoMethodPpml
#include "Enzo/initial/initial.hpp" // lots of initializers
#include "Enzo/io/io.hpp" // EnzoMethodCheck, EnzoInitial{Hdf5,Music}
#include "Enzo/mesh/mesh.hpp" // EnzoProlong, EnzoRefine*, EnzoRestrict*
#include "Enzo/particle/particle.hpp"
#include "Enzo/tests/tests.hpp" // EnzoInitial*Test
#include "Enzo/utils/utils.hpp" // EnzoComputeCicInterp

//----------------------------------------------------------------------

EnzoProblem::EnzoProblem() throw ()
  : Problem()
{
}

//----------------------------------------------------------------------

EnzoProblem::~EnzoProblem() throw ()
{
}

//----------------------------------------------------------------------

void EnzoProblem::pup (PUP::er &p)
{
  // NOTE: change this function whenever attributes change

  TRACEPUP;

  Problem::pup(p);
}

//======================================================================

Boundary * EnzoProblem::create_boundary_
(std::string type,
 int index,
 Config * config,
 Parameters * parameters
 ) throw ()
/// @param type   Type of boundary condition to use
/// @param index  Index of the Boundary object to use
/// @param config Configuration parameters object
/// @param parameters Parameters object (for evaluating expressions)
{

  std::shared_ptr<Mask> mask = nullptr;
  if (config->boundary_mask[index]) {
    std::string param_str = "Boundary:" + config->boundary_list[index] + ":mask";
    Param * param = parameters->param(param_str);
    mask = Mask::create(param,parameters);
  }
  axis_enum axis = (axis_enum) config->boundary_axis[index];
  face_enum face = (face_enum) config->boundary_face[index];

  Boundary * boundary = 0;

  if (       type == "reflecting") {
    boundary = new EnzoBoundary (axis,face,mask,boundary_type_reflecting);
  } else if (type == "outflow") {
    boundary = new EnzoBoundary (axis,face,mask,boundary_type_outflow);
  } else {
    boundary = Problem::create_boundary_(type,index,config,parameters);
  }

  return boundary;
}

//----------------------------------------------------------------------

Initial * EnzoProblem::create_initial_
(
 std::string  type,
 int index,
 Config * config,
 Parameters * parameters
 ) throw ()
{

  //--------------------------------------------------
  // parameter: Initial : cycle
  // parameter: Initial : time
  //--------------------------------------------------

  Initial * initial = 0;

  // move creation of p_accessor up the call stack?
  const std::string root_path =
    ("Initial:" + parameters->list_value_string(index, "Initial:list"));
  ParameterGroup p_group(*parameters, root_path);

  int cycle   = config->initial_cycle;
  double time = config->initial_time;

  const EnzoConfig * enzo_config = enzo::config();

  if (type == "hdf5") {
    initial = new EnzoInitialHdf5
      (cycle,time,
       enzo_config->initial_hdf5_max_level,
       enzo_config->initial_hdf5_format,
       enzo_config->initial_hdf5_blocking,
       enzo_config->initial_hdf5_monitor_iter,
       enzo_config->initial_hdf5_field_files,
       enzo_config->initial_hdf5_field_datasets,
       enzo_config->initial_hdf5_field_coords,
       enzo_config->initial_hdf5_field_names,
       enzo_config->initial_hdf5_field_levels,
       enzo_config->initial_hdf5_particle_files,
       enzo_config->initial_hdf5_particle_datasets,
       enzo_config->initial_hdf5_particle_coords,
       enzo_config->initial_hdf5_particle_types,
       enzo_config->initial_hdf5_particle_attributes,
       enzo_config->initial_hdf5_particle_levels
       );

  } else if (type == "music") {

    initial = new EnzoInitialMusic
      (cycle,time,enzo_config,config->mesh_max_initial_level);

  } else if (type == "implosion_2d") {

    initial = new EnzoInitialImplosion2(cycle,time);

  } else if (type == "sedov_array_2d") {

    initial = new EnzoInitialSedovArray2(enzo_config);

  } else if (type == "sedov_array_3d") {

    initial = new EnzoInitialSedovArray3(enzo_config);

  } else if (type == "sedov_random") {

    initial = new EnzoInitialSedovRandom(enzo_config);

  } else if (type == "sedov") {

    const int rank = enzo_config->initial_sedov_rank;

    ASSERT1 ("EnzoConfig::read()",
	     "Parameter 'Initial:sedov:rank' is %d, but must be set to 2 or 3",
	     rank,  (rank == 2 || rank == 3) );

    if (rank == 2) initial = new EnzoInitialSedovArray2(enzo_config);
    if (rank == 3) initial = new EnzoInitialSedovArray3(enzo_config);

  } else if (type == "grackle_test") {
    initial = new EnzoInitialGrackleTest(cycle, time, p_group);
  } else if (type == "feedback_test") {
    initial = new EnzoInitialFeedbackTest(cycle, time, p_group);
  } else if (type == "vlct_bfield") {
    initial = new EnzoInitialBCenter(parameters, cycle, time,
				     enzo_config->initial_bcenter_update_etot);
  } else if (type == "cloud") {
    initial = new EnzoInitialCloud(cycle,time, p_group);
  } else if (type == "collapse") {
    initial = new EnzoInitialCollapse
      (cycle,time,
       enzo_config->initial_collapse_rank,
       enzo_config->initial_collapse_array,
       enzo_config->initial_collapse_radius_relative,
       enzo_config->initial_collapse_particle_ratio,
       enzo_config->initial_collapse_mass,
       enzo_config->initial_collapse_temperature);
  } else if (type == "cosmology") {
    initial = new EnzoInitialCosmology
      (cycle,time,
       enzo::fluid_props()->gamma(),
       enzo_config->initial_cosmology_temperature
       );
  } else if (type == "inclined_wave") {
    initial = new EnzoInitialInclinedWave(cycle, time, p_group);
  } else if (type == "turbulence") {
    initial = new EnzoInitialTurbulence
      (cycle,time,
       enzo_config->initial_turbulence_density,
       enzo_config->initial_turbulence_pressure,
       enzo_config->initial_turbulence_temperature,
       enzo::fluid_props()->gamma());
  } else if (type == "pm") {
    std::string param_str = "Initial:" + config->initial_list[index] + ":mask";
    initial = new EnzoInitialPm
      (parameters, param_str,
       cycle,time,
       enzo_config->initial_pm_field,
       enzo_config->initial_pm_mpp,
       enzo_config->initial_pm_level);
  } else if (type == "ppml_test") {
    initial = new EnzoInitialPpmlTest (cycle,time,enzo_config);
  } else if (type == "shock_tube") {
    initial = new EnzoInitialShockTube(cycle, time, p_group);
  } else if (type == "soup") {
    initial = new EnzoInitialSoup
      (cycle, time, p_group);
  } else if (type == "burkertbodenheimer") {
    initial = new EnzoInitialBurkertBodenheimer
      (cycle,time,
       enzo_config->initial_burkertbodenheimer_rank,
       enzo_config->initial_burkertbodenheimer_array,
       enzo_config->initial_burkertbodenheimer_radius_relative,
       enzo_config->initial_burkertbodenheimer_particle_ratio,
       enzo_config->initial_burkertbodenheimer_mass,
       enzo_config->initial_burkertbodenheimer_temperature,
       enzo_config->initial_burkertbodenheimer_densityprofile);
  } else if (type == "isolated_galaxy") {
    initial = new EnzoInitialIsolatedGalaxy (enzo_config);
  } else if (type == "merge_sinks_test") {
    initial = new EnzoInitialMergeSinksTest (enzo_config);
  } else if (type == "accretion_test") {
    initial = new EnzoInitialAccretionTest
      (cycle, time,
       enzo_config->initial_accretion_test_sink_position,
       enzo_config->initial_accretion_test_sink_velocity,
       enzo_config->initial_accretion_test_sink_mass,
       enzo_config->initial_accretion_test_gas_density,
       enzo_config->initial_accretion_test_gas_pressure,
       enzo_config->initial_accretion_test_gas_radial_velocity);
  } else if (type == "shu_collapse") {
    initial = new EnzoInitialShuCollapse
      (cycle, time, p_group);
  } else if (type == "bb_test") {
    initial = new EnzoInitialBBTest
      (cycle, time,
       enzo_config->initial_bb_test_center,
       enzo_config->initial_bb_test_drift_velocity,
       enzo_config->initial_bb_test_mean_density,
       enzo_config->initial_bb_test_fluctuation_amplitude,
       enzo_config->initial_bb_test_truncation_radius,
       enzo_config->initial_bb_test_nominal_sound_speed,
       enzo_config->initial_bb_test_angular_rotation_velocity,
       enzo_config->initial_bb_test_external_density);
  } else {
    initial = Problem::create_initial_
      (type,index,config,parameters);
  }

  return initial;

}

//----------------------------------------------------------------------

Stopping * EnzoProblem::create_stopping_
( std::string  type, Config * config ) throw ()
/// @param type   Type of the stopping criterion to create (ignored)
/// @param config  Configuration parameter class
{
  const EnzoConfig * enzo_config = enzo::config();
  return new EnzoStopping(enzo_config->stopping_cycle,
			  enzo_config->stopping_time,
			  enzo_config->stopping_seconds,
			  enzo_config->stopping_redshift);
}

//----------------------------------------------------------------------

Refine * EnzoProblem::create_refine_
(
 std::string        type,
 int                index,
 Config *           config,
 Parameters *       parameters
 ) throw ()
{

  const EnzoConfig * enzo_config = enzo::config();

  if (type == "shock") {

    return new EnzoRefineShock
      (config->adapt_min_refine[index],
       config->adapt_max_coarsen[index],
       config->adapt_min_refine2[index],
       config->adapt_max_coarsen2[index],
       enzo::fluid_props()->gamma(),
       enzo::cosmology() != nullptr,
       config->adapt_max_level[index],
       config->adapt_include_ghosts[index],
       config->adapt_output[index]);

  } else if (type == "particle_mass") {

    return new EnzoRefineParticleMass
      (config->adapt_min_refine[index],
       config->adapt_max_coarsen[index],
       config->adapt_max_level[index],
       config->adapt_include_ghosts[index],
       config->adapt_output[index],
       config->adapt_level_exponent[index] );

  } else if (type == "mass") {

    return new EnzoRefineMass
      (config->adapt_min_refine[index],
       config->adapt_max_coarsen[index],
       config->adapt_max_level[index],
       config->adapt_include_ghosts[index],
       config->adapt_output[index],
       config->adapt_field_list[index][0],
       enzo_config->adapt_mass_type[index],
       config->adapt_level_exponent[index] );

  } else {
    return Problem::create_refine_(type,index,config,parameters);
  }
}

//----------------------------------------------------------------------

Solver * EnzoProblem::create_solver_
( std::string  solver_type,
  int index_solver,
  Config * config) throw ()
/// @param solver_type   Name of the solver to create
/// @param config Configuration parameters class
{
  const EnzoConfig * enzo_config = enzo::config();

  Solver * solver = NULL;

  // Set solve type if not default "on_leaves" (solve_leaf)

  std::string solve_type_name=enzo_config->solver_solve_type[index_solver];

  int solve_type;

  if (solve_type_name=="leaf") {
    solve_type = solve_leaf;
  } else if (solve_type_name=="level") {
    solve_type = solve_level;
  } else if (solve_type_name=="tree") {
    solve_type = solve_tree;
  } else if (solve_type_name=="block") {
    solve_type = solve_block;
  } else {
    solve_type = solve_unknown;
  }

  Prolong * prolong = create_prolong_
    (enzo_config->solver_prolong[index_solver],config);
  Restrict * restrict = create_restrict_
    (enzo_config->solver_restrict[index_solver],config);

  const int index_prolong = prolong_list_.size();
  const int index_restrict = restrict_list_.size();
  prolong_list_.push_back(prolong);
  restrict_list_.push_back(restrict);

  if (solver_type == "cg") {

    solver = new EnzoSolverCg
      (enzo_config->solver_list[index_solver],
       enzo_config->solver_field_x[index_solver],
       enzo_config->solver_field_b[index_solver],
       enzo_config->solver_monitor_iter[index_solver],
       enzo_config->solver_restart_cycle[index_solver],
       solve_type,
       index_prolong,
       index_restrict,
       enzo_config->solver_min_level[index_solver],
       enzo_config->solver_max_level[index_solver],
       enzo_config->solver_iter_max[index_solver],
       enzo_config->solver_res_tol[index_solver],
       enzo_config->solver_precondition[index_solver]);

  } else if (solver_type == "dd") {

    solver = new EnzoSolverDd
      (enzo_config->solver_list[index_solver],
       enzo_config->solver_field_x[index_solver],
       enzo_config->solver_field_b[index_solver],
       enzo_config->solver_monitor_iter[index_solver],
       enzo_config->solver_restart_cycle[index_solver],
       solve_type,
       index_prolong,
       index_restrict,
       enzo_config->solver_min_level[index_solver],
       enzo_config->solver_max_level[index_solver],
       enzo_config->solver_coarse_solve[index_solver],
       enzo_config->solver_domain_solve[index_solver],
       enzo_config->solver_last_smooth[index_solver],
       enzo_config->solver_coarse_level[index_solver]);

  } else if (solver_type == "bicgstab") {

    solver = new EnzoSolverBiCgStab
      (enzo_config->solver_list[index_solver],
       enzo_config->solver_field_x[index_solver],
       enzo_config->solver_field_b[index_solver],
       enzo_config->solver_monitor_iter[index_solver],
       enzo_config->solver_restart_cycle[index_solver],
       solve_type,
       index_prolong,
       index_restrict,
       enzo_config->solver_min_level[index_solver],
       enzo_config->solver_max_level[index_solver],
       enzo_config->solver_iter_max[index_solver],
       enzo_config->solver_res_tol[index_solver],
       enzo_config->solver_precondition[index_solver],
       enzo_config->solver_coarse_level[index_solver]);

  } else if (solver_type == "diagonal") {

    solver = new EnzoSolverDiagonal
      (enzo_config->solver_list[index_solver],
       enzo_config->solver_field_x[index_solver],
       enzo_config->solver_field_b[index_solver],
       enzo_config->solver_monitor_iter[index_solver],
       enzo_config->solver_restart_cycle[index_solver],
       solve_type,
       index_prolong,
       index_restrict);

  } else if (solver_type == "jacobi") {

    solver = new EnzoSolverJacobi
      (enzo_config->solver_list[index_solver],
       enzo_config->solver_field_x[index_solver],
       enzo_config->solver_field_b[index_solver],
       enzo_config->solver_monitor_iter[index_solver],
       enzo_config->solver_restart_cycle[index_solver],
       solve_type,
       index_prolong,
       index_restrict,
       enzo_config->solver_weight[index_solver],
       enzo_config->solver_iter_max[index_solver]);

  } else if (solver_type == "mg0") {

    solver = new EnzoSolverMg0
      (enzo_config->solver_list[index_solver],
       enzo_config->solver_field_x[index_solver],
       enzo_config->solver_field_b[index_solver],
       enzo_config->solver_monitor_iter[index_solver],
       enzo_config->solver_restart_cycle[index_solver],
       solve_type,
       index_prolong,
       index_restrict,
       enzo_config->solver_min_level[index_solver],
       enzo_config->solver_max_level[index_solver],
       enzo_config->solver_iter_max[index_solver],
       enzo_config->solver_res_tol[index_solver],
       enzo_config->solver_pre_smooth[index_solver],
       enzo_config->solver_coarse_solve[index_solver],
       enzo_config->solver_post_smooth[index_solver],
       enzo_config->solver_last_smooth[index_solver],
       enzo_config->solver_coarse_level[index_solver]);

  } else {
    // Not an Enzo Solver--try base class Cello Solver
    solver = Problem::create_solver_ (solver_type, index_solver,config);
  }

  ASSERT1 ("EnzoProblem::create_solver()",
	   "Unknown solver %s",
	   solver_type.c_str(),
	   solver != NULL);

  solver->set_index(index_solver);

  return solver;
}

//----------------------------------------------------------------------

Compute * EnzoProblem::create_compute
( std::string name,
  Config * config ) throw()
/// @param name  Name of the compute to create
{

  Compute * compute = 0;

  TRACE1("EnzoProblem::create_compute %s",name.c_str());

  const EnzoConfig * enzo_config = enzo::config();

  if (name == "temperature") {

    compute = new EnzoComputeTemperature(enzo::fluid_props(),
                                         enzo::cosmology() != nullptr);

  } else if (name == "pressure"){

    compute = new EnzoComputePressure(enzo::fluid_props()->gamma(),
                                      enzo::cosmology() != nullptr);

#ifdef CONFIG_USE_GRACKLE
  } else if (name == "cooling_time"){

    compute = new EnzoComputeCoolingTime();

#endif
  } else {

    // Fallback to Cello method's
    compute = Problem::create_compute (name,config);

    ASSERT2("EnzoProblem::create_compute",
            "Compute created %s does not match compute requested %s",
            compute->name().c_str(),name.c_str(),
            compute->name() == name);
  }

  return compute;
}


//----------------------------------------------------------------------

Method * EnzoProblem::create_method_
( std::string  name,
  int index_method,
  Config * config,
  const Factory * factory) throw ()
/// @param name   Name of the method to create
/// @param config Configuration parameters class
{
  Method * method = 0;

  // historically, this method would always call method->set_courant after
  // building a new method object. But, with this new p_group approach, each
  // method objects should opt out of this approach (so that they can set
  // appropriate default courant factors)
  // - in cases where the courant factor is not used, we may not explicitly set
  //   this variable to true (since it doesn't really matter)
  bool skip_auto_courant = false;

  // move creation of p_group up the call stack?
  ASSERT("Problem::create_method_", "Something is wrong", cello::simulation());
  Parameters* parameters = cello::simulation()->parameters();
  const std::string root_path =
    ("Method:" + parameters->list_value_string(index_method, "Method:list"));
  ParameterGroup p_group(*parameters, root_path);

  const EnzoConfig * enzo_config = enzo::config();

  // The following 2 lines may need to be updated in the future
  const std::vector<std::string>& mlist = enzo_config->method_list;
  const bool store_fluxes_for_corrections =
    std::find(mlist.begin(), mlist.end(), "flux_correct") != mlist.end();

  TRACE1("EnzoProblem::create_method %s",name.c_str());
  if (name == "ppm") {

    method = new EnzoMethodPpm(store_fluxes_for_corrections, p_group);
    skip_auto_courant = true;

  } else if (name == "ppml") {

    method = new EnzoMethodPpml(p_group);
    skip_auto_courant = true;

  } else if (name == "pm_deposit") {

    method = new EnzoMethodPmDeposit (p_group);

  } else if (name == "pm_update") {

    method = new EnzoMethodPmUpdate(p_group);

  } else if (name == "heat") {

    method = new EnzoMethodHeat(p_group);
    skip_auto_courant = true;

#ifdef CONFIG_USE_GRACKLE

  } else if (name == "grackle") {

<<<<<<< HEAD
    method = new EnzoMethodGrackle
      (p_group,
       enzo_config->physics_cosmology_initial_redshift,
       enzo::simulation()->state()->time());
=======
    method = new EnzoMethodGrackle(p_group, enzo::simulation()->time());
>>>>>>> 2952816a
    skip_auto_courant = true;

#endif /* CONFIG_USE_GRACKLE */

  } else if (name == "inference") {

    method = new EnzoMethodInference
      (enzo_config->method_inference_level_base,
       enzo_config->method_inference_level_array,
       enzo_config->method_inference_level_infer,
       enzo_config->method_inference_field_group,
       enzo_config->method_inference_overdensity_threshold);

  } else if (name == "balance") {

    method = new EnzoMethodBalance;

  } else if (name == "turbulence") {

    method = new EnzoMethodTurbulence
      (enzo_config->method_turbulence_edot,
       enzo_config->initial_turbulence_density,
       enzo_config->initial_turbulence_temperature,
       enzo_config->method_turbulence_mach_number,
       enzo::cosmology() != nullptr);

  } else if (name == "cosmology") {

    method = new EnzoMethodCosmology;

  } else if (name == "comoving_expansion") {

    method = new EnzoMethodComovingExpansion ( enzo::cosmology() != nullptr );

  } else if (name == "gravity") {

    // the presence of this extra logic here is undesirable, but it appears
    // somewhat unavoidable

    std::string solver_name = p_group.value_string("solver","unknown");

    int index_solver = enzo_config->solver_index.at(solver_name);

    ASSERT1 ("EnzoProblem::create_solver_()",
	     "Cannot find solver \"%s\"",
	     solver_name.c_str(),
	     0 <= index_solver && index_solver < enzo_config->num_solvers);

    Prolong * prolong = create_prolong_
      (p_group.value_string("prolong","linear"),config);

    const int index_prolong = prolong_list_.size();
    prolong_list_.push_back(prolong);

    method = new EnzoMethodGravity
      (p_group, index_solver, index_prolong,
       enzo_config->method_max_supercycle[index_method],
       enzo_config->method_gravity_type_super);

  } else if (name == "mhd_vlct") {

    method = new EnzoMethodMHDVlct(p_group, store_fluxes_for_corrections);
    skip_auto_courant = true;

  } else if (name == "background_acceleration") {

    method = new EnzoMethodBackgroundAcceleration(p_group);

  } else if (name == "star_maker") {

    // TODO: maybe make a factory method, EnzoMethodStarMaker::from_parameters,
    // that parses the feedback flavor and creates the appropriate subclass.

    // we are reading Method:star_maker:flavor
    std::string flavor = p_group.value_string("flavor", "stochastic");

    // should generalize this to enable multiple maker types
    if (flavor == "stochastic"){
      method = new EnzoMethodStarMakerStochasticSF(p_group);
    } else if ((flavor == "STARSS") || (flavor == "starss")) {
      method = new EnzoMethodStarMakerSTARSS(p_group);
    } else{ // does not do anything
      method = new EnzoMethodStarMaker(p_group);
    }

  } else if (name == "feedback") {

    // TODO: maybe make a factory method, EnzoMethodFeedback::from_parameters,
    // that parses the feedback flavor and creates the appropriate subclass.

    // we are reading Method:feedback:flavor
    std::string flavor = p_group.value_string("flavor", "distributed");

    if (flavor == "distributed"){
      method = new EnzoMethodDistributedFeedback(p_group);
    } else if (flavor == "STARSS" || flavor == "starss") {
      method = new EnzoMethodFeedbackSTARSS(p_group);
    }  else { // does not do anything
      method = new EnzoMethodFeedback(p_group);
    }

  } else if (name == "m1_closure") {

    method = new EnzoMethodM1Closure(p_group);
    skip_auto_courant = true;

  } else if (name == "check") {

    // Method for checkpointing the simulation
    method = new EnzoMethodCheck
      (enzo_config->method_check_num_files,
       enzo_config->method_check_ordering,
       enzo_config->method_check_dir,
       enzo_config->method_check_monitor_iter,
       enzo_config->method_check_include_ghosts);

  } else if (name == "merge_sinks") {

    method = new EnzoMethodMergeSinks(p_group);

  } else if (name == "accretion") {

    // TODO: maybe make a factory method, EnzoMethodAccretion::from_parameters,
    // that parses the feedback flavor and creates the appropriate subclass.

    // we are reading Method:accretion:flavor
    std::string flavor = p_group.value_string("flavor", "flavor");

    if (flavor == "threshold") {
      method = new EnzoMethodThresholdAccretion(p_group);
    } else if (flavor == "bondi_hoyle") {
      method = new EnzoMethodBondiHoyleAccretion(p_group);
    } else if (flavor == "flux") {
      method = new EnzoMethodFluxAccretion(p_group);
    } else if (flavor == "dummy"){
      method = new EnzoMethodAccretion(p_group);
    } else {
      ERROR1("EnzoProblem::create_method_",
             "\"accretion\" method has flavor \"%s\", which is not one of the possible options: "
	     "\"threshold\", \"bondi_hoyle\", \"flux\", or \"dummy\"",
	     flavor.c_str());
    }
  } else if (name == "sink_maker") {

    method = new EnzoMethodSinkMaker(p_group);

  } else {

    // Fallback to Cello method's
    method = Problem::create_method_ (name, index_method,config,
                                      enzo::simulation()->factory());

  }

  if (method) {

    // set the method's courant safety factor
    if (!skip_auto_courant){
      method->set_courant(config->method_courant[index_method]);
    }

    ASSERT2("EnzoProblem::create_method",
	    "Method created %s does not match method requested %s",
	    method->name().c_str(),name.c_str(),
	    method->name() == name);
  }

  return method;
}

//----------------------------------------------------------------------

Prolong * EnzoProblem::create_prolong_
( std::string  type,
  Config *     config ) throw ()
{

  Prolong * prolong = 0;

  const EnzoConfig * enzo_config = enzo::config();

  if (type == "enzo") {
    prolong = new EnzoProlong
      (enzo_config->prolong_enzo_type,
       enzo_config->prolong_enzo_positive,
       enzo_config->prolong_enzo_use_linear);
  } else {
    prolong = Problem::create_prolong_(type,config);
  }

  return prolong;

}

//----------------------------------------------------------------------

Physics * EnzoProblem::create_physics_
( std::string  type,
   int index,
   Config * config,
   Parameters * parameters) throw ()
{

  // move creation of p_accessor up the call stack?
  // -> our initialization of ParameterGroup diverges from the other create_
  //    methods to some degree. Namely, we directly construct `root_path` from
  //    the `type` argument (rather than use the `index` argument to retrieve
  //    the groupname from "Physics:list" parameter).
  // -> We do this for 2 reasons:
  //    1. we require a one-to-one mapping between the type and group-name
  //    2. we may initialize a physics-object not included in the list for
  //       compatability reasons
  const std::string root_path = "Physics:" + type;
  ParameterGroup p_group(*parameters, root_path);

  Physics * physics = NULL;
  const EnzoConfig * enzo_config = enzo::config();

  if (type == "cosmology") {

    physics = new EnzoPhysicsCosmology(p_group);

  } else if (type == "fluid_props") {

    physics = new EnzoPhysicsFluidProps
      (
       enzo_config->physics_fluid_props_de_config,
       enzo_config->physics_fluid_props_fluid_floor_config,
       enzo_config->physics_fluid_props_eos_variant,
       enzo_config->physics_fluid_props_mol_weight
       );

  } else if (type == "gravity") {

    // note: it may make sense to convert EnzoProblem::initialize_physics into
    // a virtual method and provide a custom implementation that reorders the
    // physics object initialization to avoid the following problem
    // - unlike things such as methods, initializers, boundaries, or refinement
    //   criteria, ordering of physics object shouldn't matter to a user
    // - if we did that, we could consolidate that method with the
    //   initialize_physics_coda_ method

    for (std::size_t i = index; i < enzo_config->physics_list.size(); i++) {
      ASSERT("EnzoProblem::create_physics_",
             "a \"cosmology\" physics object MUST NOT follow a \"gravity\" "
             "object (it's okay if it comes before the \"gravity\" object)",
             enzo_config->physics_list[i] != "cosmology");
    }
    physics = new EnzoPhysicsGravity(p_group);

  } else {

    physics = Problem::create_physics_
      (type,index,config,parameters);
  }

  return physics;

}

//----------------------------------------------------------------------

void EnzoProblem::initialize_physics_coda_(Config * config,
                                           Parameters * parameters) throw()
{
  // if EnzoPhysicsFluidProps or EnzoPhysicsGravity don't already exist,
  // initialize them (this is required for backwards compatability)
  const std::vector<std::string> required = {"fluid_props", "gravity"};
  for (const std::string& name: required) {
    if (physics(name) != nullptr) { continue; }
    physics_list_.push_back(create_physics_(name, physics_list_.size(),
                                            config, parameters));
  }

  // in the future, we might want to move the following snippet from
  // EnzoInitialCosmology::EnzoInitialCosmology to this function:
  //  EnzoPhysicsCosmology * cosmology = (EnzoPhysicsCosmology *)
  //  this->physics("cosmology");
  //  if (cosmology != nullptr) { enzo::units()->set_cosmology(cosmology); }
  // Doing this could resolve some issues encountered in EnzoMethodGrackle more
  // elegantly that the existing work-around
}

//----------------------------------------------------------------------

Units * EnzoProblem::create_units_ (  Config * config  ) throw ()
{
  EnzoUnits * units = new EnzoUnits;

  if (config->units_mass == 1.0) {

    units->set_using_density (config->units_length,
			      config->units_density,
			      config->units_time);

  } else if (config->units_density == 1.0) {

    units->set_using_mass (config->units_length,
			   config->units_mass,
			   config->units_time);
  } else {

    ERROR("Problem::create_units_",
	  "Cannot set both Units:density and Units:mass parameters");
  }

  return units;

}

//----------------------------------------------------------------------

Restrict * EnzoProblem::create_restrict_
(
 std::string  type,
 Config * config ) throw ()
{

  Restrict * restrict = 0;

  restrict = Problem::create_restrict_(type,config);

  return restrict;

}

//----------------------------------------------------------------------<|MERGE_RESOLUTION|>--- conflicted
+++ resolved
@@ -592,14 +592,8 @@
 
   } else if (name == "grackle") {
 
-<<<<<<< HEAD
-    method = new EnzoMethodGrackle
-      (p_group,
-       enzo_config->physics_cosmology_initial_redshift,
-       enzo::simulation()->state()->time());
-=======
-    method = new EnzoMethodGrackle(p_group, enzo::simulation()->time());
->>>>>>> 2952816a
+    method = new EnzoMethodGrackle(p_group, enzo::simulation()->state()->time());
+
     skip_auto_courant = true;
 
 #endif /* CONFIG_USE_GRACKLE */
