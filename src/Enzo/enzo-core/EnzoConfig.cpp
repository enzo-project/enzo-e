// See LICENSE_CELLO file for license and copyright information

/// @file     enzo_EnzoConfig.cpp
/// @author   James Bordner (jobordner@ucsd.edu)
/// @date     2012-10-03
/// @brief    Implementation of the EnzoConfig class

#include "cello.hpp"
#include "enzo.hpp"

extern CProxy_EnzoSimulation proxy_enzo_simulation;

//----------------------------------------------------------------------

EnzoConfig g_enzo_config;

EnzoConfig::EnzoConfig() throw ()
  :
  adapt_mass_type(0),
  field_uniform_density(1.0),
  physics_cosmology(false),
  physics_cosmology_hubble_constant_now(0.0),
  physics_cosmology_omega_matter_now(0.0),
  physics_cosmology_omega_lamda_now(0.0),
  physics_cosmology_omega_baryon_now(1.0),
  physics_cosmology_omega_cdm_now(0.0),
  physics_cosmology_comoving_box_size(0.0),
  physics_cosmology_max_expansion_rate(0.0),
  physics_cosmology_initial_redshift(0.0),
  physics_cosmology_final_redshift(0.0),
  // FluidProps
  physics_fluid_props_de_config(),
  physics_fluid_props_eos_variant(),
  physics_fluid_props_fluid_floor_config(),
  physics_fluid_props_mol_weight(0.0),
  // Gravity
  physics_gravity_grav_constant_codeU(-1.0),
  // EnzoInitialBCenter
  initial_bcenter_update_etot(false),
  // EnzoInitialBurkertBodenheimer
  initial_burkertbodenheimer_rank(0),
  initial_burkertbodenheimer_radius_relative(0.0),
  initial_burkertbodenheimer_particle_ratio(0.0),
  initial_burkertbodenheimer_mass(0.0),
  initial_burkertbodenheimer_temperature(0.0),
  initial_burkertbodenheimer_densityprofile(1),
  initial_burkertbodenheimer_rotating(true),
  initial_burkertbodenheimer_outer_velocity(-1),
  // EnzoInitialCloud
  initial_cloud_center_x(0.0),
  initial_cloud_center_y(0.0),
  initial_cloud_center_z(0.0),
  initial_cloud_density_cloud(0.0),
  initial_cloud_density_wind(0.0),
  initial_cloud_eint_wind(0.0),
  initial_cloud_etot_wind(0.0),
  initial_cloud_initialize_uniform_bfield(false),
  initial_cloud_metal_mass_frac(0.0),
  initial_cloud_perturb_Nwaves(0),
  initial_cloud_perturb_amplitude(0.),
  initial_cloud_perturb_min_wavelength(std::numeric_limits<double>::min()),
  initial_cloud_perturb_max_wavelength(std::numeric_limits<double>::min()),
  initial_cloud_perturb_seed(0),
  initial_cloud_radius(0.),
  initial_cloud_subsample_n(0),
  initial_cloud_velocity_wind(0.0),
  // EnzoInitialCosmology
  initial_cosmology_temperature(0.0),
  // EnzoInitialCollapse
  initial_collapse_rank(0),
  initial_collapse_radius_relative(0.0),
  initial_collapse_particle_ratio(0.0),
  initial_collapse_mass(0.0),
  initial_collapse_temperature(0.0),
  // EnzoInitialFeedbackTest
  initial_feedback_test_density(),
  initial_feedback_test_HI_density(),
  initial_feedback_test_HII_density(),
  initial_feedback_test_HeI_density(),
  initial_feedback_test_HeII_density(),
  initial_feedback_test_HeIII_density(),
  initial_feedback_test_e_density(),
  initial_feedback_test_star_mass(),
  initial_feedback_test_temperature(),
  initial_feedback_test_from_file(),
  initial_feedback_test_metal_fraction(0.01),
  initial_feedback_test_luminosity(),
  // EnzoInitialGrackleTest
  initial_grackle_test_maximum_H_number_density(1000.0),
  initial_grackle_test_maximum_metallicity(1.0),
  initial_grackle_test_maximum_temperature(1.0E8),
  initial_grackle_test_minimum_H_number_density(0.1),
  initial_grackle_test_minimum_metallicity(1.0E-4),
  initial_grackle_test_minimum_temperature(10.0),
  // EnzoInitialHdf5
  initial_hdf5_max_level(),
  initial_hdf5_format(),
  initial_hdf5_blocking(),
  initial_hdf5_monitor_iter(),
  initial_hdf5_field_files(),
  initial_hdf5_field_datasets(),
  initial_hdf5_field_names(),
  initial_hdf5_field_coords(),
  initial_hdf5_particle_files(),
  initial_hdf5_particle_datasets(),
  initial_hdf5_particle_coords(),
  initial_hdf5_particle_types(),
  initial_hdf5_particle_attributes(),
  // EnzoInitialMusic
  initial_music_field_files(),
  initial_music_field_datasets(),
  initial_music_field_names(),
  initial_music_field_coords(),
  initial_music_particle_files(),
  initial_music_particle_datasets(),
  initial_music_particle_coords(),
  initial_music_particle_types(),
  initial_music_particle_attributes(),
  initial_music_throttle_internode(),
  initial_music_throttle_intranode(),
  initial_music_throttle_node_files(),
  initial_music_throttle_close_count(),
  initial_music_throttle_group_size(),
  initial_music_throttle_seconds_stagger(),
  initial_music_throttle_seconds_delay(),
  // EnzoInitialPm
  initial_pm_field(""),
  initial_pm_mpp(0.0),
  initial_pm_level(0),
  // EnzoInitialSedov[23]
  initial_sedov_rank(0),
  initial_sedov_radius_relative(0.0),
  initial_sedov_pressure_in(0.0),
  initial_sedov_pressure_out(0.0),
  initial_sedov_density(0.0),
  // EnzoInitialSedovRandom
  initial_sedov_random_half_empty(false),
  initial_sedov_random_grackle_cooling(false),
  initial_sedov_random_max_blasts(0),
  initial_sedov_random_radius_relative(0.0),
  initial_sedov_random_pressure_in(0.0),
  initial_sedov_random_pressure_out(0.0),
  initial_sedov_random_density(0.0),
  initial_sedov_random_te_multiplier(0),
  // EnzoInitialSoup
  initial_soup_rank(0),
  initial_soup_file(""),
  initial_soup_rotate(false),
  initial_soup_pressure_in(0.0),
  initial_soup_pressure_out(0.0),
  initial_soup_density(0.0),
  // EnzoInitialTurbulence
  initial_turbulence_density(0.0),
  initial_turbulence_pressure(0.0),
  initial_turbulence_temperature(0.0),
  // EnzoInitialIsolatedGalaxy
  initial_IG_analytic_velocity(false),
  initial_IG_disk_mass(42.9661),            // Gas disk mass in code units
  initial_IG_disk_metal_fraction(1.0E-10),         // Gas disk metal fraction
  initial_IG_disk_temperature(1e4),         // Gas disk temperature in K
  initial_IG_gas_fraction(0.2),             // Gas disk M_gas / M_star
  initial_IG_gas_halo_density(0.0),          // Gas halo uniform density (ignored if zero)
  initial_IG_gas_halo_mass(0.1),             // Gas halo total mass in code units
  initial_IG_gas_halo_metal_fraction(1.0E-10),      // Gas halo metal fraction
  initial_IG_gas_halo_radius(1.0),           // Gas halo maximum radius in code units
  initial_IG_gas_halo_temperature(1e4),      // Gas halo initial temperature
  initial_IG_include_recent_SF(false),
  initial_IG_live_dm_halo(false),
  initial_IG_recent_SF_bin_size(5.0),
  initial_IG_recent_SF_end(0.0),
  initial_IG_recent_SF_seed(12345),
  initial_IG_recent_SF_SFR(2.0),
  initial_IG_recent_SF_start(-100.0),
  initial_IG_scale_height(0.00343218),      // Gas disk scale height in code units
  initial_IG_scale_length(0.0343218),       // Gas disk scale length in code units
  initial_IG_stellar_bulge(false),
  initial_IG_stellar_disk(false),
  initial_IG_use_gas_particles(false),      // Set up gas by depositing baryonic particles to grid
  // EnzoMethodCheck
  method_check_num_files(1),
  method_check_ordering("order_morton"),
  method_check_dir(),
  method_check_monitor_iter(0),
  method_check_include_ghosts(false),
  // EnzoInitialMergeSinksTest
  initial_merge_sinks_test_particle_data_filename(""),
  // EnzoInitialAccretionTest
  initial_accretion_test_sink_mass(0.0),
  initial_accretion_test_gas_density(0.0),
  initial_accretion_test_gas_pressure(0.0),
  initial_accretion_test_gas_radial_velocity(0.0),
  // EnzoInitialShuCollapse
  initial_shu_collapse_truncation_radius(0.0),
  initial_shu_collapse_nominal_sound_speed(0.0),
  initial_shu_collapse_instability_parameter(0.0),
  initial_shu_collapse_external_density(0.0),
  initial_shu_collapse_central_sink_exists(false),
  initial_shu_collapse_central_sink_mass(0.0),
  // EnzoInitialBBTest
  initial_bb_test_mean_density(0.0),
  initial_bb_test_fluctuation_amplitude(0.0),
  initial_bb_test_truncation_radius(0.0),
  initial_bb_test_nominal_sound_speed(0.0),
  initial_bb_test_angular_rotation_velocity(0.0),
  initial_bb_test_external_density(0.0),
  // EnzoMethodFeedback,
  method_feedback_flavor(""),
  method_feedback_ejecta_mass(0.0),
  method_feedback_supernova_energy(1.0),
  method_feedback_ejecta_metal_fraction(0.0),
  method_feedback_stencil(3),
  method_feedback_radius(-1),
  method_feedback_shift_cell_center(true),
  method_feedback_ke_fraction(0.0),
  method_feedback_use_ionization_feedback(false),
  method_feedback_time_first_sn(-1), // in Myr
  // EnzoMethodFeedbackSTARSS,
  method_feedback_supernovae(true),
  method_feedback_unrestricted_sn(true),
  method_feedback_stellar_winds(true),
  method_feedback_min_level(0),
  method_feedback_analytic_SNR_shell_mass(true),
  method_feedback_fade_SNR(true),
  method_feedback_NEvents(-1),
  method_feedback_radiation(true),
  // EnzoMethodStarMaker,
  method_star_maker_flavor(""),                              // star maker type to use
  method_star_maker_use_altAlpha(false),
  method_star_maker_use_density_threshold(false),           // check above density threshold before SF
  method_star_maker_use_velocity_divergence(false),         // check for converging flow before SF
  method_star_maker_use_dynamical_time(false),              // compute t_ff / t_dyn. Otherwise take as 1.0
  method_star_maker_use_cooling_time(false),                // check if t_cool < t_dyn
  method_star_maker_use_overdensity_threshold(false),
  method_star_maker_use_temperature_threshold(false),
  method_star_maker_use_self_gravitating(false),            //
  method_star_maker_use_h2_self_shielding(false),
  method_star_maker_use_jeans_mass(false),
  method_star_maker_number_density_threshold(0.0),         // Number density threshold in cgs
  method_star_maker_overdensity_threshold(0.0),
  method_star_maker_critical_metallicity(0.0),
  method_star_maker_temperature_threshold(1.0E4),
  method_star_maker_maximum_mass_fraction(0.05),            // maximum cell mass fraction to convert to stars
  method_star_maker_efficiency(0.01),            // star maker efficiency per free fall time
  method_star_maker_minimum_star_mass(0.0),    // minimum star particle mass in solar masses
  method_star_maker_maximum_star_mass(-1.0),    // maximum star particle mass in solar masses
  method_star_maker_min_level(0), // minimum AMR level for star formation
  method_star_maker_turn_off_probability(false),
  // EnzoMethodTurbulence
  method_turbulence_edot(0.0),
  method_turbulence_mach_number(0.0),
  method_grackle_use_grackle(false),
  method_grackle_chemistry(),
  method_grackle_use_cooling_timestep(false),
  method_grackle_radiation_redshift(-1.0),
  /// EnzoMethodBackgroundAcceleration
  method_background_acceleration_flavor(""),
  method_background_acceleration_mass(0.0),
  method_background_acceleration_DM_mass(0.0),
  method_background_acceleration_bulge_mass(0.0),
  method_background_acceleration_core_radius(1.0E-10),
  method_background_acceleration_bulge_radius(1.0E-10),
  method_background_acceleration_stellar_mass(0.0),
  method_background_acceleration_DM_mass_radius(0.0),
  method_background_acceleration_stellar_scale_height_r(1.0E-10),
  method_background_acceleration_stellar_scale_height_z(1.0E-10),
  method_background_acceleration_apply_acceleration(true), // for debugging
  /// EnzoMethodMHDVlct
  method_vlct_riemann_solver(""),
  method_vlct_time_scheme(""),
  method_vlct_reconstruct_method(""),
  method_vlct_theta_limiter(0.0),
  method_vlct_mhd_choice(""),
  /// EnzoMethodMergeSinks
  method_merge_sinks_merging_radius_cells(0.0),
  /// EnzoMethodAccretion
  method_accretion_accretion_radius_cells(0.0),
  method_accretion_flavor(""),
  method_accretion_physical_density_threshold_cgs(0.0),
  method_accretion_max_mass_fraction(0.0),
  /// EnzoProlong
  prolong_enzo_type(),
  prolong_enzo_positive(true),
  prolong_enzo_use_linear(false),
  /// EnzoSolverMg0
  solver_pre_smooth(),
  solver_post_smooth(),
  solver_last_smooth(),
  solver_coarse_solve(),
  solver_domain_solve(),
  solver_weight(),
  solver_restart_cycle(),
  /// EnzoSolver<Krylov>
  solver_precondition(),
  solver_coarse_level(),
  solver_is_unigrid(),
  stopping_redshift()

{
  for (int i=0; i<3; i++) {
    initial_cloud_uniform_bfield[i] = 0;
    initial_sedov_array[i] = 0;
    initial_soup_array[i]  = 0;
    initial_soup_d_pos[i]  = 0.0;
    initial_soup_d_size[i] = 0.0;
    initial_collapse_array[i] = 0;
    initial_IG_center_position[i] = 0.5;
    initial_IG_bfield[i] = 0.0;
    method_background_acceleration_center[i] = 0.5;
    method_background_acceleration_angular_momentum[i] = 0;

    initial_feedback_test_position[i] = 0.5;
  }

  method_background_acceleration_angular_momentum[2] = 1;
}

//----------------------------------------------------------------------

EnzoConfig::~EnzoConfig() throw ()
{ }

//----------------------------------------------------------------------

void EnzoConfig::pup (PUP::er &p)
{

  Config::pup(p);
  TRACEPUP;

  // NOTE: change this function whenever attributes change

  p | adapt_mass_type;

  p | field_uniform_density;

  p | physics_cosmology;
  p | physics_cosmology_hubble_constant_now;
  p | physics_cosmology_omega_lamda_now;
  p | physics_cosmology_omega_matter_now;
  p | physics_cosmology_omega_baryon_now;
  p | physics_cosmology_omega_cdm_now;
  p | physics_cosmology_comoving_box_size;
  p | physics_cosmology_max_expansion_rate;
  p | physics_cosmology_initial_redshift;
  p | physics_cosmology_final_redshift;

  p | physics_fluid_props_de_config;
  ::pup(p, physics_fluid_props_eos_variant);
  p | physics_fluid_props_fluid_floor_config;
  p | physics_fluid_props_mol_weight;

  p | physics_gravity_grav_constant_codeU;

  p | initial_bcenter_update_etot;

  p | initial_cloud_subsample_n;
  p | initial_cloud_radius;
  p | initial_cloud_center_x;
  p | initial_cloud_center_y;
  p | initial_cloud_center_z;
  p | initial_cloud_density_cloud;
  p | initial_cloud_density_wind;
  p | initial_cloud_velocity_wind;
  p | initial_cloud_etot_wind;
  p | initial_cloud_eint_wind;
  p | initial_cloud_metal_mass_frac;
  p | initial_cloud_initialize_uniform_bfield;
  PUParray(p,initial_cloud_uniform_bfield,3);
  p | initial_cloud_perturb_Nwaves;
  p | initial_cloud_perturb_amplitude;
  p | initial_cloud_perturb_min_wavelength;
  p | initial_cloud_perturb_max_wavelength;
  p | initial_cloud_perturb_seed;

  p | initial_cosmology_temperature;

  p | initial_collapse_rank;
  PUParray(p,initial_collapse_array,3);
  p | initial_collapse_radius_relative;
  p | initial_collapse_particle_ratio;
  p | initial_collapse_mass;
  p | initial_collapse_temperature;

  p | initial_grackle_test_minimum_H_number_density;
  p | initial_grackle_test_maximum_H_number_density;
  p | initial_grackle_test_minimum_temperature;
  p | initial_grackle_test_maximum_temperature;
  p | initial_grackle_test_minimum_metallicity;
  p | initial_grackle_test_maximum_metallicity;

  p | initial_sedov_rank;
  PUParray(p,initial_sedov_array,3);
  p | initial_sedov_radius_relative;
  p | initial_sedov_pressure_in;
  p | initial_sedov_pressure_out;
  p | initial_sedov_density;

  PUParray(p,initial_sedov_random_array,3);
  p | initial_sedov_random_half_empty;
  p | initial_sedov_random_grackle_cooling;
  p | initial_sedov_random_max_blasts;
  p | initial_sedov_random_radius_relative;
  p | initial_sedov_random_pressure_in;
  p | initial_sedov_random_pressure_out;
  p | initial_sedov_random_density;
  p | initial_sedov_random_te_multiplier;

  p | initial_turbulence_density;
  p | initial_turbulence_pressure;
  p | initial_turbulence_temperature;

  p | initial_hdf5_max_level;
  p | initial_hdf5_format;
  PUParray(p, initial_hdf5_blocking,3);
  p | initial_hdf5_monitor_iter;
  p | initial_hdf5_field_files;
  p | initial_hdf5_field_datasets;
  p | initial_hdf5_field_names;
  p | initial_hdf5_field_coords;
  p | initial_hdf5_particle_files;
  p | initial_hdf5_particle_datasets;
  p | initial_hdf5_particle_coords;
  p | initial_hdf5_particle_types;
  p | initial_hdf5_particle_attributes;

  p | initial_music_field_coords;
  p | initial_music_field_datasets;
  p | initial_music_field_files;
  p | initial_music_field_names;
  p | initial_music_particle_attributes;
  p | initial_music_particle_coords;
  p | initial_music_particle_datasets;
  p | initial_music_particle_files;
  p | initial_music_particle_types;
  p | initial_music_throttle_close_count;
  p | initial_music_throttle_group_size;
  p | initial_music_throttle_internode;
  p | initial_music_throttle_intranode;
  p | initial_music_throttle_node_files;
  p | initial_music_throttle_seconds_delay;
  p | initial_music_throttle_seconds_stagger;

  p | initial_pm_field;
  p | initial_pm_mpp;
  p | initial_pm_level;

  p | initial_burkertbodenheimer_rank;
  PUParray(p,initial_burkertbodenheimer_array,3);
  p | initial_burkertbodenheimer_densityprofile;
  p | initial_burkertbodenheimer_mass;
  p | initial_burkertbodenheimer_outer_velocity;
  p | initial_burkertbodenheimer_particle_ratio;
  p | initial_burkertbodenheimer_radius_relative;
  p | initial_burkertbodenheimer_rotating;
  p | initial_burkertbodenheimer_temperature;

  PUParray(p, initial_feedback_test_position,3);
  p | initial_feedback_test_luminosity;
  p | initial_feedback_test_density;
  p | initial_feedback_test_e_density;
  p | initial_feedback_test_from_file;
  p | initial_feedback_test_HeI_density;
  p | initial_feedback_test_HeII_density;
  p | initial_feedback_test_HeIII_density;
  p | initial_feedback_test_HI_density;
  p | initial_feedback_test_HII_density;
  p | initial_feedback_test_metal_fraction;
  p | initial_feedback_test_star_mass;
  p | initial_feedback_test_temperature;

  PUParray(p, initial_IG_center_position,3);
  PUParray(p, initial_IG_bfield,3);
  p | initial_IG_analytic_velocity;
  p | initial_IG_disk_mass;
  p | initial_IG_disk_metal_fraction;
  p | initial_IG_disk_temperature;
  p | initial_IG_gas_fraction;
  p | initial_IG_gas_halo_density;
  p | initial_IG_gas_halo_mass;
  p | initial_IG_gas_halo_metal_fraction;
  p | initial_IG_gas_halo_radius;
  p | initial_IG_gas_halo_temperature;
  p | initial_IG_include_recent_SF;
  p | initial_IG_live_dm_halo;
  p | initial_IG_recent_SF_bin_size;
  p | initial_IG_recent_SF_end;
  p | initial_IG_recent_SF_seed;
  p | initial_IG_recent_SF_SFR;
  p | initial_IG_recent_SF_start;
  p | initial_IG_scale_height;
  p | initial_IG_scale_length;
  p | initial_IG_stellar_bulge;
  p | initial_IG_stellar_disk;
  p | initial_IG_use_gas_particles;

  p | initial_soup_rank;
  p | initial_soup_file;
  p | initial_soup_rotate;
  PUParray(p,initial_soup_array,3);
  PUParray(p,initial_soup_d_pos,3);
  PUParray(p,initial_soup_d_size,3);
  p | initial_soup_pressure_in;
  p | initial_soup_pressure_out;
  p | initial_soup_density;

  p | initial_merge_sinks_test_particle_data_filename;

  p | method_check_num_files;
  p | method_check_ordering;
  p | method_check_dir;
  p | method_check_monitor_iter;
  p | method_check_include_ghosts;

  PUParray(p,initial_accretion_test_sink_position,3);
  PUParray(p,initial_accretion_test_sink_velocity,3);
  p | initial_accretion_test_sink_mass;
  p | initial_accretion_test_gas_density;
  p | initial_accretion_test_gas_pressure;
  p | initial_accretion_test_gas_radial_velocity;

  PUParray(p,initial_shu_collapse_center,3);
  PUParray(p,initial_shu_collapse_drift_velocity,3);
  p | initial_shu_collapse_truncation_radius;
  p | initial_shu_collapse_nominal_sound_speed;
  p | initial_shu_collapse_instability_parameter;
  p | initial_shu_collapse_external_density;
  p | initial_shu_collapse_central_sink_exists;
  p | initial_shu_collapse_central_sink_mass;

  PUParray(p,initial_bb_test_center,3);
  PUParray(p,initial_bb_test_drift_velocity,3);
  p | initial_bb_test_mean_density;
  p | initial_bb_test_fluctuation_amplitude;
  p | initial_bb_test_truncation_radius;
  p | initial_bb_test_nominal_sound_speed;
  p | initial_bb_test_angular_rotation_velocity;
  p | initial_bb_test_external_density;

  p | method_feedback_flavor;
  p | method_feedback_ejecta_mass;
  p | method_feedback_supernova_energy;
  p | method_feedback_ejecta_metal_fraction;
  p | method_feedback_stencil;
  p | method_feedback_radius;
  p | method_feedback_shift_cell_center;
  p | method_feedback_ke_fraction;
  p | method_feedback_use_ionization_feedback;
  p | method_feedback_time_first_sn;

  p | method_feedback_supernovae;
  p | method_feedback_unrestricted_sn;
  p | method_feedback_stellar_winds;
  p | method_feedback_min_level;
  p | method_feedback_analytic_SNR_shell_mass;
  p | method_feedback_fade_SNR;
  p | method_feedback_NEvents;
  p | method_feedback_radiation;

  p | method_star_maker_flavor;
  p | method_star_maker_use_altAlpha;
  p | method_star_maker_use_density_threshold;
  p | method_star_maker_use_overdensity_threshold;
  p | method_star_maker_use_temperature_threshold;
  p | method_star_maker_use_critical_metallicity;
  p | method_star_maker_use_velocity_divergence;
  p | method_star_maker_use_dynamical_time;
  p | method_star_maker_use_cooling_time;
  p | method_star_maker_use_self_gravitating;
  p | method_star_maker_use_h2_self_shielding;
  p | method_star_maker_use_jeans_mass;
  p | method_star_maker_number_density_threshold;
  p | method_star_maker_overdensity_threshold;
  p | method_star_maker_critical_metallicity;
  p | method_star_maker_temperature_threshold;
  p | method_star_maker_maximum_mass_fraction;
  p | method_star_maker_efficiency;
  p | method_star_maker_minimum_star_mass;
  p | method_star_maker_maximum_star_mass;
  p | method_star_maker_min_level;
  p | method_star_maker_turn_off_probability;

  p | method_turbulence_edot;

  p | method_background_acceleration_flavor;
  p | method_background_acceleration_mass;
  p | method_background_acceleration_DM_mass;
  p | method_background_acceleration_bulge_mass;
  p | method_background_acceleration_core_radius;
  p | method_background_acceleration_bulge_radius;
  p | method_background_acceleration_stellar_mass;
  p | method_background_acceleration_DM_mass_radius;
  p | method_background_acceleration_stellar_scale_height_r;
  p | method_background_acceleration_stellar_scale_height_z;
  p | method_background_acceleration_apply_acceleration;
  PUParray(p,method_background_acceleration_angular_momentum,3);
  PUParray(p,method_background_acceleration_center,3);

  p | method_vlct_riemann_solver;
  p | method_vlct_time_scheme;
  p | method_vlct_reconstruct_method;
  p | method_vlct_theta_limiter;
  p | method_vlct_mhd_choice;

  p | method_merge_sinks_merging_radius_cells;

  p | method_accretion_accretion_radius_cells;
  p | method_accretion_flavor;
  p | method_accretion_physical_density_threshold_cgs;
  p | method_accretion_max_mass_fraction;

  p | prolong_enzo_type;
  p | prolong_enzo_positive;
  p | prolong_enzo_use_linear;

  p | solver_pre_smooth;
  p | solver_post_smooth;
  p | solver_last_smooth;
  p | solver_coarse_solve;
  p | solver_domain_solve;
  p | solver_weight;
  p | solver_restart_cycle;
  p | solver_precondition;
  p | solver_coarse_level;
  p | solver_is_unigrid;

  p | stopping_redshift;

  p | units_mass;
  p | units_density;
  p | units_length;
  p | units_time;

  p | method_grackle_use_grackle;

  if (method_grackle_use_grackle) {
    p  | method_grackle_use_cooling_timestep;
    p  | method_grackle_radiation_redshift;
    p  | method_grackle_chemistry;
  }

}

//----------------------------------------------------------------------

void EnzoConfig::read(Parameters * p) throw()
{
  TRACE("BEGIN EnzoConfig::read()");

  // Read Cello parameters


  TRACE("EnzoCharm::read calling Config::read()");

  ((Config*)this) -> read (p);

  read_adapt_(p);

  read_field_(p);

  // Initial [sorted]
  read_initial_accretion_test_(p);
  read_initial_bb_test_(p);
  read_initial_bcenter_(p);
  read_initial_burkertbodenheimer_(p);
  read_initial_cloud_(p);
  read_initial_collapse_(p);
  read_initial_cosmology_(p);
  read_initial_feedback_test_(p);
  read_initial_grackle_(p);
  read_initial_hdf5_(p);
  read_initial_isolated_galaxy_(p);
  read_initial_merge_sinks_test_(p);
  read_initial_music_(p);
  read_initial_pm_(p);
  read_initial_sedov_(p);
  read_initial_sedov_random_(p);
  read_initial_shu_collapse_(p);
  read_initial_soup_(p);
  read_initial_turbulence_(p);

  // it's important for read_physics_ to precede read_method_grackle_
  read_physics_(p);

  // Method [sorted]

  read_method_accretion_(p);
  read_method_background_acceleration_(p);
  read_method_check_(p);
  read_method_feedback_(p);
  read_method_grackle_(p);
  read_method_merge_sinks_(p);
<<<<<<< HEAD
  read_method_ppm_(p);
=======
  read_method_m1_closure_(p);
>>>>>>> aa73ecac
  read_method_star_maker_(p);
  read_method_turbulence_(p);
  read_method_vlct_(p);

  read_prolong_enzo_(p);

  read_solvers_(p);

  read_stopping_(p);


  TRACE("END   EnzoConfig::read()");
}

//======================================================================

void EnzoConfig::read_adapt_(Parameters *p)
{

  adapt_mass_type.resize(num_adapt);

  for (int ia=0; ia<num_adapt; ia++) {

    std::string prefix = "Adapt:" + adapt_list[ia] + ":";
    adapt_mass_type[ia] = p->value_string(prefix+"mass_type","unknown");
    ASSERT2("EnzoConfig::read()",
	    "Unknown mass_type %s for parameter %s",
	    adapt_mass_type[ia].c_str(),(prefix+"mass_type").c_str(),
	    (adapt_type[ia] != "mass" ||
	     (adapt_mass_type[ia]=="dark" ||
	      adapt_mass_type[ia]=="baryon")));
  }
}

//----------------------------------------------------------------------

void EnzoConfig::read_field_(Parameters *p)
{
  field_uniform_density = p->value_float ("Field:uniform_density",1.0);
}

//----------------------------------------------------------------------

void EnzoConfig::read_initial_collapse_(Parameters * p)
{
  initial_collapse_rank =  p->value_integer("Initial:collapse:rank",0);
  for (int i=0; i<initial_collapse_rank; i++) {
    initial_collapse_array[i] =
      p->list_value_integer (i,"Initial:collapse:array",1);
  }
  for (int i=initial_collapse_rank; i<3; i++) {
    initial_collapse_array[i] = 1;
  }
  initial_collapse_radius_relative =
    p->value_float("Initial:collapse:radius_relative",0.1);
  initial_collapse_particle_ratio =
    p->value_float("Initial:collapse:particle_ratio",0.0);
  initial_collapse_mass =
    p->value_float("Initial:collapse:mass",enzo_constants::mass_solar);
  initial_collapse_temperature =
    p->value_float("Initial:collapse:temperature",10.0);
}

//----------------------------------------------------------------------

void EnzoConfig::read_initial_cosmology_(Parameters * p)
{
  initial_cosmology_temperature =
    p->value_float("Initial:cosmology:temperature",0.0);
}

//----------------------------------------------------------------------

void EnzoConfig::read_initial_grackle_(Parameters * p)
{
  // Grackle test initialization
  initial_grackle_test_minimum_H_number_density =
    p->value_float("Initial:grackle_test:minimum_H_number_density",0.1);
  initial_grackle_test_maximum_H_number_density =
    p->value_float("Initial:grackle_test:maximum_H_number_density",1000.0);
  initial_grackle_test_minimum_temperature =
    p->value_float("Initial:grackle_test:minimum_temperature",10.0);
  initial_grackle_test_maximum_temperature =
    p->value_float("Initial:grackle_test:maximum_temperature",1.0E8);
  initial_grackle_test_minimum_metallicity =
    p->value_float("Initial:grackle_test:minimum_metallicity", 1.0E-4);
  initial_grackle_test_maximum_metallicity =
    p->value_float("Initial:grackle_test:maximum_metallicity", 1.0);
}

//----------------------------------------------------------------------

void EnzoConfig::read_initial_hdf5_(Parameters * p)
{
  const std::string name_initial = "Initial:hdf5:";

  initial_hdf5_max_level = p->value_integer (name_initial + "max_level", 0);
  initial_hdf5_format    = p->value_string  (name_initial + "format", "music");

  for (int i=0; i<3; i++) {
    initial_hdf5_blocking[i] =
      p->list_value_integer(i,name_initial+"blocking",1);
  }

  initial_hdf5_monitor_iter = p->value_integer (name_initial + "monitor_iter", 0);

  const int num_files = p->list_length (name_initial + "file_list");

  for (int index_file=0; index_file<num_files; index_file++) {

    std::string file_id = name_initial +
      p->list_value_string (index_file,name_initial+"file_list") + ":";

    const std::string type    = p->value_string (file_id + "type","");
    const std::string name    = p->value_string (file_id + "name","");
    const std::string file    = p->value_string (file_id + "file","");
    const std::string dataset = p->value_string (file_id + "dataset","");
    const std::string coords  = p->value_string (file_id + "coords","xyz");

    if (type == "particle") {

      const std::string attribute = p->value_string (file_id+"attribute","");

      initial_hdf5_particle_files.     push_back(file);
      initial_hdf5_particle_datasets.  push_back(dataset);
      initial_hdf5_particle_coords.    push_back(coords);
      initial_hdf5_particle_types.     push_back(name);
      initial_hdf5_particle_attributes.push_back(attribute);

    } else if (type == "field") {

      initial_hdf5_field_files.        push_back(file);
      initial_hdf5_field_datasets.     push_back(dataset);
      initial_hdf5_field_names.        push_back(name);
      initial_hdf5_field_coords.       push_back(coords);

    } else {
      ERROR2 ("EnzoConfig::read",
	      "Unknown particle type %s for parameter %s",
	      type.c_str(),(file_id+"type").c_str());
    }
  }
}

//----------------------------------------------------------------------

void EnzoConfig::read_initial_music_(Parameters * p)
{
  const std::string name_initial = "Initial:music:";

  const int num_files = p->list_length (name_initial + "file_list");

  for (int index_file=0; index_file<num_files; index_file++) {

    std::string file_id = name_initial +
      p->list_value_string (index_file,name_initial+"file_list") + ":";

    std::string type    = p->value_string (file_id+"type","");
    std::string name    = p->value_string (file_id+"name","");
    std::string file    = p->value_string (file_id+"file","");
    std::string dataset = p->value_string (file_id+"dataset","");
    std::string coords  = p->value_string (file_id+"coords","xyz");

    if (type == "particle") {
      std::string attribute = p->value_string (file_id+"attribute","");
      //      if (name != "") {
      initial_music_particle_files.     push_back(file);
      initial_music_particle_datasets.  push_back(dataset);
      initial_music_particle_coords.    push_back(coords);
      initial_music_particle_types.     push_back(name);
      initial_music_particle_attributes.push_back(attribute);
      //      }
    } else if (type == "field") {

      initial_music_field_files.        push_back(file);
      initial_music_field_datasets.     push_back(dataset);
      initial_music_field_names.        push_back(name);
      initial_music_field_coords.       push_back(coords);
    } else {
      ERROR2 ("EnzoConfig::read",
	      "Unknown particle type %s for parameter %s",
	      type.c_str(),(file_id+"type").c_str());
    }
  }
  // "sleep_by_process", "limit_per_node"
  initial_music_throttle_internode = p->value_logical
    ("Initial:music:throttle_internode",false);
  initial_music_throttle_intranode = p->value_logical
    ("Initial:music:throttle_intranode",false);
  initial_music_throttle_node_files = p->value_logical
    ("Initial:music:throttle_node_files",false);
  initial_music_throttle_close_count = p->value_integer
    ("Initial:music:throttle_close_count",0);
  initial_music_throttle_group_size = p->value_integer
    ("Initial:music:throttle_group_size",std::numeric_limits<int>::max());
  initial_music_throttle_seconds_stagger = p->value_float
    ("Initial:music:throttle_seconds_stagger",0.0);
  initial_music_throttle_seconds_delay = p->value_float
    ("Initial:music:throttle_seconds_delay",0.0);

}

//----------------------------------------------------------------------

void EnzoConfig::read_initial_pm_(Parameters * p)
{
  initial_pm_field        = p->value_string  ("Initial:pm:field","density");
  initial_pm_mpp          = p->value_float   ("Initial:pm:mpp",-1.0);
  initial_pm_level        = p->value_integer ("Initial:pm:level",-1);
}

//----------------------------------------------------------------------

void EnzoConfig::read_initial_burkertbodenheimer_(Parameters * p)
{
  // Burkert Bodenheimer initialization

  initial_burkertbodenheimer_rank =  p->value_integer("Initial:burkertbodenheimer:rank",0);
  for (int i=0; i<initial_burkertbodenheimer_rank; i++) {
    initial_burkertbodenheimer_array[i] =
      p->list_value_integer (i,"Initial:burkertbodenheimer:array",1);
  }
  for (int i=initial_burkertbodenheimer_rank; i<3; i++) {
    initial_burkertbodenheimer_array[i] = 1;
  }
  initial_burkertbodenheimer_radius_relative =
    p->value_float("Initial:burkertbodenheimer:radius_relative",0.1);
  initial_burkertbodenheimer_particle_ratio =
    p->value_float("Initial:burkertbodenheimer:particle_ratio",0.0);
  initial_burkertbodenheimer_mass =
    p->value_float("Initial:burkertbodenheimer:mass",enzo_constants::mass_solar);
  initial_burkertbodenheimer_temperature =
    p->value_float("Initial:burkertbodenheimer:temperature",10.0);
  initial_burkertbodenheimer_densityprofile =
    p->value_integer ("Initial:burkertbodenheimer:densityprofile",2);
  initial_burkertbodenheimer_rotating =
   p->value_logical ("Initial:burkertbodenheimer:rotating",true);
  initial_burkertbodenheimer_outer_velocity =
   p->value_float ("Initial:burkertbodenheimer:outer_velocity",-1.0);
}

//----------------------------------------------------------------------

void EnzoConfig::read_initial_sedov_(Parameters * p)
{
  initial_sedov_rank = p->value_integer ("Initial:sedov:rank",0);

  initial_sedov_array[0] = p->list_value_integer (0,"Initial:sedov:array",1);
  initial_sedov_array[1] = p->list_value_integer (1,"Initial:sedov:array",1);
  initial_sedov_array[2] = p->list_value_integer (2,"Initial:sedov:array",1);

  initial_sedov_radius_relative =
    p->value_float("Initial:sedov:radius_relative",0.1);
  initial_sedov_pressure_in =
    p->value_float("Initial:sedov:pressure_in",1.0);
  initial_sedov_pressure_out =
    p->value_float("Initial:sedov:pressure_out",1e-5);
  initial_sedov_density =
    p->value_float("Initial:sedov:density",1.0);
}

//----------------------------------------------------------------------

void EnzoConfig::read_initial_sedov_random_(Parameters * p)
{
  initial_sedov_random_array[0] =
    p->list_value_integer (0,"Initial:sedov_random:array",1);
  initial_sedov_random_array[1] =
    p->list_value_integer (1,"Initial:sedov_random:array",1);
  initial_sedov_random_array[2] =
    p->list_value_integer (2,"Initial:sedov_random:array",1);

  initial_sedov_random_half_empty =
    p->value_logical ("Initial:sedov_random:half_empty",false);
  initial_sedov_random_grackle_cooling =
    p->value_logical ("Initial:sedov_random:grackle_cooling",false);
  initial_sedov_random_max_blasts =
    p->value_integer ("Initial:sedov_random:max_blasts",1);
  initial_sedov_random_radius_relative =
    p->value_float   ("Initial:sedov_random:radius_relative",0.1);
  initial_sedov_random_pressure_in =
    p->value_float   ("Initial:sedov_random:pressure_in",1.0);
  initial_sedov_random_pressure_out =
    p->value_float   ("Initial:sedov_random:pressure_out",1e-5);
  initial_sedov_random_density =
    p->value_float   ("Initial:sedov_random:density",1.0);
  initial_sedov_random_te_multiplier =
    p->value_integer  ("Initial:sedov_random:te_multiplier",1);
}

//----------------------------------------------------------------------

void EnzoConfig::read_initial_bcenter_(Parameters * p)
{
  // VL+CT b-field initialization
  initial_bcenter_update_etot = p->value_logical
    ("Initial:vlct_bfield:update_etot",false);
}

//----------------------------------------------------------------------

void EnzoConfig::read_initial_cloud_(Parameters * p)
{
  // Cloud Crush Initialization
  initial_cloud_subsample_n            = p->value_integer
    ("Initial:cloud:subsample_n",0);
  initial_cloud_radius                 = p->value_float
    ("Initial:cloud:cloud_radius",0.0);
  initial_cloud_center_x               = p->value_float
    ("Initial:cloud:cloud_center_x",0.0);
  initial_cloud_center_y               = p->value_float
    ("Initial:cloud:cloud_center_y",0.0);
  initial_cloud_center_z               = p->value_float
    ("Initial:cloud:cloud_center_z",0.0);
  initial_cloud_density_cloud          = p->value_float
    ("Initial:cloud:cloud_density",0.0);
  initial_cloud_density_wind           = p->value_float
    ("Initial:cloud:wind_density",0.0);
  initial_cloud_velocity_wind          = p->value_float
    ("Initial:cloud:wind_velocity",0.0);
  initial_cloud_etot_wind              = p->value_float
    ("Initial:cloud:wind_total_energy",0.0);
  initial_cloud_eint_wind              = p->value_float
    ("Initial:cloud:wind_internal_energy",0.0);
  initial_cloud_metal_mass_frac        = p->value_float
    ("Initial:cloud:metal_mass_fraction",0.0);
  initial_cloud_perturb_Nwaves         = p->value_integer
    ("Initial:cloud:perturb_Nwaves", 0);
  initial_cloud_perturb_amplitude      = p->value_float
    ("Initial:cloud:perturb_amplitude", 0.);
  initial_cloud_perturb_min_wavelength = p->value_float
    ("Initial:cloud:perturb_min_lambda", std::numeric_limits<double>::min());
  initial_cloud_perturb_max_wavelength = p->value_float
    ("Initial:cloud:perturb_max_lambda", std::numeric_limits<double>::min());
  if (initial_cloud_perturb_Nwaves > 0){
    if (initial_cloud_perturb_max_wavelength
        == std::numeric_limits<double>::min() ){
      initial_cloud_perturb_max_wavelength = initial_cloud_radius;
    }
  }


  int init_cloud_perturb_seed_         = p->value_integer
    ("Initial:cloud:perturb_seed",0);
  ASSERT("EnzoConfig::read()",
         "Initial:cloud:perturb_seed must be a 32-bit unsigned integer",
	 (init_cloud_perturb_seed_ >= 0) &&
         (init_cloud_perturb_seed_ <= 4294967295L));
  initial_cloud_perturb_seed = (unsigned int) init_cloud_perturb_seed_;

  int initial_cloud_uniform_bfield_length = p->list_length
    ("Initial:cloud:uniform_bfield");
  if (initial_cloud_uniform_bfield_length == 0){
    initial_cloud_initialize_uniform_bfield = false;
  } else if (initial_cloud_uniform_bfield_length == 3){
    initial_cloud_initialize_uniform_bfield = true;
    for (int i = 0; i <3; i++){
      initial_cloud_uniform_bfield[i] = p->list_value_float
	(i,"Initial:cloud:uniform_bfield");
    }
  } else {
    ERROR("EnzoConfig::read",
	  "Initial:cloud:uniform_bfield must contain 0 or 3 entries.");
  }
}

//----------------------------------------------------------------------

void EnzoConfig::read_initial_soup_(Parameters * p)
{
  // InitialSoup initialization

  initial_soup_rank      = p->value_integer ("Initial:soup:rank",0);
  initial_soup_file      = p->value_string ("Initial:soup:file","soup.png");
  initial_soup_rotate    = p->value_logical ("Initial:soup:rotate",false);
  for (int axis=0; axis<3; axis++) {
    initial_soup_array[axis]  = p->list_value_integer
      (axis,"Initial:soup:array",1);
    initial_soup_d_pos[axis]  = p->list_value_float
      (axis,"Initial:soup:d_pos",0.0);
    initial_soup_d_size[axis] = p->list_value_float
      (axis,"Initial:soup:d_size",0.0);
  }
  initial_soup_pressure_in =
    p->value_float("Initial:soup:pressure_in",1.0);
  initial_soup_pressure_out =
    p->value_float("Initial:soup:pressure_out",1e-5);
  initial_soup_density =
    p->value_float("Initial:soup:density",1.0);
}

//----------------------------------------------------------------------

void EnzoConfig::read_initial_turbulence_(Parameters * p)
{
  initial_turbulence_density = p->value_float
    ("Initial:turbulence:density",1.0);

  // Must specify pressure or temperature
  initial_turbulence_pressure =    p->value_float
    ("Initial:turbulence:pressure",   0.0);
  initial_turbulence_temperature = p->value_float
    ("Initial:turbulence:temperature",0.0);

  bool uses_turbulence = false;
  for (size_t i=0; i<method_list.size(); i++) {
    if (method_list[i] == "turbulence") uses_turbulence=true;
  }

  if (uses_turbulence) {
    ASSERT ("EnzoConfig::read",
  	    "Either initial turbulence pressure or temperature must be defined",
  	    ! ((initial_turbulence_pressure == 0.0) &&
  	       (initial_turbulence_temperature == 0.0)));
    ASSERT ("EnzoConfig::read",
  	    "Initial turbulence pressure and temperature cannot "
	    "both be defined",
  	    ! ((initial_turbulence_pressure != 0.0) &&
  	       (initial_turbulence_temperature != 0.0)));
  }
}

//----------------------------------------------------------------------

void EnzoConfig::read_initial_isolated_galaxy_(Parameters * p)
{
  initial_IG_scale_length = p->value_float
    ("Initial:isolated_galaxy:scale_length", 0.0343218);
  initial_IG_scale_height = p->value_float
    ("Initial:isolated_galaxy:scale_height", 0.00343218);
  initial_IG_disk_mass = p->value_float
    ("Initial:isolated_galaxy:disk_mass", 42.9661);
  initial_IG_gas_fraction = p->value_float
    ("Initial:isolated_galaxy:gas_fraction", 0.2);
  initial_IG_disk_temperature = p->value_float
    ("Initial:isolated_galaxy:disk_temperature", 1.0E4);
  initial_IG_disk_metal_fraction = p->value_float
    ("Initial:isolated_galaxy:disk_metal_fraction", 1.0E-10);
  initial_IG_gas_halo_mass = p->value_float
    ("Initial:isolated_galaxy:gas_halo_mass", 0.1);
  initial_IG_gas_halo_temperature = p->value_float
    ("Initial:isolated_galaxy:gas_halo_temperature", 1.0E4);
  initial_IG_gas_halo_density = p->value_float
    ("Initial:isolated_galaxy:gas_halo_density", 0.0);
  initial_IG_gas_halo_radius = p->value_float
    ("Initial:isolated_galaxy:gas_halo_radius", 1.0);
  initial_IG_gas_halo_metal_fraction = p->value_float
    ("Initial:isolated_galaxy:gas_halo_metal_fraction", 1.0E-10);
  initial_IG_use_gas_particles = p->value_logical
    ("Initial:isolated_galaxy:use_gas_particles", false);
  initial_IG_live_dm_halo = p->value_logical
    ("Initial:isolated_galaxy:live_dm_halo",false);
  initial_IG_stellar_disk = p->value_logical
    ("Initial:isolated_galaxy:stellar_disk", false);
  initial_IG_stellar_bulge = p->value_logical
    ("Initial:isolated_galaxy:stellar_bulge", false);
  initial_IG_analytic_velocity = p->value_logical
    ("Initial:isolated_galaxy:analytic_velocity", false);
  initial_IG_include_recent_SF = p->value_logical
    ("Initial:isolated_galaxy:include_recent_SF", false);
  initial_IG_recent_SF_start = p->value_float
    ("Initial:isolated_galaxy:recent_SF_start", -100.0);
  initial_IG_recent_SF_end = p->value_float
    ("Initial:isolated_galaxy:recent_SF_end", 0.0);
  initial_IG_recent_SF_SFR = p->value_float
    ("Initial:isolated_galaxy:recent_SF_SFR", 2.0);
  initial_IG_recent_SF_bin_size = p->value_float
    ("Initial:isolated_galaxy:recent_SF_bin_size", 5.0);
  initial_IG_recent_SF_seed = p->value_integer
    ("Initial:isolated_galaxy:recent_SF_seed", 12345);

  for (int axis=0; axis<3; axis++) {
    initial_IG_center_position[axis]  = p->list_value_float
      (axis,"Initial:isolated_galaxy:center_position",0.5);
    initial_IG_bfield[axis] = p->list_value_float
      (axis, "Initial:isolated_galaxy:bfield",0.0);
  }
}

//----------------------------------------------------------------------

void EnzoConfig::read_initial_feedback_test_(Parameters * p)
{
  for (int axis=0; axis<3; axis++){
    initial_feedback_test_position[axis] = p->list_value_float
      (axis, "Initial:feedback_test:position", 0.5);
  }
  initial_feedback_test_luminosity = p->value_float
    ("Initial:feedback_test:luminosity", 0.0);

  initial_feedback_test_density = p->value_float
    ("Initial:feedback_test:density", 1.0E-24);

  initial_feedback_test_HI_density = p->value_float
    ("Initial:feedback_test:HI_density", 1.0E-24);

  initial_feedback_test_HII_density = p->value_float
    ("Initial:feedback_test:HII_density", 1.0E-100);

  initial_feedback_test_HeI_density = p->value_float
    ("Initial:feedback_test:HeI_density", 1.0E-100);

  initial_feedback_test_HeII_density = p->value_float
    ("Initial:feedback_test:HeII_density", 1.0E-100);

  initial_feedback_test_HeIII_density = p->value_float
    ("Initial:feedback_test:HeIII_density", 1.0E-100);

  initial_feedback_test_e_density = p->value_float
    ("Initial:feedback_test:e_density", 1.0E-100);

  initial_feedback_test_star_mass = p->value_float
    ("Initial:feedback_test:star_mass", 1000.0);

  initial_feedback_test_temperature = p->value_float
    ("Initial:feedback_test:temperature", 1.0E4);

  initial_feedback_test_from_file = p->value_logical
    ("Initial:feedback_test:from_file", false);

  initial_feedback_test_metal_fraction = p->value_float
    ("Initial:feedback_test:metal_fraction", 0.01);
}

void EnzoConfig::read_initial_merge_sinks_test_(Parameters * p)
{
  initial_merge_sinks_test_particle_data_filename= p->value_string
    ("Initial:merge_sinks_test:particle_data_filename","");
}

void EnzoConfig::read_initial_accretion_test_(Parameters * p)
{
  for (int axis=0; axis<3; axis++){
    initial_accretion_test_sink_position[axis] = p->list_value_float
      (axis, "Initial:accretion_test:sink_position", 0.0);
  }

  for (int axis=0; axis<3; axis++){
    initial_accretion_test_sink_velocity[axis] = p->list_value_float
      (axis, "Initial:accretion_test:sink_velocity", 0.0);
  }

  initial_accretion_test_sink_mass = p->value_float
    ("Initial:accretion_test:sink_mass",0.0);

  initial_accretion_test_gas_density = p->value_float
    ("Initial:accretion_test:gas_density",1.0e-6);

  initial_accretion_test_gas_pressure = p->value_float
    ("Initial:accretion_test:gas_pressure",1.0e-6);

  initial_accretion_test_gas_radial_velocity = p->value_float
    ("Initial:accretion_test:gas_radial_velocity",0.0);
}

void EnzoConfig::read_initial_shu_collapse_(Parameters * p)
{
  for (int axis=0; axis<3; axis++){
    initial_shu_collapse_center[axis] = p->list_value_float
      (axis, "Initial:shu_collapse:center", 0.0);
  }

  for (int axis=0; axis<3; axis++){
    initial_shu_collapse_drift_velocity[axis] = p->list_value_float
      (axis, "Initial:shu_collapse:drift_velocity", 0.0);
  }

  initial_shu_collapse_truncation_radius = p->value_float
    ("Initial:shu_collapse:truncation_radius",1.0);

  initial_shu_collapse_nominal_sound_speed = p->value_float
    ("Initial:shu_collapse:nominal_sound_speed",1.0);

  initial_shu_collapse_instability_parameter = p->value_float
    ("Initial:shu_collapse:instability_parameter",2.1);

  initial_shu_collapse_external_density = p->value_float
    ("Initial:shu_collapse:external_density",1.0e-6);

  initial_shu_collapse_central_sink_exists = p->value_logical
    ("Initial:shu_collapse:central_sink_exists",false);

  initial_shu_collapse_central_sink_mass = p->value_float
    ("Initial:shu_collapse:central_sink_mass",0.0);
}

void EnzoConfig::read_initial_bb_test_(Parameters * p)
{
  for (int axis=0; axis<3; axis++){
    initial_bb_test_center[axis] = p->list_value_float
      (axis, "Initial:bb_test:center", 0.0);
  }

  for (int axis=0; axis<3; axis++){
    initial_bb_test_drift_velocity[axis] = p->list_value_float
      (axis, "Initial:bb_test:drift_velocity", 0.0);
  }

  initial_bb_test_mean_density = p->value_float
    ("Initial:bb_test:mean_density",1.0e-6);

  initial_bb_test_fluctuation_amplitude = p->value_float
    ("Initial:bb_test:fluctuation_amplitude",0.0);

  initial_bb_test_truncation_radius = p->value_float
    ("Initial:bb_test:truncation_radius",1.0);

  initial_bb_test_nominal_sound_speed = p->value_float
    ("Initial:bb_test:nominal_sound_speed",1.0);

  initial_bb_test_angular_rotation_velocity = p->value_float
    ("Initial:bb_test:angular_rotation_velocity",0.0);

  initial_bb_test_external_density = p->value_float
    ("Initial:bb_test:external_density",1.0e-6);
}

void EnzoConfig::read_method_grackle_(Parameters * p)

{
  method_grackle_use_grackle = false;

  /// Grackle parameters

  for (size_t i=0; i<method_list.size(); i++) {
    if (method_list[i] == "grackle") method_grackle_use_grackle=true;
  }

  // Defaults alert PUP::er() to ignore
  if (method_grackle_use_grackle) {

    method_grackle_use_cooling_timestep = p->value_logical
      ("Method:grackle:use_cooling_timestep", false);

    // for when not using cosmology - redshift of UVB
    method_grackle_radiation_redshift = p->value_float
      ("Method:grackle:radiation_redshift", -1.0);

    // Now, we will initialize method_grackle_chemistry
    // - we do this with a factory method that directly examines the parameter
    //   values within the "Method:grackle:*" group.
    // - Because Grackle has so many parameter values, it's very easy to make a
    //   small mistake when specifying the name of a parameter value and not
    //   notice until much later. For that reason, the factory method
    //   aggressively reports unexpected parameters as errors.
    // - to help this method, we provide 2 sets of parameter names

    //   1. specify all of the Grackle parameters that we will manually setup
    //      based on the values passed for other Enzo-E parameters. Errors will
    //      be reported if any of these are encountered
    const std::unordered_set<std::string> forbid_leaf_names = {"use_grackle",
                                                               "Gamma"};

    //   2. specify all parameters that MAY occur within the "Method:grackle:*"
    //      group that should be ignored by the factory method. (This needs to
    //      be updated if we introduce additional parameters for configuring
    //      EnzoMethodGrackle)
    const std::unordered_set<std::string> ignore_leaf_names =
      {"use_cooling_timestep", "radiation_redshift",
       // the next option is deprecated and is only listed in the short-term
       // for backwards compatability (it should now be replaced by
       // "Physics:fluid_props:floors:metallicity")
       "metallicity_floor",
       // for backwards compatability, we manually use "data_file" to
       // initialize "grackle_data_file" parameter (in the future, we may want
       // to change this)
       "data_file", "grackle_data_file",
       // the final two parameters auto-parsed by other Cello machinery
       "type", "courant"};

    method_grackle_chemistry = GrackleChemistryData::from_parameters
      (*p, "Method:grackle", forbid_leaf_names, ignore_leaf_names);

    // now let's manually initialize the handful of remaining runtime
    // parameters that are stored within method_grackle_chemistry

    // 1. use "Method:grackle:data_file" to initialize "grackle_data_file" 
    if (p->param("Method:grackle:grackle_data_file") != nullptr){
      ERROR("EnzoConfig::read_method_grackle_",
            "for backwards compatability, the user can't specify "
            "\"Method:grackle:grackle_data_file\". Instead, they must specify "
            "\"Method:grackle:data_file\".");
    } else if (p->param("Method:grackle:data_file") != nullptr) {
      std::string fname = p->value_string("Method:grackle:data_file", "");
      ASSERT("EnzoConfig::read_method_grackle_",
             "\"Method:grackle:data_file\" can't be an empty string",
             fname.length() > 0); // sanity check!
      method_grackle_chemistry.set<std::string>("grackle_data_file", fname);
    } else {
      ERROR("EnzoConfig::read_method_grackle_",
            "\"Method:grackle:data_file\" is required when using grackle");
    }

    // 2. update the value of use_grackle
    method_grackle_chemistry.set<int>("use_grackle",
                                      method_grackle_use_grackle);

    // 3. Copy over parameters from Enzo-E to Grackle
    if (physics_fluid_props_eos_variant.holds_alternative<EnzoEOSIdeal>()) {
      method_grackle_chemistry.set<double>
        ("Gamma", physics_fluid_props_eos_variant.get<EnzoEOSIdeal>().gamma);
    } else {
      ERROR("EnzoConfig::read_method_grackle_",
            "Grackle currently can't be used when Enzo-E is configured to use "
            "an equation of state other than the ideal gas law");
    }

    // In the future, we may want to manually set use_radiative_transfer based
    // on an Enzo-E parameter for turning RT on / off:
    //method_grackle_chemistry.set<int>("use_radiative_transfer", ENZO_E_PARAMETER_NAME);
  }
}

//----------------------------------------------------------------------

void EnzoConfig::read_method_feedback_(Parameters * p)
{
  method_feedback_flavor = p->value_string
    ("Method:feedback:flavor","distributed");

  method_feedback_ejecta_mass = p->value_float
    ("Method:feedback:ejecta_mass",0.0);

  method_feedback_supernova_energy = p->value_float
    ("Method:feedback:supernova_energy",1.0);

  method_feedback_ejecta_metal_fraction = p->value_float
    ("Method:feedback:ejecta_metal_fraction",0.1);

  method_feedback_stencil = p->value_integer
    ("Method:feedback:stencil",3);

  method_feedback_radius = p->value_float
    ("Method:feedback:radius",-1.0);

  method_feedback_shift_cell_center = p->value_logical
    ("Method:feedback:shift_cell_center", true);

  method_feedback_ke_fraction = p->value_float
    ("Method:feedback:ke_fraction", 0.0);

  method_feedback_time_first_sn = p->value_float
    ("Method:feedback:time_first_sn", -1.0);

  method_feedback_use_ionization_feedback = p->value_logical
    ("Method:feedback:use_ionization_feedback", false);

  // MethodFeedbackSTARSS parameters
  method_feedback_supernovae = p->value_logical
    ("Method:feedback:supernovae",true);

  method_feedback_unrestricted_sn = p->value_logical
    ("Method:feedback:unrestricted_sn",true);

  method_feedback_stellar_winds = p->value_logical
    ("Method:feedback:stellar_winds",true);

  method_feedback_min_level = p->value_integer
    ("Method:feedback:min_level",0);

  method_feedback_analytic_SNR_shell_mass = p->value_logical
    ("Method:feedback:analytic_SNR_shell_mass",true);

  method_feedback_fade_SNR = p->value_logical
    ("Method:feedback:fade_SNR",true);

  method_feedback_NEvents = p->value_integer
    ("Method:feedback:NEvents",-1);

  method_feedback_radiation = p->value_logical
    ("Method:feedback:radiation", true);
}

//----------------------------------------------------------------------

void EnzoConfig::read_method_star_maker_(Parameters * p)
{
  method_star_maker_flavor = p->value_string
    ("Method:star_maker:flavor","stochastic");

  method_star_maker_use_altAlpha = p->value_logical
    ("Method:star_maker:use_altAlpha",false);

  method_star_maker_use_density_threshold = p->value_logical
    ("Method:star_maker:use_density_threshold",false);

  method_star_maker_use_overdensity_threshold = p->value_logical
    ("Method:star_maker:use_overdensity_threshold",false);

  method_star_maker_use_velocity_divergence = p->value_logical
    ("Method:star_maker:use_velocity_divergence",false);

  method_star_maker_use_dynamical_time = p->value_logical
    ("Method:star_maker:use_dynamical_time",false);

  method_star_maker_use_cooling_time = p->value_logical
    ("Method:star_maker:use_cooling_time",false);

  method_star_maker_use_self_gravitating = p->value_logical
    ("Method:star_maker:use_self_gravitating", false);

  method_star_maker_use_h2_self_shielding = p->value_logical
    ("Method:star_maker:use_h2_self_shielding", false);

  method_star_maker_use_jeans_mass = p->value_logical
    ("Method:star_maker:use_jeans_mass", false);

  method_star_maker_use_temperature_threshold = p->value_logical
    ("Method:star_maker:use_temperature_threshold",false);

  method_star_maker_use_critical_metallicity = p->value_logical
    ("Method:star_maker:use_critical_metallicity",false);

  method_star_maker_number_density_threshold = p->value_float
    ("Method:star_maker:number_density_threshold",0.0);

  method_star_maker_overdensity_threshold = p->value_float
    ("Method:star_maker:overdensity_threshold",0.0);

  method_star_maker_temperature_threshold = p->value_float
    ("Method:star_maker:temperature_threshold",1.0E4);

  method_star_maker_critical_metallicity = p->value_float
    ("Method:star_maker:critical_metallicity",0.0);

  method_star_maker_maximum_mass_fraction = p->value_float
    ("Method:star_maker:maximum_mass_fraction",0.05);

  method_star_maker_efficiency = p->value_float
    ("Method:star_maker:efficiency",0.01);

  method_star_maker_minimum_star_mass = p->value_float
    ("Method:star_maker:minimum_star_mass",0.0);

  method_star_maker_maximum_star_mass = p->value_float
    ("Method:star_maker:maximum_star_mass",-1.0);

  method_star_maker_min_level = p->value_integer
    ("Method:star_maker:min_level",0);

  method_star_maker_turn_off_probability = p->value_logical
    ("Method:star_maker:turn_off_probability",false);
}

//----------------------------------------------------------------------

void EnzoConfig::read_method_background_acceleration_(Parameters * p)
{
  method_background_acceleration_flavor = p->value_string
   ("Method:background_acceleration:flavor","unknown");

  method_background_acceleration_mass = p->value_float
   ("Method:background_acceleration:mass",0.0);

  method_background_acceleration_DM_mass = p->value_float
   ("Method:background_acceleration:DM_mass",-1.0);

  method_background_acceleration_bulge_mass = p->value_float
    ("Method:background_acceleration:bulge_mass", 0.0);

  method_background_acceleration_core_radius = p->value_float
    ("Method:background_acceleration:core_radius", 1.0E-10);

  method_background_acceleration_bulge_radius = p->value_float
    ("Method:background_acceleration:bulge_radius", 1.0E-10);

  method_background_acceleration_stellar_mass = p->value_float
    ("Method:background_acceleration:stellar_mass", 0.0);

  method_background_acceleration_DM_mass_radius = p->value_float
   ("Method:background_acceleration:DM_mass_radius", 0.0);

  method_background_acceleration_stellar_scale_height_r = p->value_float
   ("Method:background_acceleration:stellar_scale_height_r", 1.0E-10);

  method_background_acceleration_stellar_scale_height_z = p->value_float
   ("Method:background_acceleration:stellar_scale_height_z", 1.0E-10);

  method_background_acceleration_apply_acceleration = p->value_logical
    ("Method:background_acceleration:apply_acceleration", true);

  for (int axis = 0; axis < 3; axis++){
    method_background_acceleration_center[axis] = p->list_value_float
      (axis,"Method:background_acceleration:center",0.5);
    method_background_acceleration_angular_momentum[axis] = p->list_value_float
      (axis,"Method:background_acceleration:angular_momentum",0);
  }

}

//----------------------------------------------------------------------

void EnzoConfig::read_method_vlct_(Parameters * p)
{
  method_vlct_riemann_solver = p->value_string
    ("Method:mhd_vlct:riemann_solver","hlld");
  method_vlct_theta_limiter = p->value_float
    ("Method:mhd_vlct:theta_limiter", 1.5);

  // determine whether we're actually using vl+ct (for error-checking and
  // handling backwards compatability)
  bool uses_vlct = false;
  for (size_t i=0; i<method_list.size(); i++) {
    if (method_list[i] == "mhd_vlct") uses_vlct=true;
  }

  // raise an error if mhd_choice is not specified
  method_vlct_mhd_choice = p->value_string
    ("Method:mhd_vlct:mhd_choice", "");
  if (uses_vlct && (p->param("Method:mhd_vlct:mhd_choice") == nullptr)) {
    ERROR("EnzoConfig::read_method_vlct_",
          "Method:mhd_vlct:mhd_choice was not specified");
  }

  // these parameters affect backwards compatability
  std::string pname_time_scheme = "Method:mhd_vlct:time_scheme";
  std::string pname_reconstruct = "Method:mhd_vlct:reconstruct_method";

  method_vlct_time_scheme = p->value_string(pname_time_scheme, "vl");
  method_vlct_reconstruct_method = p->value_string(pname_reconstruct, "plm");

  // backwards compatibilty: deprecated half/full_dt_reconstruct_method params
  std::string pname_half_recon = "Method:mhd_vlct:half_dt_reconstruct_method";
  std::string pname_full_recon = "Method:mhd_vlct:full_dt_reconstruct_method";
  bool specified_half_dt_recon = (p->param(pname_half_recon) != nullptr);
  bool specified_full_dt_recon = (p->param(pname_full_recon) != nullptr);
  if (uses_vlct && (specified_half_dt_recon || specified_full_dt_recon)) {

    if ((p->param(pname_time_scheme) != nullptr) ||
        (p->param(pname_reconstruct) != nullptr)) {
      ERROR4("EnzoConfig::read_method_vlct_",
             "The deprecated parameters, \"%s\" and \"%s\", can't be "
             "specified when \"%s\" or \"%s\" is specified.",
             pname_half_recon.c_str(), pname_full_recon.c_str(),
             pname_time_scheme.c_str(), pname_reconstruct.c_str());
    }

    if (p->value_string(pname_half_recon, "nn") != "nn") {
      // it never made ANY sense to allow the half timestep of the VL+CT
      // algorithm to use anything other than the "nn" choice. (The only reason
      // it was ever an option was due to a misunderstanding early on)
      ERROR1("EnzoConfig::read_method_vlct_",
             "The deprecated parameter, \"%s\", can't have any value other "
             "than \"nn\"",
             pname_half_recon.c_str());
    }

    if (specified_full_dt_recon) {
      method_vlct_reconstruct_method = p->value_string(pname_full_recon,"plm");
    }

    WARNING3("EnzoConfig::read_method_vlct_",
             "\"%s\" and \"%s\" are deprecated and they will be removed in "
             "the future. The former can't have any value other than \"nn\"; "
             "it won't be replaced. Use \"%s\" instead of the latter.",
             pname_half_recon.c_str(), pname_full_recon.c_str(),
             pname_reconstruct.c_str());
  }

}

//----------------------------------------------------------------------

void EnzoConfig::read_method_check_(Parameters * p)
{
  p->group_set(0,"Method");
  p->group_push("check");

  method_check_num_files = p->value_integer
    ("num_files",1);
  method_check_ordering = p->value_string
    ("ordering","order_morton");

  if (p->type("dir") == parameter_string) {
    method_check_dir.resize(1);
    method_check_dir[0] = p->value_string("dir","");
  } else if (p->type("dir") == parameter_list) {
    int size = p->list_length("dir");
    if (size > 0) method_check_dir.resize(size);
    for (int i=0; i<size; i++) {
      method_check_dir[i] = p->list_value_string(i,"dir","");
    }
  }
  method_check_monitor_iter   = p->value_integer("monitor_iter",0);
  method_check_include_ghosts = p->value_logical("include_ghosts",false);
}

//----------------------------------------------------------------------

void EnzoConfig::read_method_merge_sinks_(Parameters * p)
{
  method_merge_sinks_merging_radius_cells = p->value_float
    ("Method:merge_sinks:merging_radius_cells",8.0);
}

//----------------------------------------------------------------------

void EnzoConfig::read_method_accretion_(Parameters * p)
{
  method_accretion_accretion_radius_cells = p->value_float
    ("Method:accretion:accretion_radius_cells",4.0);
  method_accretion_flavor = p->value_string
    ("Method:accretion:flavor","");
  method_accretion_physical_density_threshold_cgs = p->value_float
    ("Method:accretion:physical_density_threshold_cgs",1.0e-24);
  method_accretion_max_mass_fraction = p->value_float
    ("Method:accretion:max_mass_fraction",0.25);

}

//----------------------------------------------------------------------

void EnzoConfig::read_method_turbulence_(Parameters * p)
{
  method_turbulence_edot = p->value_float
    ("Method:turbulence:edot",-1.0);
  method_turbulence_mach_number = p->value_float
    ("Method:turbulence:mach_number",0.0);
}

//----------------------------------------------------------------------

void EnzoConfig::read_physics_(Parameters * p)
{
  num_physics = p->list_length("Physics:list");

  for (int index_physics=0; index_physics<num_physics; index_physics++) {

    std::string name =
      p->list_value_string(index_physics,"Physics:list");

    std::string full_name = std::string("Physics:") + name;

    if (physics_list[index_physics] == "cosmology") {

      physics_cosmology = true;

      physics_cosmology_hubble_constant_now = p->value_float
        (full_name + ":hubble_constant_now",0.701);

      physics_cosmology_omega_matter_now = p->value_float
        (full_name + ":omega_matter_now",   0.279);

      physics_cosmology_omega_baryon_now = p->value_float
        (full_name + ":omega_baryon_now",   1.0);

      physics_cosmology_omega_cdm_now = p->value_float
        (full_name + ":omega_cdm_now",   0.0);

      physics_cosmology_omega_lamda_now = p->value_float
        (full_name + ":omega_lambda_now",   0.721);


      physics_cosmology_comoving_box_size = p->value_float
        (full_name + ":comoving_box_size", 64.0);

      physics_cosmology_max_expansion_rate = p->value_float
        (full_name + ":max_expansion_rate", 0.01);

      physics_cosmology_initial_redshift = p->value_float
        (full_name + ":initial_redshift",  20.0);;

      physics_cosmology_final_redshift = p->value_float
        (full_name + ":final_redshift",  0.0);;

    }

    if (physics_list[index_physics] == "fluid_prop"){
      ERROR("EnzoConfig::read_physics_",
            "\"fluid_prop\" is a typo for \"fluid_props\"");
    }

  }

  // this is intentionally done outside of the for-loop (for
  // backwards-compatability purposes)
  read_physics_fluid_props_(p);
  read_physics_gravity_(p);
}

//----------------------------------------------------------------------

namespace{

  /// parse a parameter that is allowed to be a float or a list of floats
  ///
  /// returns an empty vector if the parameter does not exist
  std::vector<double> coerce_param_list_(Parameters * p,
                                         const std::string& parameter)
  {
    std::vector<double> out;
    if (p->type(parameter) == parameter_float) {
      out.push_back(p->value_float(parameter));
    } else if (p->type(parameter) == parameter_list) {
      const int list_length = p->list_length(parameter);
      for (int i = 0; i < list_length; i++){
        out.push_back(p->list_value_float(i, parameter));
      }
    } else if (p->param(parameter) != nullptr) {
      ERROR1("coerce_param_list_",
             "The \"%s\" parameter was specified with an invalid type. When "
             "specified, it must be a float or list of floats",
             parameter.c_str());
    }
    return out;
  }

  //----------------------------------------------------------------------

  EnzoDualEnergyConfig parse_de_config_(Parameters * p,
                                        const std::string& hydro_type)
  {
    EnzoDualEnergyConfig out = EnzoDualEnergyConfig::build_disabled();

    // fetch names of parameters in Physics:fluid_props:dual_energy
    p->group_set(0, "Physics");
    p->group_set(1, "fluid_props");
    p->group_set(2, "dual_energy");
    std::vector<std::string> names = p->leaf_parameter_names();

    const bool missing_de_config = names.size() == 0;
    if (!missing_de_config){ // parse Physics:fluid_props:dual_energy
      const std::string type = p->value_string
        ("Physics:fluid_props:dual_energy:type", "disabled");

      const std::string eta_paramname = "Physics:fluid_props:dual_energy:eta";
      const bool eta_exists = p->param(eta_paramname) != nullptr;
      const std::vector<double> eta_list = coerce_param_list_(p, eta_paramname);

      // raise an error if parameters were specified if there are unexpected
      // parameters. We are being a little extra careful here.
      for (const std::string& name : names){
        ASSERT1("parse_de_config_",
                "Unexpected parameter: \"Physics:fluid_props:dual_energy:%s\"",
                name.c_str(), (name == "type") | (name == "eta"));
      }

      // now actually construct the output object
      if (type == "disabled"){
        ASSERT1("parse_de_config_",
                "when dual energy is disabled, \"%s\" can't be specified",
                eta_paramname.c_str(), !eta_exists);
        out = EnzoDualEnergyConfig::build_disabled();
      } else if (type == "modern"){
        ASSERT3("parse_de_config_",
                "\"%s\" was used to specify %d values. When specified for the "
                "\"%s\" dual energy formalism, it must provide 1 value.",
                eta_paramname.c_str(), (int)names.size(), type.c_str(),
                (eta_list.size() == 1) | !eta_exists);
        double eta = eta_exists ? eta_list[0] : 0.001;
        out = EnzoDualEnergyConfig::build_modern_formulation(eta);
      } else if (type == "bryan95"){
        ASSERT3("parse_de_config_",
                "\"%s\" was used to specify %d value(s). When specified for "
                "the \"%s\" dual energy formalism, it must provide 2 value.",
                eta_paramname.c_str(), (int)names.size(), type.c_str(),
                (eta_list.size() == 2) | !eta_exists);
        double eta_1 = eta_exists ? eta_list[0] : 0.001;
        double eta_2 = eta_exists ? eta_list[1] : 0.1;
        out = EnzoDualEnergyConfig::build_bryan95_formulation(eta_1, eta_2);
      } else {
        ERROR1("parse_de_config_",
               "\"Physics:fluid_props:dual_energy:type\" is invalid: \"%s\"",
               type.c_str());
      }
    }

    // look for dual energy parameters specified within the hydro solver (for
    // backwards compatibility)
    if ((hydro_type != "") && (hydro_type != "ppml")) {
      std::string legacy_de_param = "Method:" + hydro_type + ":dual_energy";
      bool legacy_param_exists = p->param(legacy_de_param) != nullptr;

      if (legacy_param_exists & !missing_de_config){
        ERROR1("parse_de_config_",
               "legacy parameter, \"%s\", duplicates other parameters",
               legacy_de_param.c_str());
      } else if (legacy_param_exists) {
        WARNING1("parse_de_config_",
                 "\"%s\" is a legacy parameter that will be removed",
                 legacy_de_param.c_str());
        bool use_de = p->value_logical(legacy_de_param, false);
        if (!use_de){
          out = EnzoDualEnergyConfig::build_disabled();
        } else if (hydro_type == "ppm"){
          out = EnzoDualEnergyConfig::build_bryan95_formulation
            (p->value_float("Method:ppm:dual_energy_eta_1", 0.001),
             p->value_float("Method:ppm:dual_energy_eta_2", 0.1));
        } else {
          out = EnzoDualEnergyConfig::build_modern_formulation
            (p->value_float("Method:mhd_vlct:dual_energy_eta", 0.001));
        }
      }
    }
    return out;
  }

  //----------------------------------------------------------------------

  EnzoEOSVariant parse_eos_choice_(Parameters * p,
                                   const std::string& hydro_type)
  {
    // Prior to the creation of the EnzoEOSVariant class, Enzo-E effectively
    // assumed at a global level that an ideal EOS was in use and stored gamma
    // at a global level.
    //
    // - gamma's value was originally parsed from "Field:gamma" and later from
    //   "Physics:fluid_props:eos:gamma". As an aside, while it was always the
    //   plan to have the ``EnzoPhysicsFluidProps`` class track the EOS type,
    //   the ability to track EOS type was added a while after the fact (in the
    //   same PR that introduced ``EnzoEOSVariant``).
    // - gamma's default value has always been 5/3.
    // - when the Ppml solver was used, it simply ignored the value of gamma
    //   and internally used an Isothermal EOS.
    // - technically, extension points were put into place within the vl+ct
    //   solver to support other types of solvers, but those were never used.


    // get the name of EnzoEOSIdeal (useful since it's the default eos type)
    const std::string ideal_name = EnzoEOSIdeal::name();

    // check whether the legacy parameter was specified
    const bool legacy_gamma_specified = p->param("Field:gamma") != nullptr;

    // fetch names of parameters in Physics:fluid_props:eos
    p->group_set(0, "Physics");
    p->group_set(1, "fluid_props");
    p->group_set(2, "eos");
    std::vector<std::string> names = p->leaf_parameter_names();

    const bool missing_eos_config = names.size() == 0;

    if (legacy_gamma_specified && !missing_eos_config) {
      ERROR("parse_eos_choice_",
            "\"Field:gamma\" isn't valid since parameters are specified "
            "within the \"Physics:fluid_props:eos\" parameter group");

    } else if (!missing_eos_config) {
      // this branch does the main work of the function

      // STEP 1: define some useful variables
      const std::string prefix = "Physics:fluid_props:eos:";
      const bool is_type_specified = p->param(prefix + "type") != nullptr;
      // following variable is used for maintaining backwards compatability
      const bool is_gamma_specified = p->param(prefix + "gamma") != nullptr;

      // STEP 2: determine the eos-type
      std::string type;
      if (is_type_specified) {
        type = p->value(prefix + "type","");
      } else if (is_gamma_specified) {
        WARNING1("parse_eos_choice_",
                 "Going forward, \"Physics:fluid_props:eos:type\" must be set "
                 "when there are other parameters in the subgroup. For "
                 "backwards compatability, this is being set to \"%s\" since "
                 "the only other parameter in that group is \"gamma\"",
                 ideal_name.c_str());
        type = ideal_name;
      } else {
        ERROR("parse_eos_choice_",
              "\"Physics:fluid_props:eos:type\" must be set when there are "
              "other parameters in the subgroup.");
      }

      // STEP 3: actually build the EOS object and return it
      if (type == ideal_name) { // EnzoEOSIdeal

        // this case is a little funky, since we allow type to not actually be
        // a parameter (for backwards compatability purposes).
        std::size_t num_params = (1 + (std::size_t)(is_type_specified));
        ASSERT1("parse_eos_choice_",
                "the only allowed parameters are \"type\" and \"gamma\" in "
                "the \"Physics:fluid_props:eos\" parameter group when making "
                "an \"%s\" eos", type.c_str(),
                (num_params == names.size()) && is_gamma_specified);
        double gamma = p->value_float(prefix+"gamma", -1.0);
        return EnzoEOSVariant(EnzoEOSIdeal::construct(gamma));

      } else if ( type == EnzoEOSIsothermal::name() ){

        ASSERT1("parse_eos_choice_",
                "when building an \"%s\" eos, \"type\" is the only parameter "
                "allowed in the \"Physics:fluid_props:eos\" parameter group ",
                type.c_str(), (names.size() == 1) && is_type_specified);
        return EnzoEOSVariant(EnzoEOSIsothermal());

      } else {
        ERROR1("parse_eos_choice_",
               "there's no support for building an eos of type \"%s\".",
               type.c_str());
      }
    }


    if (legacy_gamma_specified) {
      double gamma = p->value_float("Field:gamma", -1.0);
      if (gamma <= 1.0) {
        std::string isothermal_name = EnzoEOSIsothermal::name();
        ERROR2("parse_eos_choice_",
               "\"Field:gamma\" is a legacy parameter that will be removed. "
               "It has an invalid value of 1 or smaller. If you want to "
               "initialize an \"%s\" EOS, you should delete this parameter & "
               "assign Physics:fluid_props:eos:type a value of \"%s\"",
               isothermal_name.c_str(), isothermal_name.c_str());
      }
      WARNING1("parse_eos_choice_",
               "\"Field:gamma\" is a legacy parameter that will be removed. "
               "It is being used to configure an \"%s\" EOS. Going forward, "
               "set parameters in the \"Physics:fluid_props:eos\" parameter "
               "group instead.",
               ideal_name.c_str());
      return EnzoEOSVariant(EnzoEOSIdeal::construct(gamma));

    } else if (hydro_type == "ppml") {
      std::string type = EnzoEOSIsothermal::name();
      WARNING1("parse_eos_choice_",
               "Defaulting to \"%s\" EOS since for backwards compatability "
               "since the PPML solver is in use and no parameters were set "
               "in the \"Physics:fluid_props:eos\" parameter group. In the "
               "future, this behavior will be dropped.",
               type.c_str());
      return EnzoEOSVariant(EnzoEOSIsothermal());

    } else {
      const double default_gamma = 5.0/3.0;
      WARNING2("parse_eos_choice_",
               "No parameters specified in the \"Physics:fluid_props:eos\" "
               "parameter group. Defaulting to an \"%s\" eos with gamma = "
               "%#.16g.",
               ideal_name.c_str(), default_gamma);
      return EnzoEOSVariant(EnzoEOSIdeal::construct(default_gamma));

    }

  }

  //----------------------------------------------------------------------

  EnzoFluidFloorConfig parse_fluid_floor_config_(Parameters * p,
                                                 const std::string& hydro_type,
                                                 bool using_grackle)
  {
    // initialize default values (a value <= 0 means there is no floor)
    double density_floor = 0.0;
    double pressure_floor = 0.0;
    double temperature_floor = 0.0;
    double metal_mass_frac_floor = 0.0;

    auto get_ptr_to_floor_var = [&](const std::string name)
      {
        if (name == "density") { return &density_floor; }
        if (name == "pressure") { return &pressure_floor; }
        if (name == "temperature") { return &temperature_floor; }
        if (name == "metallicity") { return &metal_mass_frac_floor; }
        return (double*)nullptr;
      };

    // fetch names of parameters in Physics:fluid_props:floors. If any of them
    // exist, let's parse them
    p->group_set(0, "Physics");
    p->group_set(1, "fluid_props");
    p->group_set(2, "floors");
    std::vector<std::string> floor_l = p->leaf_parameter_names();

    const bool no_legacy = (floor_l.size() > 0);
    if (no_legacy){
      for (const std::string& name : floor_l){
        double* ptr = get_ptr_to_floor_var(name);
        if (ptr == nullptr){
          ERROR1("EnzoConfig::read_physics_fluid_props_",
                 "no support for placing a floor on \"%s\"", name.c_str());
        } else if (name == "metallicity") {
          *ptr = (p->value_float(p->full_name(name)) *
                  enzo_constants::metallicity_solar);
        } else {
          *ptr = p->value_float(p->full_name(name));
        }
      }
    }

    // now let's consider the legacy options (for the appropriate hydro solver
    // and Grackle). if there were no parameters in Physics:fluid_props:floors,
    // let's parse them. Otherwise, let's raise an error
    const std::vector<std::array<std::string,3>> legacy_params =
      {{"density", "ppm", "density_floor"},
       {"pressure", "ppm", "pressure_floor"},
       {"temperature", "ppm", "temperature_floor"},
       {"density", "mhd_vlct", "density_floor"},
       {"pressure", "mhd_vlct", "pressure_floor"},
       {"metallicity", "grackle", "metallicity_floor"}};

    for (const std::array<std::string,3>& triple : legacy_params){
      if ( (("grackle" != triple[1]) && (hydro_type != triple[1])) ||
           (("grackle" == triple[1]) && (!using_grackle)) ) {
        continue;
      }
      std::string full_name = "Method:" + triple[1] + ":" + triple[2];
      if (p->param(full_name) == nullptr) {continue;}
      if (no_legacy){
        ERROR1("EnzoConfig::read_physics_fluid_props_",
               "legacy parameter \"%s\" is invalid since the "
               "\"Physics:fluid_props:floors\" parameters are specified",
               full_name.c_str());
      } else {
        WARNING2("EnzoConfig::read_physics_fluid_props_",
                 "\"%s\" is a deprecated parameter (it will be removed in the "
                 "future). Use \"Physics:fluid_props:floors:%s\" instead.",
                 full_name.c_str(), triple[0].c_str());
        if (triple[0] == "metallicity"){
          *(get_ptr_to_floor_var(triple[0]))
            = p->value_float(full_name) * enzo_constants::metallicity_solar;
        } else {
          *(get_ptr_to_floor_var(triple[0])) = p->value_float(full_name);
        }
      }
    }

    return {density_floor, pressure_floor, temperature_floor,
            metal_mass_frac_floor};
  }

}

//----------------------------------------------------------------------

void EnzoConfig::read_physics_fluid_props_(Parameters * p)
{
  // determine the hydro method (if any) so we know which legacy parameters to
  // look for.
  const std::vector<std::string>& mlist = this->method_list;
  bool has_ppm = std::find(mlist.begin(), mlist.end(), "ppm") != mlist.end();
  bool has_ppml = std::find(mlist.begin(), mlist.end(), "ppml") != mlist.end();
  bool has_vlct = std::find(mlist.begin(), mlist.end(),
                            "mhd_vlct") != mlist.end();
  std::string hydro_type = "";
  if ((int(has_ppm) + int(has_ppml) + int(has_vlct)) > 1){
    ERROR("EnzoConfig::read_physics_fluid_props_",
          "a given simulation can only use up to 1 of the following solvers: "
          "{\"ppm\", \"ppml\", \"mhd_vlct\"}");
  } else if (has_ppm){
    hydro_type = "ppm";
  } else if (has_ppml){
    hydro_type = "ppml";
  } else if (has_vlct){
    hydro_type = "mhd_vlct";
  }
  bool has_grackle = std::find(mlist.begin(), mlist.end(),
                               "grackle") != mlist.end();

  // determine the dual energy formalism configuration
  physics_fluid_props_de_config = parse_de_config_(p, hydro_type);

  // determine the fluid floor configuration
  physics_fluid_props_fluid_floor_config =
    parse_fluid_floor_config_(p, hydro_type, has_grackle);

  // determine the nominal choice of the EOS (the EOS is currently independent
  // of the molecular weight)
  physics_fluid_props_eos_variant = parse_eos_choice_(p, hydro_type);

  // determine molecular weight
  {
    double default_val = 0.6;
    double legacy_value = p->value_float("Method:ppm:mol_weight", -1);
    double actual_value = p->value_float("Physics:fluid_props:mol_weight", -1);

    if (legacy_value == -1) {
      if (actual_value == -1) { actual_value = default_val; }
      physics_fluid_props_mol_weight = actual_value;
    } else if (actual_value == -1) {
      WARNING("EnzoConfig::read_physics_fluid_props_",
              "\"Method:ppm:mol_weight\" is a legacy parameter that will be "
              "removed.");
      physics_fluid_props_mol_weight = legacy_value;
    } else {
      ERROR("EnzoConfig::read_physics_fluid_props_",
            "\"Method:ppm:mol_weight\" isn't valid since "
            "\"Physics:fluid_props:mol_weight\" is specified.");
    }
  }
}

//----------------------------------------------------------------------

void EnzoConfig::read_physics_gravity_(Parameters * p)
{
  std::string legacy_parname = "Method:gravity:grav_const";
  std::string actual_parname = "Physics:gravity:grav_const_codeU";

  bool has_grav_method = std::find
    (method_list.begin(), method_list.end(), "gravity") != method_list.end();
  bool has_legacy_par = has_grav_method && (p->param(legacy_parname)!=nullptr);
  bool has_actual_par = p->param(actual_parname) !=nullptr;

  if (has_legacy_par && has_actual_par) {
    ERROR2("EnzoConfig::read_physics_gravity_",
           "\"%s\" isn't valid since \"%s\" is specified.",
           legacy_parname.c_str(), actual_parname.c_str());
  } else if (has_legacy_par) {
    WARNING2("EnzoConfig::read_physics_gravity_",
             "\"%s\" is a legacy parameter that will be replaced with \"%s\"",
             legacy_parname.c_str(), actual_parname.c_str());
    physics_gravity_grav_constant_codeU = p->value_float(legacy_parname, -1.0);
  } else {
    physics_gravity_grav_constant_codeU = p->value_float(actual_parname, -1.0);
  }
}

//----------------------------------------------------------------------

void EnzoConfig::read_prolong_enzo_(Parameters * p)
{
  prolong_enzo_type       = p->value_string  ("Prolong:enzo:type","2A");
  prolong_enzo_positive   = p->value_logical ("Prolong:enzo:positive",true);
  prolong_enzo_use_linear = p->value_logical ("Prolong:enzo:use_linear",false);
}

//----------------------------------------------------------------------

void EnzoConfig::read_solvers_(Parameters * p)
{
  num_solvers = p->list_length("Solver:list");

  solver_pre_smooth.  resize(num_solvers);
  solver_coarse_solve.resize(num_solvers);
  solver_domain_solve.resize(num_solvers);
  solver_post_smooth. resize(num_solvers);
  solver_last_smooth. resize(num_solvers);
  solver_weight.      resize(num_solvers);
  solver_restart_cycle.resize(num_solvers);
  solver_precondition.resize(num_solvers);
  solver_coarse_level.resize(num_solvers);
  solver_is_unigrid.resize(num_solvers);

  for (int index_solver=0; index_solver<num_solvers; index_solver++) {

    std::string solver_name =
      std::string("Solver:") + p->list_value_string(index_solver,"Solver:list");

    std::string solver;

    solver = p->value_string (solver_name + ":precondition","unknown");
    if (solver_index.find(solver) != solver_index.end()) {
      solver_precondition[index_solver] = solver_index[solver];
    } else {
      solver_precondition[index_solver] = -1;
    }

    solver = p->value_string (solver_name + ":pre_smooth","unknown");
    if (solver_index.find(solver) != solver_index.end()) {
      solver_pre_smooth[index_solver] = solver_index[solver];
    } else {
      solver_pre_smooth[index_solver] = -1;
    }

    solver = p->value_string (solver_name + ":coarse_solve","unknown");
    if (solver_index.find(solver) != solver_index.end()) {
      solver_coarse_solve[index_solver] = solver_index[solver];
    } else {
      solver_coarse_solve[index_solver] = -1;
    }

    solver = p->value_string (solver_name + ":domain_solve","unknown");
    if (solver_index.find(solver) != solver_index.end()) {
      solver_domain_solve[index_solver] = solver_index[solver];
    } else {
      solver_domain_solve[index_solver] = -1;
    }

    solver = p->value_string (solver_name + ":post_smooth","unknown");
    if (solver_index.find(solver) != solver_index.end()) {
      solver_post_smooth[index_solver] = solver_index[solver];
    } else {
      solver_post_smooth[index_solver] = -1;
    }

    solver = p->value_string (solver_name + ":last_smooth","unknown");
    if (solver_index.find(solver) != solver_index.end()) {
      solver_last_smooth[index_solver] = solver_index[solver];
    } else {
      solver_last_smooth[index_solver] = -1;
    }

    solver_weight[index_solver] =
      p->value_float(solver_name + ":weight",1.0);

    solver_restart_cycle[index_solver] =
      p->value_integer(solver_name + ":restart_cycle",1);

    solver_coarse_level[index_solver] =
      p->value_integer (solver_name + ":coarse_level",
                        solver_min_level[index_solver]);

    solver_is_unigrid[index_solver] =
      p->value_logical (solver_name + ":is_unigrid",false);

  }
}

//----------------------------------------------------------------------

void EnzoConfig::read_stopping_(Parameters * p)
{
  stopping_redshift = p->value_float ("Stopping:redshift",0.0);
}

//----------------------------------------------------------------------<|MERGE_RESOLUTION|>--- conflicted
+++ resolved
@@ -689,11 +689,6 @@
   read_method_feedback_(p);
   read_method_grackle_(p);
   read_method_merge_sinks_(p);
-<<<<<<< HEAD
-  read_method_ppm_(p);
-=======
-  read_method_m1_closure_(p);
->>>>>>> aa73ecac
   read_method_star_maker_(p);
   read_method_turbulence_(p);
   read_method_vlct_(p);
