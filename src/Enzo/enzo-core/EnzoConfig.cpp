// See LICENSE_CELLO file for license and copyright information

/// @file     enzo_EnzoConfig.cpp
/// @author   James Bordner (jobordner@ucsd.edu)
/// @date     2012-10-03
/// @brief    Implementation of the EnzoConfig class

#include "cello.hpp"
#include "enzo.hpp"

extern CProxy_EnzoSimulation proxy_enzo_simulation;

//----------------------------------------------------------------------

EnzoConfig g_enzo_config;

EnzoConfig::EnzoConfig() throw ()
  :
<<<<<<< HEAD
  adapt_mass_type(),
  ppm_diffusion(false),
  ppm_flattening(0),
  ppm_minimum_pressure_support_parameter(0),
  ppm_pressure_free(false),
  ppm_steepening(false),
  ppm_use_minimum_pressure_support(false),
=======
  adapt_mass_type(0),
>>>>>>> a7a62a74
  field_uniform_density(1.0),
  physics_cosmology(false),
  physics_cosmology_hubble_constant_now(0.0),
  physics_cosmology_omega_matter_now(0.0),
  physics_cosmology_omega_lamda_now(0.0),
  physics_cosmology_omega_baryon_now(1.0),
  physics_cosmology_omega_cdm_now(0.0),
  physics_cosmology_comoving_box_size(0.0),
  physics_cosmology_max_expansion_rate(0.0),
  physics_cosmology_initial_redshift(0.0),
  physics_cosmology_final_redshift(0.0),
  // FluidProps
  physics_fluid_props_de_config(),
  physics_fluid_props_eos_variant(),
  physics_fluid_props_fluid_floor_config(),
  physics_fluid_props_mol_weight(0.0),
  // EnzoInitialBCenter
  initial_bcenter_update_etot(false),
  // EnzoInitialBurkertBodenheimer
  initial_burkertbodenheimer_rank(0),
  initial_burkertbodenheimer_radius_relative(0.0),
  initial_burkertbodenheimer_particle_ratio(0.0),
  initial_burkertbodenheimer_mass(0.0),
  initial_burkertbodenheimer_temperature(0.0),
  initial_burkertbodenheimer_densityprofile(1),
  initial_burkertbodenheimer_rotating(true),
  initial_burkertbodenheimer_outer_velocity(-1),
  // EnzoInitialCosmology
  initial_cosmology_temperature(0.0),
  // EnzoInitialCollapse
  initial_collapse_rank(0),
  initial_collapse_radius_relative(0.0),
  initial_collapse_particle_ratio(0.0),
  initial_collapse_mass(0.0),
  initial_collapse_temperature(0.0),
  // EnzoInitialHdf5
  initial_hdf5_max_level(),
  initial_hdf5_format(),
  initial_hdf5_blocking(),
  initial_hdf5_monitor_iter(),
  initial_hdf5_field_files(),
  initial_hdf5_field_datasets(),
  initial_hdf5_field_names(),
  initial_hdf5_field_coords(),
  initial_hdf5_field_levels(),
  initial_hdf5_particle_files(),
  initial_hdf5_particle_datasets(),
  initial_hdf5_particle_coords(),
  initial_hdf5_particle_types(),
  initial_hdf5_particle_attributes(),
  initial_hdf5_particle_levels(),
  // EnzoInitialMusic
  initial_music_field_files(),
  initial_music_field_datasets(),
  initial_music_field_names(),
  initial_music_field_coords(),
  initial_music_particle_files(),
  initial_music_particle_datasets(),
  initial_music_particle_coords(),
  initial_music_particle_types(),
  initial_music_particle_attributes(),
  initial_music_throttle_internode(),
  initial_music_throttle_intranode(),
  initial_music_throttle_node_files(),
  initial_music_throttle_close_count(),
  initial_music_throttle_group_size(),
  initial_music_throttle_seconds_stagger(),
  initial_music_throttle_seconds_delay(),
  // EnzoInitialPm
  initial_pm_field(""),
  initial_pm_mpp(0.0),
  initial_pm_level(0),
  // EnzoInitialSedov[23]
  initial_sedov_rank(0),
  initial_sedov_radius_relative(0.0),
  initial_sedov_pressure_in(0.0),
  initial_sedov_pressure_out(0.0),
  initial_sedov_density(0.0),
  // EnzoInitialSedovRandom
  initial_sedov_random_half_empty(false),
  initial_sedov_random_grackle_cooling(false),
  initial_sedov_random_max_blasts(0),
  initial_sedov_random_radius_relative(0.0),
  initial_sedov_random_pressure_in(0.0),
  initial_sedov_random_pressure_out(0.0),
  initial_sedov_random_density(0.0),
  initial_sedov_random_te_multiplier(0),
  // EnzoInitialTurbulence
  initial_turbulence_density(0.0),
  initial_turbulence_pressure(0.0),
  initial_turbulence_temperature(0.0),
  // EnzoInitialIsolatedGalaxy
  initial_IG_analytic_velocity(false),
  initial_IG_disk_mass(42.9661),            // Gas disk mass in code units
  initial_IG_disk_metal_fraction(1.0E-10),         // Gas disk metal fraction
  initial_IG_disk_temperature(1e4),         // Gas disk temperature in K
  initial_IG_gas_fraction(0.2),             // Gas disk M_gas / M_star
  initial_IG_gas_halo_density(0.0),          // Gas halo uniform density (ignored if zero)
  initial_IG_gas_halo_mass(0.1),             // Gas halo total mass in code units
  initial_IG_gas_halo_metal_fraction(1.0E-10),      // Gas halo metal fraction
  initial_IG_gas_halo_radius(1.0),           // Gas halo maximum radius in code units
  initial_IG_gas_halo_temperature(1e4),      // Gas halo initial temperature
  initial_IG_include_recent_SF(false),
  initial_IG_live_dm_halo(false),
  initial_IG_recent_SF_bin_size(5.0),
  initial_IG_recent_SF_end(0.0),
  initial_IG_recent_SF_seed(12345),
  initial_IG_recent_SF_SFR(2.0),
  initial_IG_recent_SF_start(-100.0),
  initial_IG_scale_height(0.00343218),      // Gas disk scale height in code units
  initial_IG_scale_length(0.0343218),       // Gas disk scale length in code units
  initial_IG_stellar_bulge(false),
  initial_IG_stellar_disk(false),
  initial_IG_use_gas_particles(false),      // Set up gas by depositing baryonic particles to grid
  // EnzoMethodCheck
  method_check_num_files(1),
  method_check_ordering("order_morton"),
  method_check_dir(),
  method_check_monitor_iter(0),
  method_check_include_ghosts(false),
  // EnzoInitialMergeSinksTest
  initial_merge_sinks_test_particle_data_filename(""),
  // EnzoInitialAccretionTest
  initial_accretion_test_sink_mass(0.0),
  initial_accretion_test_gas_density(0.0),
  initial_accretion_test_gas_pressure(0.0),
  initial_accretion_test_gas_radial_velocity(0.0),
  // EnzoInitialShuCollapse
  initial_shu_collapse_truncation_radius(0.0),
  initial_shu_collapse_nominal_sound_speed(0.0),
  initial_shu_collapse_instability_parameter(0.0),
  initial_shu_collapse_external_density(0.0),
  initial_shu_collapse_central_sink_exists(false),
  initial_shu_collapse_central_sink_mass(0.0),
  // EnzoInitialBBTest
  initial_bb_test_mean_density(0.0),
  initial_bb_test_fluctuation_amplitude(0.0),
  initial_bb_test_truncation_radius(0.0),
  initial_bb_test_nominal_sound_speed(0.0),
  initial_bb_test_angular_rotation_velocity(0.0),
  initial_bb_test_external_density(0.0),
<<<<<<< HEAD
  // EnzoMethodFeedback,
  method_feedback_flavor(""),
  method_feedback_ejecta_mass(0.0),
  method_feedback_supernova_energy(1.0),
  method_feedback_ejecta_metal_fraction(0.0),
  method_feedback_stencil(3),
  method_feedback_radius(-1),
  method_feedback_shift_cell_center(true),
  method_feedback_ke_fraction(0.0),
  method_feedback_use_ionization_feedback(false),
  method_feedback_time_first_sn(-1), // in Myr
  // EnzoMethodFeedbackSTARSS,
  method_feedback_supernovae(true),
  method_feedback_unrestricted_sn(true),
  method_feedback_stellar_winds(true),
  method_feedback_min_level(0),
  method_feedback_analytic_SNR_shell_mass(true),
  method_feedback_fade_SNR(true),
  method_feedback_NEvents(-1),
=======
>>>>>>> a7a62a74
  // EnzoMethodInference
  method_inference_level_base(0),
  method_inference_level_array(0),
  method_inference_level_infer(0),
<<<<<<< HEAD
  method_inference_array_dims(),
  method_inference_array_size(),
  method_inference_field_group(),
  method_inference_overdensity_threshold(0),
  method_feedback_radiation(true),
  // EnzoMethodM1Closure
  method_m1_closure(false),
  method_m1_closure_N_groups(1), // # of frequency bins
  method_m1_closure_flux_function("GLF"), // which flux function to use
  method_m1_closure_hll_file("hll_evals.list"),
  method_m1_closure_clight_frac(1.0), // reduced speed of light value to use
  method_m1_closure_photon_escape_fraction(1.0),
  method_m1_closure_radiation_spectrum("custom"), // Type of radiation spectrum to use for star particles
  method_m1_closure_temperature_blackbody(0.0),
  method_m1_closure_particle_luminosity(-1.0), // Set emission rate for star particles
  method_m1_closure_SED(), // supply list of emission rate fraction for all groups
  method_m1_closure_min_photon_density(0.0),
  method_m1_closure_attenuation(true),
  method_m1_closure_thermochemistry(true),
  method_m1_closure_recombination_radiation(false),
  method_m1_closure_H2_photodissociation(false),
  method_m1_closure_lyman_werner_background(false),
  method_m1_closure_LWB_J21(-1.0),
  method_m1_closure_cross_section_calculator("vernier"),
  method_m1_closure_sigmaN(),
  method_m1_closure_sigmaE(),
  method_m1_closure_energy_lower(),
  method_m1_closure_energy_upper(),
  method_m1_closure_energy_mean(),
  // EnzoMethodStarMaker,
  method_star_maker_flavor(""),                              // star maker type to use
  method_star_maker_use_altAlpha(false),
  method_star_maker_use_density_threshold(false),           // check above density threshold before SF
  method_star_maker_use_velocity_divergence(false),         // check for converging flow before SF
  method_star_maker_use_dynamical_time(false),              // compute t_ff / t_dyn. Otherwise take as 1.0
  method_star_maker_use_cooling_time(false),                // check if t_cool < t_dyn
  method_star_maker_use_overdensity_threshold(false),
  method_star_maker_use_temperature_threshold(false),
  method_star_maker_use_self_gravitating(false),            //
  method_star_maker_use_h2_self_shielding(false),
  method_star_maker_use_jeans_mass(false),
  method_star_maker_number_density_threshold(0.0),         // Number density threshold in cgs
  method_star_maker_overdensity_threshold(0.0),
  method_star_maker_critical_metallicity(0.0),
  method_star_maker_temperature_threshold(1.0E4),
  method_star_maker_maximum_mass_fraction(0.05),            // maximum cell mass fraction to convert to stars
  method_star_maker_efficiency(0.01),            // star maker efficiency per free fall time
  method_star_maker_minimum_star_mass(0.0),    // minimum star particle mass in solar masses
  method_star_maker_maximum_star_mass(-1.0),    // maximum star particle mass in solar masses
  method_star_maker_min_level(0), // minimum AMR level for star formation
  method_star_maker_turn_off_probability(false),
  // EnzoMethodTurbulence
  method_turbulence_edot(0.0),
  method_turbulence_mach_number(0.0),
  method_grackle_use_grackle(false),
  method_grackle_chemistry(),
  method_grackle_use_cooling_timestep(false),
  method_grackle_radiation_redshift(-1.0),
  // EnzoMethodGravity
  method_gravity_solver(""),
  method_gravity_order(4),
  method_gravity_dt_max(0.0),
  method_gravity_accumulate(false),
  method_gravity_type_super(),
  /// EnzoMethodBackgroundAcceleration
  method_background_acceleration_flavor(""),
  method_background_acceleration_mass(0.0),
  method_background_acceleration_DM_mass(0.0),
  method_background_acceleration_bulge_mass(0.0),
  method_background_acceleration_core_radius(1.0E-10),
  method_background_acceleration_bulge_radius(1.0E-10),
  method_background_acceleration_stellar_mass(0.0),
  method_background_acceleration_DM_mass_radius(0.0),
  method_background_acceleration_stellar_scale_height_r(1.0E-10),
  method_background_acceleration_stellar_scale_height_z(1.0E-10),
  method_background_acceleration_apply_acceleration(true), // for debugging
  /// EnzoMethodMHDVlct
  method_vlct_riemann_solver(""),
  method_vlct_time_scheme(""),
  method_vlct_reconstruct_method(""),
  method_vlct_theta_limiter(0.0),
  method_vlct_mhd_choice(""),
  /// EnzoMethodMergeSinks
  method_merge_sinks_merging_radius_cells(0.0),
  /// EnzoMethodAccretion
  method_accretion_accretion_radius_cells(0.0),
  method_accretion_flavor(""),
  method_accretion_physical_density_threshold_cgs(0.0),
  method_accretion_max_mass_fraction(0.0),
=======
  method_inference_field_group(),
  method_inference_overdensity_threshold(0),
  // EnzoMethodTurbulence
  method_turbulence_edot(0.0),
  method_turbulence_mach_number(0.0),
>>>>>>> a7a62a74
  /// EnzoProlong
  prolong_enzo_type(),
  prolong_enzo_positive(true),
  prolong_enzo_use_linear(false),
  /// EnzoSolverMg0
  solver_pre_smooth(),
  solver_post_smooth(),
  solver_last_smooth(),
  solver_coarse_solve(),
  solver_domain_solve(),
  solver_weight(),
  solver_restart_cycle(),
  /// EnzoSolver<Krylov>
  solver_precondition(),
  solver_coarse_level(),
  solver_is_unigrid(),
  stopping_redshift()

{
  for (int i=0; i<3; i++) {
    initial_sedov_array[i] = 0;
    initial_collapse_array[i] = 0;
    initial_IG_center_position[i] = 0.5;
    initial_IG_bfield[i] = 0.0;

  }
}

//----------------------------------------------------------------------

EnzoConfig::~EnzoConfig() throw ()
{ }

//----------------------------------------------------------------------

void EnzoConfig::pup (PUP::er &p)
{

  Config::pup(p);
  TRACEPUP;

  // NOTE: change this function whenever attributes change

  p | adapt_mass_type;

  p | field_uniform_density;

  p | physics_cosmology;
  p | physics_cosmology_hubble_constant_now;
  p | physics_cosmology_omega_lamda_now;
  p | physics_cosmology_omega_matter_now;
  p | physics_cosmology_omega_baryon_now;
  p | physics_cosmology_omega_cdm_now;
  p | physics_cosmology_comoving_box_size;
  p | physics_cosmology_max_expansion_rate;
  p | physics_cosmology_initial_redshift;
  p | physics_cosmology_final_redshift;

  p | physics_fluid_props_de_config;
  ::pup(p, physics_fluid_props_eos_variant);
  p | physics_fluid_props_fluid_floor_config;
  p | physics_fluid_props_mol_weight;

  p | initial_bcenter_update_etot;

  p | initial_cosmology_temperature;

  p | initial_collapse_rank;
  PUParray(p,initial_collapse_array,3);
  p | initial_collapse_radius_relative;
  p | initial_collapse_particle_ratio;
  p | initial_collapse_mass;
  p | initial_collapse_temperature;

  p | initial_sedov_rank;
  PUParray(p,initial_sedov_array,3);
  p | initial_sedov_radius_relative;
  p | initial_sedov_pressure_in;
  p | initial_sedov_pressure_out;
  p | initial_sedov_density;

  PUParray(p,initial_sedov_random_array,3);
  p | initial_sedov_random_half_empty;
  p | initial_sedov_random_grackle_cooling;
  p | initial_sedov_random_max_blasts;
  p | initial_sedov_random_radius_relative;
  p | initial_sedov_random_pressure_in;
  p | initial_sedov_random_pressure_out;
  p | initial_sedov_random_density;
  p | initial_sedov_random_te_multiplier;

  p | initial_turbulence_density;
  p | initial_turbulence_pressure;
  p | initial_turbulence_temperature;

  p | initial_hdf5_max_level;
  p | initial_hdf5_format;
  PUParray(p, initial_hdf5_blocking,3);
  p | initial_hdf5_monitor_iter;
  p | initial_hdf5_field_files;
  p | initial_hdf5_field_datasets;
  p | initial_hdf5_field_names;
  p | initial_hdf5_field_coords;
  p | initial_hdf5_field_levels;
  p | initial_hdf5_particle_files;
  p | initial_hdf5_particle_datasets;
  p | initial_hdf5_particle_coords;
  p | initial_hdf5_particle_types;
  p | initial_hdf5_particle_attributes;
  p | initial_hdf5_particle_levels;

  p | initial_music_field_coords;
  p | initial_music_field_datasets;
  p | initial_music_field_files;
  p | initial_music_field_names;
  p | initial_music_particle_attributes;
  p | initial_music_particle_coords;
  p | initial_music_particle_datasets;
  p | initial_music_particle_files;
  p | initial_music_particle_types;
  p | initial_music_throttle_close_count;
  p | initial_music_throttle_group_size;
  p | initial_music_throttle_internode;
  p | initial_music_throttle_intranode;
  p | initial_music_throttle_node_files;
  p | initial_music_throttle_seconds_delay;
  p | initial_music_throttle_seconds_stagger;

  p | initial_pm_field;
  p | initial_pm_mpp;
  p | initial_pm_level;

  p | initial_burkertbodenheimer_rank;
  PUParray(p,initial_burkertbodenheimer_array,3);
  p | initial_burkertbodenheimer_densityprofile;
  p | initial_burkertbodenheimer_mass;
  p | initial_burkertbodenheimer_outer_velocity;
  p | initial_burkertbodenheimer_particle_ratio;
  p | initial_burkertbodenheimer_radius_relative;
  p | initial_burkertbodenheimer_rotating;
  p | initial_burkertbodenheimer_temperature;

  PUParray(p, initial_IG_center_position,3);
  PUParray(p, initial_IG_bfield,3);
  p | initial_IG_analytic_velocity;
  p | initial_IG_disk_mass;
  p | initial_IG_disk_metal_fraction;
  p | initial_IG_disk_temperature;
  p | initial_IG_gas_fraction;
  p | initial_IG_gas_halo_density;
  p | initial_IG_gas_halo_mass;
  p | initial_IG_gas_halo_metal_fraction;
  p | initial_IG_gas_halo_radius;
  p | initial_IG_gas_halo_temperature;
  p | initial_IG_include_recent_SF;
  p | initial_IG_live_dm_halo;
  p | initial_IG_recent_SF_bin_size;
  p | initial_IG_recent_SF_end;
  p | initial_IG_recent_SF_seed;
  p | initial_IG_recent_SF_SFR;
  p | initial_IG_recent_SF_start;
  p | initial_IG_scale_height;
  p | initial_IG_scale_length;
  p | initial_IG_stellar_bulge;
  p | initial_IG_stellar_disk;
  p | initial_IG_use_gas_particles;

  p | initial_merge_sinks_test_particle_data_filename;

  p | method_check_num_files;
  p | method_check_ordering;
  p | method_check_dir;
  p | method_check_monitor_iter;
  p | method_check_include_ghosts;

  p | method_inference_level_base;
  p | method_inference_level_array;
  p | method_inference_level_infer;
  p | method_inference_field_group;
  p | method_inference_overdensity_threshold;

  PUParray(p,initial_accretion_test_sink_position,3);
  PUParray(p,initial_accretion_test_sink_velocity,3);
  p | initial_accretion_test_sink_mass;
  p | initial_accretion_test_gas_density;
  p | initial_accretion_test_gas_pressure;
  p | initial_accretion_test_gas_radial_velocity;

  PUParray(p,initial_shu_collapse_center,3);
  PUParray(p,initial_shu_collapse_drift_velocity,3);
  p | initial_shu_collapse_truncation_radius;
  p | initial_shu_collapse_nominal_sound_speed;
  p | initial_shu_collapse_instability_parameter;
  p | initial_shu_collapse_external_density;
  p | initial_shu_collapse_central_sink_exists;
  p | initial_shu_collapse_central_sink_mass;

  PUParray(p,initial_bb_test_center,3);
  PUParray(p,initial_bb_test_drift_velocity,3);
  p | initial_bb_test_mean_density;
  p | initial_bb_test_fluctuation_amplitude;
  p | initial_bb_test_truncation_radius;
  p | initial_bb_test_nominal_sound_speed;
  p | initial_bb_test_angular_rotation_velocity;
  p | initial_bb_test_external_density;

<<<<<<< HEAD
  p | method_feedback_flavor;
  p | method_feedback_ejecta_mass;
  p | method_feedback_supernova_energy;
  p | method_feedback_ejecta_metal_fraction;
  p | method_feedback_stencil;
  p | method_feedback_radius;
  p | method_feedback_shift_cell_center;
  p | method_feedback_ke_fraction;
  p | method_feedback_use_ionization_feedback;
  p | method_feedback_time_first_sn;

  p | method_feedback_supernovae;
  p | method_feedback_unrestricted_sn;
  p | method_feedback_stellar_winds;
  p | method_feedback_min_level;
  p | method_feedback_analytic_SNR_shell_mass;
  p | method_feedback_fade_SNR;
  p | method_feedback_NEvents;
  p | method_feedback_radiation;

  p | method_inference_level_base;
  p | method_inference_level_array;
  p | method_inference_level_infer;
  PUParray(p,method_inference_array_dims,3);
  PUParray(p,method_inference_array_size,3);
  p | method_inference_field_group;
  p | method_inference_overdensity_threshold;

  p | method_star_maker_flavor;
  p | method_star_maker_use_altAlpha;
  p | method_star_maker_use_density_threshold;
  p | method_star_maker_use_overdensity_threshold;
  p | method_star_maker_use_temperature_threshold;
  p | method_star_maker_use_critical_metallicity;
  p | method_star_maker_use_velocity_divergence;
  p | method_star_maker_use_dynamical_time;
  p | method_star_maker_use_cooling_time;
  p | method_star_maker_use_self_gravitating;
  p | method_star_maker_use_h2_self_shielding;
  p | method_star_maker_use_jeans_mass;
  p | method_star_maker_number_density_threshold;
  p | method_star_maker_overdensity_threshold;
  p | method_star_maker_critical_metallicity;
  p | method_star_maker_temperature_threshold;
  p | method_star_maker_maximum_mass_fraction;
  p | method_star_maker_efficiency;
  p | method_star_maker_minimum_star_mass;
  p | method_star_maker_maximum_star_mass;
  p | method_star_maker_min_level;
  p | method_star_maker_turn_off_probability;

  p | method_m1_closure;
  p | method_m1_closure_N_groups;
  p | method_m1_closure_flux_function;
  p | method_m1_closure_hll_file;
  p | method_m1_closure_clight_frac;
  p | method_m1_closure_photon_escape_fraction;
  p | method_m1_closure_radiation_spectrum;
  p | method_m1_closure_temperature_blackbody;
  p | method_m1_closure_particle_luminosity;
  p | method_m1_closure_SED;
  p | method_m1_closure_min_photon_density;
  p | method_m1_closure_attenuation;
  p | method_m1_closure_thermochemistry;
  p | method_m1_closure_recombination_radiation;
  p | method_m1_closure_H2_photodissociation;
  p | method_m1_closure_lyman_werner_background;
  p | method_m1_closure_LWB_J21;
  p | method_m1_closure_cross_section_calculator;
  p | method_m1_closure_sigmaN;
  p | method_m1_closure_sigmaE;
  p | method_m1_closure_energy_lower;
  p | method_m1_closure_energy_upper;
  p | method_m1_closure_energy_mean;

  p | method_turbulence_edot;

  p | method_gravity_solver;
  p | method_gravity_order;
  p | method_gravity_dt_max;
  p | method_gravity_accumulate;
  p | method_gravity_type_super;

  p | method_background_acceleration_flavor;
  p | method_background_acceleration_mass;
  p | method_background_acceleration_DM_mass;
  p | method_background_acceleration_bulge_mass;
  p | method_background_acceleration_core_radius;
  p | method_background_acceleration_bulge_radius;
  p | method_background_acceleration_stellar_mass;
  p | method_background_acceleration_DM_mass_radius;
  p | method_background_acceleration_stellar_scale_height_r;
  p | method_background_acceleration_stellar_scale_height_z;
  p | method_background_acceleration_apply_acceleration;
  PUParray(p,method_background_acceleration_angular_momentum,3);
  PUParray(p,method_background_acceleration_center,3);

  p | method_vlct_riemann_solver;
  p | method_vlct_time_scheme;
  p | method_vlct_reconstruct_method;
  p | method_vlct_theta_limiter;
  p | method_vlct_mhd_choice;

  p | method_merge_sinks_merging_radius_cells;

  p | method_accretion_accretion_radius_cells;
  p | method_accretion_flavor;
  p | method_accretion_physical_density_threshold_cgs;
  p | method_accretion_max_mass_fraction;

=======
  p | method_turbulence_edot;

>>>>>>> a7a62a74
  p | prolong_enzo_type;
  p | prolong_enzo_positive;
  p | prolong_enzo_use_linear;

  p | solver_pre_smooth;
  p | solver_post_smooth;
  p | solver_last_smooth;
  p | solver_coarse_solve;
  p | solver_domain_solve;
  p | solver_weight;
  p | solver_restart_cycle;
  p | solver_precondition;
  p | solver_coarse_level;
  p | solver_is_unigrid;

  p | stopping_redshift;

  p | units_mass;
  p | units_density;
  p | units_length;
  p | units_time;

}

//----------------------------------------------------------------------

void EnzoConfig::read(Parameters * p) throw()
{
  TRACE("BEGIN EnzoConfig::read()");

  // Read Cello parameters


  TRACE("EnzoCharm::read calling Config::read()");

  ((Config*)this) -> read (p);

  read_adapt_(p);

  read_field_(p);

  // Initial [sorted]
  read_initial_accretion_test_(p);
  read_initial_bb_test_(p);
  read_initial_bcenter_(p);
  read_initial_burkertbodenheimer_(p);
  read_initial_collapse_(p);
  read_initial_cosmology_(p);
  read_initial_hdf5_(p);
  read_initial_isolated_galaxy_(p);
  read_initial_merge_sinks_test_(p);
  read_initial_music_(p);
  read_initial_pm_(p);
  read_initial_sedov_(p);
  read_initial_sedov_random_(p);
  read_initial_shu_collapse_(p);
  read_initial_turbulence_(p);

  // it's important for read_physics_
  read_physics_(p);

  // Method [sorted]

  read_method_check_(p);
<<<<<<< HEAD
  read_method_feedback_(p);
  read_method_grackle_(p);
  read_method_gravity_(p);
  read_method_inference_(p);
  read_method_merge_sinks_(p);
  read_method_ppm_(p);
  read_method_m1_closure_(p);
  read_method_star_maker_(p);
=======
>>>>>>> a7a62a74
  read_method_turbulence_(p);
  read_method_inference_(p);

  read_prolong_enzo_(p);

  read_solvers_(p);

  read_stopping_(p);


  TRACE("END   EnzoConfig::read()");
}

//======================================================================

void EnzoConfig::read_adapt_(Parameters *p)
{

  adapt_mass_type.resize(num_adapt);

  for (int ia=0; ia<num_adapt; ia++) {

    std::string prefix = "Adapt:" + adapt_list[ia] + ":";
    adapt_mass_type[ia] = p->value_string(prefix+"mass_type","unknown");
    ASSERT2("EnzoConfig::read()",
	    "Unknown mass_type %s for parameter %s",
	    adapt_mass_type[ia].c_str(),(prefix+"mass_type").c_str(),
	    (adapt_type[ia] != "mass" ||
	     (adapt_mass_type[ia]=="dark" ||
	      adapt_mass_type[ia]=="baryon")));
  }
}

//----------------------------------------------------------------------

void EnzoConfig::read_field_(Parameters *p)
{
  field_uniform_density = p->value_float ("Field:uniform_density",1.0);
}

//----------------------------------------------------------------------

void EnzoConfig::read_initial_collapse_(Parameters * p)
{
  initial_collapse_rank =  p->value_integer("Initial:collapse:rank",0);
  for (int i=0; i<initial_collapse_rank; i++) {
    initial_collapse_array[i] =
      p->list_value_integer (i,"Initial:collapse:array",1);
  }
  for (int i=initial_collapse_rank; i<3; i++) {
    initial_collapse_array[i] = 1;
  }
  initial_collapse_radius_relative =
    p->value_float("Initial:collapse:radius_relative",0.1);
  initial_collapse_particle_ratio =
    p->value_float("Initial:collapse:particle_ratio",0.0);
  initial_collapse_mass =
    p->value_float("Initial:collapse:mass",enzo_constants::mass_solar);
  initial_collapse_temperature =
    p->value_float("Initial:collapse:temperature",10.0);
}

//----------------------------------------------------------------------

void EnzoConfig::read_initial_cosmology_(Parameters * p)
{
  initial_cosmology_temperature =
    p->value_float("Initial:cosmology:temperature",0.0);
}

//----------------------------------------------------------------------

void EnzoConfig::read_initial_hdf5_(Parameters * p)
{
  const std::string name_initial = "Initial:hdf5:";

  initial_hdf5_max_level = p->value_integer (name_initial + "max_level", 0);
  initial_hdf5_format    = p->value_string  (name_initial + "format", "music");

  // Ensure hdf5 max level agrees with adapt max initial level.
  int adapt_max_level = p->value_integer("Adapt:max_level", 0);
  int adapt_max_initial_level = p->value_integer("Adapt:max_initial_level", adapt_max_level);
  if (initial_hdf5_max_level > 0 && adapt_max_initial_level != initial_hdf5_max_level) {
    ERROR2("Config::read_initial_hdf5_()",
    "The hdf5 max level (%d) should equal Adapt:max_initial_level (%d)",
    initial_hdf5_max_level,
    adapt_max_initial_level);
  }

  for (int i=0; i<3; i++) {
    initial_hdf5_blocking[i] =
      p->list_value_integer(i,name_initial+"blocking",1);
  }

  initial_hdf5_monitor_iter = p->value_integer (name_initial + "monitor_iter", 0);

  const int num_files = p->list_length (name_initial + "file_list");

  for (int index_file=0; index_file<num_files; index_file++) {

    std::string file_id = name_initial +
      p->list_value_string (index_file,name_initial+"file_list") + ":";

    const std::string type    = p->value_string (file_id + "type","");
    const std::string name    = p->value_string (file_id + "name","");
    const std::string file    = p->value_string (file_id + "file","");
    const std::string dataset = p->value_string (file_id + "dataset","");
    const std::string coords  = p->value_string (file_id + "coords","xyz");
    const int level           = p->value_integer (file_id + "level", 0);

    if (type == "particle") {

      const std::string attribute = p->value_string (file_id+"attribute","");

      initial_hdf5_particle_files.     push_back(file);
      initial_hdf5_particle_datasets.  push_back(dataset);
      initial_hdf5_particle_coords.    push_back(coords);
      initial_hdf5_particle_types.     push_back(name);
      initial_hdf5_particle_attributes.push_back(attribute);
      initial_hdf5_particle_levels.    push_back(level);

    } else if (type == "field") {

      initial_hdf5_field_files.        push_back(file);
      initial_hdf5_field_datasets.     push_back(dataset);
      initial_hdf5_field_names.        push_back(name);
      initial_hdf5_field_coords.       push_back(coords);
      initial_hdf5_field_levels.       push_back(level);

    } else {
      ERROR2 ("EnzoConfig::read",
	      "Unknown particle type %s for parameter %s",
	      type.c_str(),(file_id+"type").c_str());
    }
  }
}

//----------------------------------------------------------------------

void EnzoConfig::read_initial_music_(Parameters * p)
{
  const std::string name_initial = "Initial:music:";

  const int num_files = p->list_length (name_initial + "file_list");

  for (int index_file=0; index_file<num_files; index_file++) {

    std::string file_id = name_initial +
      p->list_value_string (index_file,name_initial+"file_list") + ":";

    std::string type    = p->value_string (file_id+"type","");
    std::string name    = p->value_string (file_id+"name","");
    std::string file    = p->value_string (file_id+"file","");
    std::string dataset = p->value_string (file_id+"dataset","");
    std::string coords  = p->value_string (file_id+"coords","xyz");

    if (type == "particle") {
      std::string attribute = p->value_string (file_id+"attribute","");
      //      if (name != "") {
      initial_music_particle_files.     push_back(file);
      initial_music_particle_datasets.  push_back(dataset);
      initial_music_particle_coords.    push_back(coords);
      initial_music_particle_types.     push_back(name);
      initial_music_particle_attributes.push_back(attribute);
      //      }
    } else if (type == "field") {

      initial_music_field_files.        push_back(file);
      initial_music_field_datasets.     push_back(dataset);
      initial_music_field_names.        push_back(name);
      initial_music_field_coords.       push_back(coords);
    } else {
      ERROR2 ("EnzoConfig::read",
	      "Unknown particle type %s for parameter %s",
	      type.c_str(),(file_id+"type").c_str());
    }
  }
  // "sleep_by_process", "limit_per_node"
  initial_music_throttle_internode = p->value_logical
    ("Initial:music:throttle_internode",false);
  initial_music_throttle_intranode = p->value_logical
    ("Initial:music:throttle_intranode",false);
  initial_music_throttle_node_files = p->value_logical
    ("Initial:music:throttle_node_files",false);
  initial_music_throttle_close_count = p->value_integer
    ("Initial:music:throttle_close_count",0);
  initial_music_throttle_group_size = p->value_integer
    ("Initial:music:throttle_group_size",std::numeric_limits<int>::max());
  initial_music_throttle_seconds_stagger = p->value_float
    ("Initial:music:throttle_seconds_stagger",0.0);
  initial_music_throttle_seconds_delay = p->value_float
    ("Initial:music:throttle_seconds_delay",0.0);

}

//----------------------------------------------------------------------

void EnzoConfig::read_initial_pm_(Parameters * p)
{
  initial_pm_field        = p->value_string  ("Initial:pm:field","density");
  initial_pm_mpp          = p->value_float   ("Initial:pm:mpp",-1.0);
  initial_pm_level        = p->value_integer ("Initial:pm:level",-1);
}

//----------------------------------------------------------------------

void EnzoConfig::read_initial_burkertbodenheimer_(Parameters * p)
{
  // Burkert Bodenheimer initialization

  initial_burkertbodenheimer_rank =  p->value_integer("Initial:burkertbodenheimer:rank",0);
  for (int i=0; i<initial_burkertbodenheimer_rank; i++) {
    initial_burkertbodenheimer_array[i] =
      p->list_value_integer (i,"Initial:burkertbodenheimer:array",1);
  }
  for (int i=initial_burkertbodenheimer_rank; i<3; i++) {
    initial_burkertbodenheimer_array[i] = 1;
  }
  initial_burkertbodenheimer_radius_relative =
    p->value_float("Initial:burkertbodenheimer:radius_relative",0.1);
  initial_burkertbodenheimer_particle_ratio =
    p->value_float("Initial:burkertbodenheimer:particle_ratio",0.0);
  initial_burkertbodenheimer_mass =
    p->value_float("Initial:burkertbodenheimer:mass",enzo_constants::mass_solar);
  initial_burkertbodenheimer_temperature =
    p->value_float("Initial:burkertbodenheimer:temperature",10.0);
  initial_burkertbodenheimer_densityprofile =
    p->value_integer ("Initial:burkertbodenheimer:densityprofile",2);
  initial_burkertbodenheimer_rotating =
   p->value_logical ("Initial:burkertbodenheimer:rotating",true);
  initial_burkertbodenheimer_outer_velocity =
   p->value_float ("Initial:burkertbodenheimer:outer_velocity",-1.0);
}

//----------------------------------------------------------------------

void EnzoConfig::read_initial_sedov_(Parameters * p)
{
  initial_sedov_rank = p->value_integer ("Initial:sedov:rank",0);

  initial_sedov_array[0] = p->list_value_integer (0,"Initial:sedov:array",1);
  initial_sedov_array[1] = p->list_value_integer (1,"Initial:sedov:array",1);
  initial_sedov_array[2] = p->list_value_integer (2,"Initial:sedov:array",1);

  initial_sedov_radius_relative =
    p->value_float("Initial:sedov:radius_relative",0.1);
  initial_sedov_pressure_in =
    p->value_float("Initial:sedov:pressure_in",1.0);
  initial_sedov_pressure_out =
    p->value_float("Initial:sedov:pressure_out",1e-5);
  initial_sedov_density =
    p->value_float("Initial:sedov:density",1.0);
}

//----------------------------------------------------------------------

void EnzoConfig::read_initial_sedov_random_(Parameters * p)
{
  initial_sedov_random_array[0] =
    p->list_value_integer (0,"Initial:sedov_random:array",1);
  initial_sedov_random_array[1] =
    p->list_value_integer (1,"Initial:sedov_random:array",1);
  initial_sedov_random_array[2] =
    p->list_value_integer (2,"Initial:sedov_random:array",1);

  initial_sedov_random_half_empty =
    p->value_logical ("Initial:sedov_random:half_empty",false);
  initial_sedov_random_grackle_cooling =
    p->value_logical ("Initial:sedov_random:grackle_cooling",false);
  initial_sedov_random_max_blasts =
    p->value_integer ("Initial:sedov_random:max_blasts",1);
  initial_sedov_random_radius_relative =
    p->value_float   ("Initial:sedov_random:radius_relative",0.1);
  initial_sedov_random_pressure_in =
    p->value_float   ("Initial:sedov_random:pressure_in",1.0);
  initial_sedov_random_pressure_out =
    p->value_float   ("Initial:sedov_random:pressure_out",1e-5);
  initial_sedov_random_density =
    p->value_float   ("Initial:sedov_random:density",1.0);
  initial_sedov_random_te_multiplier =
    p->value_integer  ("Initial:sedov_random:te_multiplier",1);
}

//----------------------------------------------------------------------

void EnzoConfig::read_initial_bcenter_(Parameters * p)
{
  // VL+CT b-field initialization
  initial_bcenter_update_etot = p->value_logical
    ("Initial:vlct_bfield:update_etot",false);
}

//----------------------------------------------------------------------

void EnzoConfig::read_initial_turbulence_(Parameters * p)
{
  initial_turbulence_density = p->value_float
    ("Initial:turbulence:density",1.0);

  // Must specify pressure or temperature
  initial_turbulence_pressure =    p->value_float
    ("Initial:turbulence:pressure",   0.0);
  initial_turbulence_temperature = p->value_float
    ("Initial:turbulence:temperature",0.0);

  bool uses_turbulence = false;
  for (size_t i=0; i<method_list.size(); i++) {
    if (method_list[i] == "turbulence") uses_turbulence=true;
  }

  if (uses_turbulence) {
    ASSERT ("EnzoConfig::read",
  	    "Either initial turbulence pressure or temperature must be defined",
  	    ! ((initial_turbulence_pressure == 0.0) &&
  	       (initial_turbulence_temperature == 0.0)));
    ASSERT ("EnzoConfig::read",
  	    "Initial turbulence pressure and temperature cannot "
	    "both be defined",
  	    ! ((initial_turbulence_pressure != 0.0) &&
  	       (initial_turbulence_temperature != 0.0)));
  }
}

//----------------------------------------------------------------------

void EnzoConfig::read_initial_isolated_galaxy_(Parameters * p)
{
  initial_IG_scale_length = p->value_float
    ("Initial:isolated_galaxy:scale_length", 0.0343218);
  initial_IG_scale_height = p->value_float
    ("Initial:isolated_galaxy:scale_height", 0.00343218);
  initial_IG_disk_mass = p->value_float
    ("Initial:isolated_galaxy:disk_mass", 42.9661);
  initial_IG_gas_fraction = p->value_float
    ("Initial:isolated_galaxy:gas_fraction", 0.2);
  initial_IG_disk_temperature = p->value_float
    ("Initial:isolated_galaxy:disk_temperature", 1.0E4);
  initial_IG_disk_metal_fraction = p->value_float
    ("Initial:isolated_galaxy:disk_metal_fraction", 1.0E-10);
  initial_IG_gas_halo_mass = p->value_float
    ("Initial:isolated_galaxy:gas_halo_mass", 0.1);
  initial_IG_gas_halo_temperature = p->value_float
    ("Initial:isolated_galaxy:gas_halo_temperature", 1.0E4);
  initial_IG_gas_halo_density = p->value_float
    ("Initial:isolated_galaxy:gas_halo_density", 0.0);
  initial_IG_gas_halo_radius = p->value_float
    ("Initial:isolated_galaxy:gas_halo_radius", 1.0);
  initial_IG_gas_halo_metal_fraction = p->value_float
    ("Initial:isolated_galaxy:gas_halo_metal_fraction", 1.0E-10);
  initial_IG_use_gas_particles = p->value_logical
    ("Initial:isolated_galaxy:use_gas_particles", false);
  initial_IG_live_dm_halo = p->value_logical
    ("Initial:isolated_galaxy:live_dm_halo",false);
  initial_IG_stellar_disk = p->value_logical
    ("Initial:isolated_galaxy:stellar_disk", false);
  initial_IG_stellar_bulge = p->value_logical
    ("Initial:isolated_galaxy:stellar_bulge", false);
  initial_IG_analytic_velocity = p->value_logical
    ("Initial:isolated_galaxy:analytic_velocity", false);
  initial_IG_include_recent_SF = p->value_logical
    ("Initial:isolated_galaxy:include_recent_SF", false);
  initial_IG_recent_SF_start = p->value_float
    ("Initial:isolated_galaxy:recent_SF_start", -100.0);
  initial_IG_recent_SF_end = p->value_float
    ("Initial:isolated_galaxy:recent_SF_end", 0.0);
  initial_IG_recent_SF_SFR = p->value_float
    ("Initial:isolated_galaxy:recent_SF_SFR", 2.0);
  initial_IG_recent_SF_bin_size = p->value_float
    ("Initial:isolated_galaxy:recent_SF_bin_size", 5.0);
  initial_IG_recent_SF_seed = p->value_integer
    ("Initial:isolated_galaxy:recent_SF_seed", 12345);

  for (int axis=0; axis<3; axis++) {
    initial_IG_center_position[axis]  = p->list_value_float
      (axis,"Initial:isolated_galaxy:center_position",0.5);
    initial_IG_bfield[axis] = p->list_value_float
      (axis, "Initial:isolated_galaxy:bfield",0.0);
  }
}

//----------------------------------------------------------------------

void EnzoConfig::read_initial_merge_sinks_test_(Parameters * p)
{
  initial_merge_sinks_test_particle_data_filename= p->value_string
    ("Initial:merge_sinks_test:particle_data_filename","");
}

void EnzoConfig::read_initial_accretion_test_(Parameters * p)
{
  for (int axis=0; axis<3; axis++){
    initial_accretion_test_sink_position[axis] = p->list_value_float
      (axis, "Initial:accretion_test:sink_position", 0.0);
  }

  for (int axis=0; axis<3; axis++){
    initial_accretion_test_sink_velocity[axis] = p->list_value_float
      (axis, "Initial:accretion_test:sink_velocity", 0.0);
  }

  initial_accretion_test_sink_mass = p->value_float
    ("Initial:accretion_test:sink_mass",0.0);

  initial_accretion_test_gas_density = p->value_float
    ("Initial:accretion_test:gas_density",1.0e-6);

  initial_accretion_test_gas_pressure = p->value_float
    ("Initial:accretion_test:gas_pressure",1.0e-6);

  initial_accretion_test_gas_radial_velocity = p->value_float
    ("Initial:accretion_test:gas_radial_velocity",0.0);
}

void EnzoConfig::read_initial_shu_collapse_(Parameters * p)
{
  for (int axis=0; axis<3; axis++){
    initial_shu_collapse_center[axis] = p->list_value_float
      (axis, "Initial:shu_collapse:center", 0.0);
  }

  for (int axis=0; axis<3; axis++){
    initial_shu_collapse_drift_velocity[axis] = p->list_value_float
      (axis, "Initial:shu_collapse:drift_velocity", 0.0);
  }

  initial_shu_collapse_truncation_radius = p->value_float
    ("Initial:shu_collapse:truncation_radius",1.0);

  initial_shu_collapse_nominal_sound_speed = p->value_float
    ("Initial:shu_collapse:nominal_sound_speed",1.0);

  initial_shu_collapse_instability_parameter = p->value_float
    ("Initial:shu_collapse:instability_parameter",2.1);

  initial_shu_collapse_external_density = p->value_float
    ("Initial:shu_collapse:external_density",1.0e-6);

  initial_shu_collapse_central_sink_exists = p->value_logical
    ("Initial:shu_collapse:central_sink_exists",false);

  initial_shu_collapse_central_sink_mass = p->value_float
    ("Initial:shu_collapse:central_sink_mass",0.0);
}

void EnzoConfig::read_initial_bb_test_(Parameters * p)
{
  for (int axis=0; axis<3; axis++){
    initial_bb_test_center[axis] = p->list_value_float
      (axis, "Initial:bb_test:center", 0.0);
  }

  for (int axis=0; axis<3; axis++){
    initial_bb_test_drift_velocity[axis] = p->list_value_float
      (axis, "Initial:bb_test:drift_velocity", 0.0);
  }

  initial_bb_test_mean_density = p->value_float
    ("Initial:bb_test:mean_density",1.0e-6);

  initial_bb_test_fluctuation_amplitude = p->value_float
    ("Initial:bb_test:fluctuation_amplitude",0.0);

  initial_bb_test_truncation_radius = p->value_float
    ("Initial:bb_test:truncation_radius",1.0);

  initial_bb_test_nominal_sound_speed = p->value_float
    ("Initial:bb_test:nominal_sound_speed",1.0);

  initial_bb_test_angular_rotation_velocity = p->value_float
    ("Initial:bb_test:angular_rotation_velocity",0.0);

  initial_bb_test_external_density = p->value_float
    ("Initial:bb_test:external_density",1.0e-6);
}

<<<<<<< HEAD
void EnzoConfig::read_method_grackle_(Parameters * p)

{
  method_grackle_use_grackle = false;

  /// Grackle parameters

  for (size_t i=0; i<method_list.size(); i++) {
    if (method_list[i] == "grackle") method_grackle_use_grackle=true;
  }

  // Defaults alert PUP::er() to ignore
  if (method_grackle_use_grackle) {

    method_grackle_use_cooling_timestep = p->value_logical
      ("Method:grackle:use_cooling_timestep", false);

    // for when not using cosmology - redshift of UVB
    method_grackle_radiation_redshift = p->value_float
      ("Method:grackle:radiation_redshift", -1.0);

    // Now, we will initialize method_grackle_chemistry
    // - we do this with a factory method that directly examines the parameter
    //   values within the "Method:grackle:*" group.
    // - Because Grackle has so many parameter values, it's very easy to make a
    //   small mistake when specifying the name of a parameter value and not
    //   notice until much later. For that reason, the factory method
    //   aggressively reports unexpected parameters as errors.
    // - to help this method, we provide 2 sets of parameter names

    //   1. specify all of the Grackle parameters that we will manually setup
    //      based on the values passed for other Enzo-E parameters. Errors will
    //      be reported if any of these are encountered
    const std::unordered_set<std::string> forbid_leaf_names = {"use_grackle",
                                                               "Gamma"};

    //   2. specify all parameters that MAY occur within the "Method:grackle:*"
    //      group that should be ignored by the factory method. (This needs to
    //      be updated if we introduce additional parameters for configuring
    //      EnzoMethodGrackle)
    const std::unordered_set<std::string> ignore_leaf_names =
      {"use_cooling_timestep", "radiation_redshift",
       // the next option is deprecated and is only listed in the short-term
       // for backwards compatability (it should now be replaced by
       // "Physics:fluid_props:floors:metallicity")
       "metallicity_floor",
       // for backwards compatability, we manually use "data_file" to
       // initialize "grackle_data_file" parameter (in the future, we may want
       // to change this)
       "data_file", "grackle_data_file",
       // the final two parameters auto-parsed by other Cello machinery
       "type", "courant"};

    method_grackle_chemistry = GrackleChemistryData::from_parameters
      (*p, "Method:grackle", forbid_leaf_names, ignore_leaf_names);

    // now let's manually initialize the handful of remaining runtime
    // parameters that are stored within method_grackle_chemistry

    // 1. use "Method:grackle:data_file" to initialize "grackle_data_file" 
    if (p->param("Method:grackle:grackle_data_file") != nullptr){
      ERROR("EnzoConfig::read_method_grackle_",
            "for backwards compatability, the user can't specify "
            "\"Method:grackle:grackle_data_file\". Instead, they must specify "
            "\"Method:grackle:data_file\".");
    } else if (p->param("Method:grackle:data_file") != nullptr) {
      std::string fname = p->value_string("Method:grackle:data_file", "");
      ASSERT("EnzoConfig::read_method_grackle_",
             "\"Method:grackle:data_file\" can't be an empty string",
             fname.length() > 0); // sanity check!
      method_grackle_chemistry.set<std::string>("grackle_data_file", fname);
    } else {
      ERROR("EnzoConfig::read_method_grackle_",
            "\"Method:grackle:data_file\" is required when using grackle");
    }

    // 2. update the value of use_grackle
    method_grackle_chemistry.set<int>("use_grackle",
                                      method_grackle_use_grackle);

    // 3. Copy over parameters from Enzo-E to Grackle
    if (physics_fluid_props_eos_variant.holds_alternative<EnzoEOSIdeal>()) {
      method_grackle_chemistry.set<double>
        ("Gamma", physics_fluid_props_eos_variant.get<EnzoEOSIdeal>().gamma);
    } else {
      ERROR("EnzoConfig::read_method_grackle_",
            "Grackle currently can't be used when Enzo-E is configured to use "
            "an equation of state other than the ideal gas law");
    }

    // In the future, we may want to manually set use_radiative_transfer based
    // on an Enzo-E parameter for turning RT on / off:
    //method_grackle_chemistry.set<int>("use_radiative_transfer", ENZO_E_PARAMETER_NAME);
  }
}

//----------------------------------------------------------------------

void EnzoConfig::read_method_feedback_(Parameters * p)
{
  method_feedback_flavor = p->value_string
    ("Method:feedback:flavor","distributed");

  method_feedback_ejecta_mass = p->value_float
    ("Method:feedback:ejecta_mass",0.0);

  method_feedback_supernova_energy = p->value_float
    ("Method:feedback:supernova_energy",1.0);

  method_feedback_ejecta_metal_fraction = p->value_float
    ("Method:feedback:ejecta_metal_fraction",0.1);

  method_feedback_stencil = p->value_integer
    ("Method:feedback:stencil",3);

  method_feedback_radius = p->value_float
    ("Method:feedback:radius",-1.0);

  method_feedback_shift_cell_center = p->value_logical
    ("Method:feedback:shift_cell_center", true);

  method_feedback_ke_fraction = p->value_float
    ("Method:feedback:ke_fraction", 0.0);

  method_feedback_time_first_sn = p->value_float
    ("Method:feedback:time_first_sn", -1.0);

  method_feedback_use_ionization_feedback = p->value_logical
    ("Method:feedback:use_ionization_feedback", false);

  // MethodFeedbackSTARSS parameters
  method_feedback_supernovae = p->value_logical
    ("Method:feedback:supernovae",true);

  method_feedback_unrestricted_sn = p->value_logical
    ("Method:feedback:unrestricted_sn",true);

  method_feedback_stellar_winds = p->value_logical
    ("Method:feedback:stellar_winds",true);

  method_feedback_min_level = p->value_integer
    ("Method:feedback:min_level",0);

  method_feedback_analytic_SNR_shell_mass = p->value_logical
    ("Method:feedback:analytic_SNR_shell_mass",true);

  method_feedback_fade_SNR = p->value_logical
    ("Method:feedback:fade_SNR",true);

  method_feedback_NEvents = p->value_integer
    ("Method:feedback:NEvents",-1);

  method_feedback_radiation = p->value_logical
    ("Method:feedback:radiation", true);
}

//----------------------------------------------------------------------

void EnzoConfig::read_method_star_maker_(Parameters * p)
{
  method_star_maker_flavor = p->value_string
    ("Method:star_maker:flavor","stochastic");

  method_star_maker_use_altAlpha = p->value_logical
    ("Method:star_maker:use_altAlpha",false);

  method_star_maker_use_density_threshold = p->value_logical
    ("Method:star_maker:use_density_threshold",false);

  method_star_maker_use_overdensity_threshold = p->value_logical
    ("Method:star_maker:use_overdensity_threshold",false);

  method_star_maker_use_velocity_divergence = p->value_logical
    ("Method:star_maker:use_velocity_divergence",false);

  method_star_maker_use_dynamical_time = p->value_logical
    ("Method:star_maker:use_dynamical_time",false);

  method_star_maker_use_cooling_time = p->value_logical
    ("Method:star_maker:use_cooling_time",false);

  method_star_maker_use_self_gravitating = p->value_logical
    ("Method:star_maker:use_self_gravitating", false);

  method_star_maker_use_h2_self_shielding = p->value_logical
    ("Method:star_maker:use_h2_self_shielding", false);

  method_star_maker_use_jeans_mass = p->value_logical
    ("Method:star_maker:use_jeans_mass", false);

  method_star_maker_use_temperature_threshold = p->value_logical
    ("Method:star_maker:use_temperature_threshold",false);

  method_star_maker_use_critical_metallicity = p->value_logical
    ("Method:star_maker:use_critical_metallicity",false);

  method_star_maker_number_density_threshold = p->value_float
    ("Method:star_maker:number_density_threshold",0.0);

  method_star_maker_overdensity_threshold = p->value_float
    ("Method:star_maker:overdensity_threshold",0.0);

  method_star_maker_temperature_threshold = p->value_float
    ("Method:star_maker:temperature_threshold",1.0E4);

  method_star_maker_critical_metallicity = p->value_float
    ("Method:star_maker:critical_metallicity",0.0);

  method_star_maker_maximum_mass_fraction = p->value_float
    ("Method:star_maker:maximum_mass_fraction",0.05);

  method_star_maker_efficiency = p->value_float
    ("Method:star_maker:efficiency",0.01);

  method_star_maker_minimum_star_mass = p->value_float
    ("Method:star_maker:minimum_star_mass",0.0);

  method_star_maker_maximum_star_mass = p->value_float
    ("Method:star_maker:maximum_star_mass",-1.0);

  method_star_maker_min_level = p->value_integer
    ("Method:star_maker:min_level",0);

  method_star_maker_turn_off_probability = p->value_logical
    ("Method:star_maker:turn_off_probability",false);
}

//----------------------------------------------------------------------

void EnzoConfig::read_method_m1_closure_(Parameters * p)
{
  for (size_t i=0; i<method_list.size(); i++) {
    if (method_list[i] == "m1_closure") method_m1_closure=true;
  }

  method_m1_closure_N_groups = p->value_integer
    ("Method:m1_closure:N_groups",1);

  method_m1_closure_flux_function = p->value_string
    ("Method:m1_closure:flux_function","GLF");

  method_m1_closure_hll_file = p->value_string
    ("Method:m1_closure:hll_file","hll_evals.list");

  method_m1_closure_clight_frac = p->value_float
    ("Method:m1_closure:clight_frac",1.0);

  method_m1_closure_photon_escape_fraction = p->value_float
    ("Method:m1_closure:photon_escape_fraction",1.0);

  method_m1_closure_radiation_spectrum = p->value_string
    ("Method:m1_closure:radiation_spectrum","custom");

  method_m1_closure_temperature_blackbody = p->value_float
    ("Method:m1_closure:temperature_blackbody",0.0);

  method_m1_closure_particle_luminosity = p->value_float
    ("Method:m1_closure:particle_luminosity",-1.0);

  method_m1_closure_min_photon_density = p->value_float
    ("Method:m1_closure:min_photon_density",0.0);

  method_m1_closure_attenuation = p->value_logical
    ("Method:m1_closure:attenuation", true);

  method_m1_closure_thermochemistry = p->value_logical
    ("Method:m1_closure:thermochemistry", true);

  method_m1_closure_recombination_radiation = p->value_logical
    ("Method:m1_closure:recombination_radiation",false);

  method_m1_closure_H2_photodissociation = p->value_logical
    ("Method:m1_closure:H2_photodissociation", false);

  method_m1_closure_lyman_werner_background = p->value_logical
    ("Method:m1_closure:lyman_werner_background", false);

  method_m1_closure_LWB_J21 = p->value_float
    ("Method:m1_closure:LWB_J21", -1.0);

  method_m1_closure_cross_section_calculator = p->value_string
    ("Method:m1_closure:cross_section_calculator","vernier");

  method_m1_closure_SED.resize(method_m1_closure_N_groups);
  method_m1_closure_energy_lower.resize(method_m1_closure_N_groups);
  method_m1_closure_energy_upper.resize(method_m1_closure_N_groups);
  method_m1_closure_energy_mean.resize(method_m1_closure_N_groups);
  
  int N_species = 3; // number of ionizable species for RT (HI, HeI, HeII)
  method_m1_closure_sigmaN.resize(method_m1_closure_N_groups * N_species);
  method_m1_closure_sigmaE.resize(method_m1_closure_N_groups * N_species);

  // make default energy bins equally spaced between 1 eV and 101 eV
  double bin_width = 100.0 / method_m1_closure_N_groups;
  for (int i=0; i<method_m1_closure_N_groups; i++) {
    // default SED (if this is being used) is flat spectrum
    method_m1_closure_SED[i] = p->list_value_float
      (i,"Method:m1_closure:SED", 1.0/method_m1_closure_N_groups);

    method_m1_closure_energy_lower[i] = p->list_value_float
      (i,"Method:m1_closure:energy_lower", 1.0 + bin_width*i);

    method_m1_closure_energy_upper[i] = p->list_value_float
      (i,"Method:m1_closure:energy_upper", 1.0 + bin_width*(i+1));

    method_m1_closure_energy_mean[i] = p->list_value_float
      (i,"Method:m1_closure:energy_mean", 
         0.5*(method_m1_closure_energy_lower[i] + method_m1_closure_energy_upper[i]));

    for (int j=0; j<N_species; j++) {
      int sig_index = i*N_species + j;
      method_m1_closure_sigmaN[sig_index] = p->list_value_float
        (sig_index,"Method:m1_closure:sigmaN", 0.0);

      method_m1_closure_sigmaE[sig_index] = p->list_value_float
        (sig_index,"Method:m1_closure:sigmaE", 0.0);
    }
  }
}

//----------------------------------------------------------------------

void EnzoConfig::read_method_background_acceleration_(Parameters * p)
{
  method_background_acceleration_flavor = p->value_string
   ("Method:background_acceleration:flavor","unknown");

  method_background_acceleration_mass = p->value_float
   ("Method:background_acceleration:mass",0.0);

  method_background_acceleration_DM_mass = p->value_float
   ("Method:background_acceleration:DM_mass",-1.0);

  method_background_acceleration_bulge_mass = p->value_float
    ("Method:background_acceleration:bulge_mass", 0.0);

  method_background_acceleration_core_radius = p->value_float
    ("Method:background_acceleration:core_radius", 1.0E-10);

  method_background_acceleration_bulge_radius = p->value_float
    ("Method:background_acceleration:bulge_radius", 1.0E-10);

  method_background_acceleration_stellar_mass = p->value_float
    ("Method:background_acceleration:stellar_mass", 0.0);

  method_background_acceleration_DM_mass_radius = p->value_float
   ("Method:background_acceleration:DM_mass_radius", 0.0);

  method_background_acceleration_stellar_scale_height_r = p->value_float
   ("Method:background_acceleration:stellar_scale_height_r", 1.0E-10);

  method_background_acceleration_stellar_scale_height_z = p->value_float
   ("Method:background_acceleration:stellar_scale_height_z", 1.0E-10);

  method_background_acceleration_apply_acceleration = p->value_logical
    ("Method:background_acceleration:apply_acceleration", true);

  for (int axis = 0; axis < 3; axis++){
    method_background_acceleration_center[axis] = p->list_value_float
      (axis,"Method:background_acceleration:center",0.5);
    method_background_acceleration_angular_momentum[axis] = p->list_value_float
      (axis,"Method:background_acceleration:angular_momentum",0);
  }

}

//----------------------------------------------------------------------

void EnzoConfig::read_method_vlct_(Parameters * p)
{
  method_vlct_riemann_solver = p->value_string
    ("Method:mhd_vlct:riemann_solver","hlld");
  method_vlct_theta_limiter = p->value_float
    ("Method:mhd_vlct:theta_limiter", 1.5);

  // determine whether we're actually using vl+ct (for error-checking and
  // handling backwards compatability)
  bool uses_vlct = false;
  for (size_t i=0; i<method_list.size(); i++) {
    if (method_list[i] == "mhd_vlct") uses_vlct=true;
  }

  // raise an error if mhd_choice is not specified
  method_vlct_mhd_choice = p->value_string
    ("Method:mhd_vlct:mhd_choice", "");
  if (uses_vlct && (p->param("Method:mhd_vlct:mhd_choice") == nullptr)) {
    ERROR("EnzoConfig::read_method_vlct_",
          "Method:mhd_vlct:mhd_choice was not specified");
  }

  // these parameters affect backwards compatability
  std::string pname_time_scheme = "Method:mhd_vlct:time_scheme";
  std::string pname_reconstruct = "Method:mhd_vlct:reconstruct_method";

  method_vlct_time_scheme = p->value_string(pname_time_scheme, "vl");
  method_vlct_reconstruct_method = p->value_string(pname_reconstruct, "plm");

  // backwards compatibilty: deprecated half/full_dt_reconstruct_method params
  std::string pname_half_recon = "Method:mhd_vlct:half_dt_reconstruct_method";
  std::string pname_full_recon = "Method:mhd_vlct:full_dt_reconstruct_method";
  bool specified_half_dt_recon = (p->param(pname_half_recon) != nullptr);
  bool specified_full_dt_recon = (p->param(pname_full_recon) != nullptr);
  if (uses_vlct && (specified_half_dt_recon || specified_full_dt_recon)) {

    if ((p->param(pname_time_scheme) != nullptr) ||
        (p->param(pname_reconstruct) != nullptr)) {
      ERROR4("EnzoConfig::read_method_vlct_",
             "The deprecated parameters, \"%s\" and \"%s\", can't be "
             "specified when \"%s\" or \"%s\" is specified.",
             pname_half_recon.c_str(), pname_full_recon.c_str(),
             pname_time_scheme.c_str(), pname_reconstruct.c_str());
    }

    if (p->value_string(pname_half_recon, "nn") != "nn") {
      // it never made ANY sense to allow the half timestep of the VL+CT
      // algorithm to use anything other than the "nn" choice. (The only reason
      // it was ever an option was due to a misunderstanding early on)
      ERROR1("EnzoConfig::read_method_vlct_",
             "The deprecated parameter, \"%s\", can't have any value other "
             "than \"nn\"",
             pname_half_recon.c_str());
    }

    if (specified_full_dt_recon) {
      method_vlct_reconstruct_method = p->value_string(pname_full_recon,"plm");
    }

    WARNING3("EnzoConfig::read_method_vlct_",
             "\"%s\" and \"%s\" are deprecated and they will be removed in "
             "the future. The former can't have any value other than \"nn\"; "
             "it won't be replaced. Use \"%s\" instead of the latter.",
             pname_half_recon.c_str(), pname_full_recon.c_str(),
             pname_reconstruct.c_str());
  }

}

//----------------------------------------------------------------------

void EnzoConfig::read_method_gravity_(Parameters * p)
{
  method_gravity_solver = p->value_string
    ("Method:gravity:solver","unknown");

  //--------------------------------------------------
  // Physics
  //--------------------------------------------------

  method_gravity_order = p->value_integer
    ("Method:gravity:order",4);

  method_gravity_accumulate = p->value_logical
    ("Method:gravity:accumulate",true);

  method_gravity_type_super = p->value_string
    ("Method:gravity:type_super","accelerations");

  method_gravity_dt_max = p->value_float
    ("Method:gravity:dt_max",1.0e10);
}

=======
>>>>>>> a7a62a74
//----------------------------------------------------------------------

void EnzoConfig::read_method_check_(Parameters * p)
{
  p->group_set(0,"Method");
  p->group_push("check");

  method_check_num_files = p->value_integer
    ("num_files",1);
  method_check_ordering = p->value_string
    ("ordering","order_morton");

  if (p->type("dir") == parameter_string) {
    method_check_dir.resize(1);
    method_check_dir[0] = p->value_string("dir","");
  } else if (p->type("dir") == parameter_list) {
    int size = p->list_length("dir");
    if (size > 0) method_check_dir.resize(size);
    for (int i=0; i<size; i++) {
      method_check_dir[i] = p->list_value_string(i,"dir","");
    }
  }
  method_check_monitor_iter   = p->value_integer("monitor_iter",0);
  method_check_include_ghosts = p->value_logical("include_ghosts",false);
}

//----------------------------------------------------------------------

void EnzoConfig::read_method_inference_(Parameters* p)
<<<<<<< HEAD
{
  p->group_set(0,"Method");
  p->group_push("inference");

  method_inference_level_base = p->value_integer ("level_base");
  method_inference_level_array = p->value_integer ("level_array");
  method_inference_level_infer = p->value_integer ("level_infer");

  const int rank = p->value_integer("Mesh:root_rank",0);

  if (p->type("array_dims") == parameter_list) {
    const int nad = p->list_length("array_dims");
    ASSERT2("EnzoConfig::read_method_inference_()",
            "%s length must be 1 <= n <= %d",
            p->full_name("array_dims").c_str(),rank,
            1 <= nad && nad <= rank);
    for (int i=0; i<rank; i++) {
      method_inference_array_dims[i] = p->list_value_integer
        (std::min(nad-1,rank),"array_dims");
    }
  }

  if (p->type("array_size") == parameter_list) {
    const int nas = p->list_length("array_size");
    ASSERT2("EnzoConfig::read_method_inference_()",
            "%s length must be 1 <= n <= %d",
            p->full_name("array_size").c_str(),rank,
            1 <= nas && nas <= rank);
    for (int i=0; i<rank; i++) {
      method_inference_array_size[i] = p->list_value_integer
        (std::min(nas-1,rank),"array_size");
    }
  }

  method_inference_field_group = p->value_string  ("field_group");

  method_inference_overdensity_threshold = p->value_float
    ("Method:inference:overdensity_threshold",0.0);
}

//----------------------------------------------------------------------

void EnzoConfig::read_method_merge_sinks_(Parameters * p)
=======
>>>>>>> a7a62a74
{
  p->group_set(0,"Method");
  p->group_push("inference");

  method_inference_level_base = p->value_integer ("level_base");
  method_inference_level_array = p->value_integer ("level_array");
  method_inference_level_infer = p->value_integer ("level_infer");

  const int rank = p->value_integer("Mesh:root_rank",0);

  method_inference_field_group = p->value_string  ("field_group");

  method_inference_overdensity_threshold = p->value_float
    ("Method:inference:overdensity_threshold",0.0);
}

//----------------------------------------------------------------------

void EnzoConfig::read_method_turbulence_(Parameters * p)
{
  method_turbulence_edot = p->value_float
    ("Method:turbulence:edot",-1.0);
  method_turbulence_mach_number = p->value_float
    ("Method:turbulence:mach_number",0.0);
}

//----------------------------------------------------------------------

void EnzoConfig::read_physics_(Parameters * p)
{
  num_physics = p->list_length("Physics:list");

  for (int index_physics=0; index_physics<num_physics; index_physics++) {

    std::string name =
      p->list_value_string(index_physics,"Physics:list");

    std::string full_name = std::string("Physics:") + name;

    if (physics_list[index_physics] == "cosmology") {

      physics_cosmology = true;

      physics_cosmology_hubble_constant_now = p->value_float
        (full_name + ":hubble_constant_now",0.701);

      physics_cosmology_omega_matter_now = p->value_float
        (full_name + ":omega_matter_now",   0.279);

      physics_cosmology_omega_baryon_now = p->value_float
        (full_name + ":omega_baryon_now",   1.0);

      physics_cosmology_omega_cdm_now = p->value_float
        (full_name + ":omega_cdm_now",   0.0);

      physics_cosmology_omega_lamda_now = p->value_float
        (full_name + ":omega_lambda_now",   0.721);


      physics_cosmology_comoving_box_size = p->value_float
        (full_name + ":comoving_box_size", 64.0);

      physics_cosmology_max_expansion_rate = p->value_float
        (full_name + ":max_expansion_rate", 0.01);

      physics_cosmology_initial_redshift = p->value_float
        (full_name + ":initial_redshift",  20.0);;

      physics_cosmology_final_redshift = p->value_float
        (full_name + ":final_redshift",  0.0);;

    }

    if (physics_list[index_physics] == "fluid_prop"){
      ERROR("EnzoConfig::read_physics_",
            "\"fluid_prop\" is a typo for \"fluid_props\"");
    }

  }

  // this is intentionally done outside of the for-loop (for
  // backwards-compatability purposes)
  read_physics_fluid_props_(p);
}

//----------------------------------------------------------------------

namespace{

  /// parse a parameter that is allowed to be a float or a list of floats
  ///
  /// returns an empty vector if the parameter does not exist
  std::vector<double> coerce_param_list_(Parameters * p,
                                         const std::string& parameter)
  {
    std::vector<double> out;
    if (p->type(parameter) == parameter_float) {
      out.push_back(p->value_float(parameter));
    } else if (p->type(parameter) == parameter_list) {
      const int list_length = p->list_length(parameter);
      for (int i = 0; i < list_length; i++){
        out.push_back(p->list_value_float(i, parameter));
      }
    } else if (p->param(parameter) != nullptr) {
      ERROR1("coerce_param_list_",
             "The \"%s\" parameter was specified with an invalid type. When "
             "specified, it must be a float or list of floats",
             parameter.c_str());
    }
    return out;
  }

  //----------------------------------------------------------------------

  EnzoDualEnergyConfig parse_de_config_(Parameters * p,
                                        const std::string& hydro_type)
  {
    EnzoDualEnergyConfig out = EnzoDualEnergyConfig::build_disabled();

    // fetch names of parameters in Physics:fluid_props:dual_energy
    p->group_set(0, "Physics");
    p->group_set(1, "fluid_props");
    p->group_set(2, "dual_energy");
    std::vector<std::string> names = p->leaf_parameter_names();

    const bool missing_de_config = names.size() == 0;
    if (!missing_de_config){ // parse Physics:fluid_props:dual_energy
      const std::string type = p->value_string
        ("Physics:fluid_props:dual_energy:type", "disabled");

      const std::string eta_paramname = "Physics:fluid_props:dual_energy:eta";
      const bool eta_exists = p->param(eta_paramname) != nullptr;
      const std::vector<double> eta_list = coerce_param_list_(p, eta_paramname);

      // raise an error if parameters were specified if there are unexpected
      // parameters. We are being a little extra careful here.
      for (const std::string& name : names){
        ASSERT1("parse_de_config_",
                "Unexpected parameter: \"Physics:fluid_props:dual_energy:%s\"",
                name.c_str(), (name == "type") | (name == "eta"));
      }

      // now actually construct the output object
      if (type == "disabled"){
        ASSERT1("parse_de_config_",
                "when dual energy is disabled, \"%s\" can't be specified",
                eta_paramname.c_str(), !eta_exists);
        out = EnzoDualEnergyConfig::build_disabled();
      } else if (type == "modern"){
        ASSERT3("parse_de_config_",
                "\"%s\" was used to specify %d values. When specified for the "
                "\"%s\" dual energy formalism, it must provide 1 value.",
                eta_paramname.c_str(), (int)names.size(), type.c_str(),
                (eta_list.size() == 1) | !eta_exists);
        double eta = eta_exists ? eta_list[0] : 0.001;
        out = EnzoDualEnergyConfig::build_modern_formulation(eta);
      } else if (type == "bryan95"){
        ASSERT3("parse_de_config_",
                "\"%s\" was used to specify %d value(s). When specified for "
                "the \"%s\" dual energy formalism, it must provide 2 value.",
                eta_paramname.c_str(), (int)names.size(), type.c_str(),
                (eta_list.size() == 2) | !eta_exists);
        double eta_1 = eta_exists ? eta_list[0] : 0.001;
        double eta_2 = eta_exists ? eta_list[1] : 0.1;
        out = EnzoDualEnergyConfig::build_bryan95_formulation(eta_1, eta_2);
      } else {
        ERROR1("parse_de_config_",
               "\"Physics:fluid_props:dual_energy:type\" is invalid: \"%s\"",
               type.c_str());
      }
    }

    // look for dual energy parameters specified within the hydro solver (for
    // backwards compatibility)
    if ((hydro_type != "") && (hydro_type != "ppml")) {
      std::string legacy_de_param = "Method:" + hydro_type + ":dual_energy";
      bool legacy_param_exists = p->param(legacy_de_param) != nullptr;

      if (legacy_param_exists & !missing_de_config){
        ERROR1("parse_de_config_",
               "legacy parameter, \"%s\", duplicates other parameters",
               legacy_de_param.c_str());
      } else if (legacy_param_exists) {
        WARNING1("parse_de_config_",
                 "\"%s\" is a legacy parameter that will be removed",
                 legacy_de_param.c_str());
        bool use_de = p->value_logical(legacy_de_param, false);
        if (!use_de){
          out = EnzoDualEnergyConfig::build_disabled();
        } else if (hydro_type == "ppm"){
          out = EnzoDualEnergyConfig::build_bryan95_formulation
            (p->value_float("Method:ppm:dual_energy_eta_1", 0.001),
             p->value_float("Method:ppm:dual_energy_eta_2", 0.1));
        } else {
          out = EnzoDualEnergyConfig::build_modern_formulation
            (p->value_float("Method:mhd_vlct:dual_energy_eta", 0.001));
        }
      }
    }
    return out;
  }

  //----------------------------------------------------------------------

  EnzoEOSVariant parse_eos_choice_(Parameters * p,
                                   const std::string& hydro_type)
  {
    // Prior to the creation of the EnzoEOSVariant class, Enzo-E effectively
    // assumed at a global level that an ideal EOS was in use and stored gamma
    // at a global level.
    //
    // - gamma's value was originally parsed from "Field:gamma" and later from
    //   "Physics:fluid_props:eos:gamma". As an aside, while it was always the
    //   plan to have the ``EnzoPhysicsFluidProps`` class track the EOS type,
    //   the ability to track EOS type was added a while after the fact (in the
    //   same PR that introduced ``EnzoEOSVariant``).
    // - gamma's default value has always been 5/3.
    // - when the Ppml solver was used, it simply ignored the value of gamma
    //   and internally used an Isothermal EOS.
    // - technically, extension points were put into place within the vl+ct
    //   solver to support other types of solvers, but those were never used.


    // get the name of EnzoEOSIdeal (useful since it's the default eos type)
    const std::string ideal_name = EnzoEOSIdeal::name();

    // check whether the legacy parameter was specified
    const bool legacy_gamma_specified = p->param("Field:gamma") != nullptr;

    // fetch names of parameters in Physics:fluid_props:eos
    p->group_set(0, "Physics");
    p->group_set(1, "fluid_props");
    p->group_set(2, "eos");
    std::vector<std::string> names = p->leaf_parameter_names();

    const bool missing_eos_config = names.size() == 0;

    if (legacy_gamma_specified && !missing_eos_config) {
      ERROR("parse_eos_choice_",
            "\"Field:gamma\" isn't valid since parameters are specified "
            "within the \"Physics:fluid_props:eos\" parameter group");

    } else if (!missing_eos_config) {
      // this branch does the main work of the function

      // STEP 1: define some useful variables
      const std::string prefix = "Physics:fluid_props:eos:";
      const bool is_type_specified = p->param(prefix + "type") != nullptr;
      // following variable is used for maintaining backwards compatability
      const bool is_gamma_specified = p->param(prefix + "gamma") != nullptr;

      // STEP 2: determine the eos-type
      std::string type;
      if (is_type_specified) {
        type = p->value(prefix + "type","");
      } else if (is_gamma_specified) {
        WARNING1("parse_eos_choice_",
                 "Going forward, \"Physics:fluid_props:eos:type\" must be set "
                 "when there are other parameters in the subgroup. For "
                 "backwards compatability, this is being set to \"%s\" since "
                 "the only other parameter in that group is \"gamma\"",
                 ideal_name.c_str());
        type = ideal_name;
      } else {
        ERROR("parse_eos_choice_",
              "\"Physics:fluid_props:eos:type\" must be set when there are "
              "other parameters in the subgroup.");
      }

      // STEP 3: actually build the EOS object and return it
      if (type == ideal_name) { // EnzoEOSIdeal

        // this case is a little funky, since we allow type to not actually be
        // a parameter (for backwards compatability purposes).
        std::size_t num_params = (1 + (std::size_t)(is_type_specified));
        ASSERT1("parse_eos_choice_",
                "the only allowed parameters are \"type\" and \"gamma\" in "
                "the \"Physics:fluid_props:eos\" parameter group when making "
                "an \"%s\" eos", type.c_str(),
                (num_params == names.size()) && is_gamma_specified);
        double gamma = p->value_float(prefix+"gamma", -1.0);
        return EnzoEOSVariant(EnzoEOSIdeal::construct(gamma));

      } else if ( type == EnzoEOSIsothermal::name() ){

        ASSERT1("parse_eos_choice_",
                "when building an \"%s\" eos, \"type\" is the only parameter "
                "allowed in the \"Physics:fluid_props:eos\" parameter group ",
                type.c_str(), (names.size() == 1) && is_type_specified);
        return EnzoEOSVariant(EnzoEOSIsothermal());

      } else {
        ERROR1("parse_eos_choice_",
               "there's no support for building an eos of type \"%s\".",
               type.c_str());
      }
    }


    if (legacy_gamma_specified) {
      double gamma = p->value_float("Field:gamma", -1.0);
      if (gamma <= 1.0) {
        std::string isothermal_name = EnzoEOSIsothermal::name();
        ERROR2("parse_eos_choice_",
               "\"Field:gamma\" is a legacy parameter that will be removed. "
               "It has an invalid value of 1 or smaller. If you want to "
               "initialize an \"%s\" EOS, you should delete this parameter & "
               "assign Physics:fluid_props:eos:type a value of \"%s\"",
               isothermal_name.c_str(), isothermal_name.c_str());
      }
      WARNING1("parse_eos_choice_",
               "\"Field:gamma\" is a legacy parameter that will be removed. "
               "It is being used to configure an \"%s\" EOS. Going forward, "
               "set parameters in the \"Physics:fluid_props:eos\" parameter "
               "group instead.",
               ideal_name.c_str());
      return EnzoEOSVariant(EnzoEOSIdeal::construct(gamma));

    } else if (hydro_type == "ppml") {
      std::string type = EnzoEOSIsothermal::name();
      WARNING1("parse_eos_choice_",
               "Defaulting to \"%s\" EOS since for backwards compatability "
               "since the PPML solver is in use and no parameters were set "
               "in the \"Physics:fluid_props:eos\" parameter group. In the "
               "future, this behavior will be dropped.",
               type.c_str());
      return EnzoEOSVariant(EnzoEOSIsothermal());

    } else {
      const double default_gamma = 5.0/3.0;
      WARNING2("parse_eos_choice_",
               "No parameters specified in the \"Physics:fluid_props:eos\" "
               "parameter group. Defaulting to an \"%s\" eos with gamma = "
               "%#.16g.",
               ideal_name.c_str(), default_gamma);
      return EnzoEOSVariant(EnzoEOSIdeal::construct(default_gamma));

    }

  }

  //----------------------------------------------------------------------

  EnzoFluidFloorConfig parse_fluid_floor_config_(Parameters * p,
                                                 const std::string& hydro_type,
                                                 bool using_grackle)
  {
    // initialize default values (a value <= 0 means there is no floor)
    double density_floor = 0.0;
    double pressure_floor = 0.0;
    double temperature_floor = 0.0;
    double metal_mass_frac_floor = 0.0;

    auto get_ptr_to_floor_var = [&](const std::string name)
      {
        if (name == "density") { return &density_floor; }
        if (name == "pressure") { return &pressure_floor; }
        if (name == "temperature") { return &temperature_floor; }
        if (name == "metallicity") { return &metal_mass_frac_floor; }
        return (double*)nullptr;
      };

    // fetch names of parameters in Physics:fluid_props:floors. If any of them
    // exist, let's parse them
    p->group_set(0, "Physics");
    p->group_set(1, "fluid_props");
    p->group_set(2, "floors");
    std::vector<std::string> floor_l = p->leaf_parameter_names();

    const bool no_legacy = (floor_l.size() > 0);
    if (no_legacy){
      for (const std::string& name : floor_l){
        double* ptr = get_ptr_to_floor_var(name);
        if (ptr == nullptr){
          ERROR1("EnzoConfig::read_physics_fluid_props_",
                 "no support for placing a floor on \"%s\"", name.c_str());
        } else if (name == "metallicity") {
          *ptr = (p->value_float(p->full_name(name)) *
                  enzo_constants::metallicity_solar);
        } else {
          *ptr = p->value_float(p->full_name(name));
        }
      }
    }

    // now let's consider the legacy options (for the appropriate hydro solver
    // and Grackle). if there were no parameters in Physics:fluid_props:floors,
    // let's parse them. Otherwise, let's raise an error
    const std::vector<std::array<std::string,3>> legacy_params =
      {{"density", "ppm", "density_floor"},
       {"pressure", "ppm", "pressure_floor"},
       {"temperature", "ppm", "temperature_floor"},
       {"density", "mhd_vlct", "density_floor"},
       {"pressure", "mhd_vlct", "pressure_floor"},
       {"metallicity", "grackle", "metallicity_floor"}};

    for (const std::array<std::string,3>& triple : legacy_params){
      if ( (("grackle" != triple[1]) && (hydro_type != triple[1])) ||
           (("grackle" == triple[1]) && (!using_grackle)) ) {
        continue;
      }
      std::string full_name = "Method:" + triple[1] + ":" + triple[2];
      if (p->param(full_name) == nullptr) {continue;}
      if (no_legacy){
        ERROR1("EnzoConfig::read_physics_fluid_props_",
               "legacy parameter \"%s\" is invalid since the "
               "\"Physics:fluid_props:floors\" parameters are specified",
               full_name.c_str());
      } else {
        WARNING2("EnzoConfig::read_physics_fluid_props_",
                 "\"%s\" is a deprecated parameter (it will be removed in the "
                 "future). Use \"Physics:fluid_props:floors:%s\" instead.",
                 full_name.c_str(), triple[0].c_str());
        if (triple[0] == "metallicity"){
          *(get_ptr_to_floor_var(triple[0]))
            = p->value_float(full_name) * enzo_constants::metallicity_solar;
        } else {
          *(get_ptr_to_floor_var(triple[0])) = p->value_float(full_name);
        }
      }
    }

    return {density_floor, pressure_floor, temperature_floor,
            metal_mass_frac_floor};
  }

}

//----------------------------------------------------------------------

void EnzoConfig::read_physics_fluid_props_(Parameters * p)
{
  // determine the hydro method (if any) so we know which legacy parameters to
  // look for.
  const std::vector<std::string>& mlist = this->method_list;
  bool has_ppm = std::find(mlist.begin(), mlist.end(), "ppm") != mlist.end();
  bool has_ppml = std::find(mlist.begin(), mlist.end(), "ppml") != mlist.end();
  bool has_vlct = std::find(mlist.begin(), mlist.end(),
                            "mhd_vlct") != mlist.end();
  std::string hydro_type = "";
  if ((int(has_ppm) + int(has_ppml) + int(has_vlct)) > 1){
    ERROR("EnzoConfig::read_physics_fluid_props_",
          "a given simulation can only use up to 1 of the following solvers: "
          "{\"ppm\", \"ppml\", \"mhd_vlct\"}");
  } else if (has_ppm){
    hydro_type = "ppm";
  } else if (has_ppml){
    hydro_type = "ppml";
  } else if (has_vlct){
    hydro_type = "mhd_vlct";
  }
  bool has_grackle = std::find(mlist.begin(), mlist.end(),
                               "grackle") != mlist.end();

  // determine the dual energy formalism configuration
  physics_fluid_props_de_config = parse_de_config_(p, hydro_type);

  // determine the fluid floor configuration
  physics_fluid_props_fluid_floor_config =
    parse_fluid_floor_config_(p, hydro_type, has_grackle);

  // determine the nominal choice of the EOS (the EOS is currently independent
  // of the molecular weight)
  physics_fluid_props_eos_variant = parse_eos_choice_(p, hydro_type);

  // determine molecular weight
  {
    double default_val = 0.6;
    double legacy_value = p->value_float("Method:ppm:mol_weight", -1);
    double actual_value = p->value_float("Physics:fluid_props:mol_weight", -1);

    if (legacy_value == -1) {
      if (actual_value == -1) { actual_value = default_val; }
      physics_fluid_props_mol_weight = actual_value;
    } else if (actual_value == -1) {
      WARNING("EnzoConfig::read_physics_fluid_props_",
              "\"Method:ppm:mol_weight\" is a legacy parameter that will be "
              "removed.");
      physics_fluid_props_mol_weight = legacy_value;
    } else {
      ERROR("EnzoConfig::read_physics_fluid_props_",
            "\"Method:ppm:mol_weight\" isn't valid since "
            "\"Physics:fluid_props:mol_weight\" is specified.");
    }
  }
}

//----------------------------------------------------------------------

void EnzoConfig::read_prolong_enzo_(Parameters * p)
{
  prolong_enzo_type       = p->value_string  ("Prolong:enzo:type","2A");
  prolong_enzo_positive   = p->value_logical ("Prolong:enzo:positive",true);
  prolong_enzo_use_linear = p->value_logical ("Prolong:enzo:use_linear",false);
}

//----------------------------------------------------------------------

void EnzoConfig::read_solvers_(Parameters * p)
{
  num_solvers = p->list_length("Solver:list");

  solver_pre_smooth.  resize(num_solvers);
  solver_coarse_solve.resize(num_solvers);
  solver_domain_solve.resize(num_solvers);
  solver_post_smooth. resize(num_solvers);
  solver_last_smooth. resize(num_solvers);
  solver_weight.      resize(num_solvers);
  solver_restart_cycle.resize(num_solvers);
  solver_precondition.resize(num_solvers);
  solver_coarse_level.resize(num_solvers);
  solver_is_unigrid.resize(num_solvers);

  for (int index_solver=0; index_solver<num_solvers; index_solver++) {

    std::string solver_name =
      std::string("Solver:") + p->list_value_string(index_solver,"Solver:list");

    std::string solver;

    solver = p->value_string (solver_name + ":precondition","unknown");
    if (solver_index.find(solver) != solver_index.end()) {
      solver_precondition[index_solver] = solver_index[solver];
    } else {
      solver_precondition[index_solver] = -1;
    }

    solver = p->value_string (solver_name + ":pre_smooth","unknown");
    if (solver_index.find(solver) != solver_index.end()) {
      solver_pre_smooth[index_solver] = solver_index[solver];
    } else {
      solver_pre_smooth[index_solver] = -1;
    }

    solver = p->value_string (solver_name + ":coarse_solve","unknown");
    if (solver_index.find(solver) != solver_index.end()) {
      solver_coarse_solve[index_solver] = solver_index[solver];
    } else {
      solver_coarse_solve[index_solver] = -1;
    }

    solver = p->value_string (solver_name + ":domain_solve","unknown");
    if (solver_index.find(solver) != solver_index.end()) {
      solver_domain_solve[index_solver] = solver_index[solver];
    } else {
      solver_domain_solve[index_solver] = -1;
    }

    solver = p->value_string (solver_name + ":post_smooth","unknown");
    if (solver_index.find(solver) != solver_index.end()) {
      solver_post_smooth[index_solver] = solver_index[solver];
    } else {
      solver_post_smooth[index_solver] = -1;
    }

    solver = p->value_string (solver_name + ":last_smooth","unknown");
    if (solver_index.find(solver) != solver_index.end()) {
      solver_last_smooth[index_solver] = solver_index[solver];
    } else {
      solver_last_smooth[index_solver] = -1;
    }

    solver_weight[index_solver] =
      p->value_float(solver_name + ":weight",1.0);

    solver_restart_cycle[index_solver] =
      p->value_integer(solver_name + ":restart_cycle",1);

    solver_coarse_level[index_solver] =
      p->value_integer (solver_name + ":coarse_level",
                        solver_min_level[index_solver]);

    solver_is_unigrid[index_solver] =
      p->value_logical (solver_name + ":is_unigrid",false);

  }
}

//----------------------------------------------------------------------

void EnzoConfig::read_stopping_(Parameters * p)
{
  stopping_redshift = p->value_float ("Stopping:redshift",0.0);
}

//----------------------------------------------------------------------<|MERGE_RESOLUTION|>--- conflicted
+++ resolved
@@ -16,17 +16,7 @@
 
 EnzoConfig::EnzoConfig() throw ()
   :
-<<<<<<< HEAD
-  adapt_mass_type(),
-  ppm_diffusion(false),
-  ppm_flattening(0),
-  ppm_minimum_pressure_support_parameter(0),
-  ppm_pressure_free(false),
-  ppm_steepening(false),
-  ppm_use_minimum_pressure_support(false),
-=======
   adapt_mass_type(0),
->>>>>>> a7a62a74
   field_uniform_density(1.0),
   physics_cosmology(false),
   physics_cosmology_hubble_constant_now(0.0),
@@ -168,129 +158,17 @@
   initial_bb_test_nominal_sound_speed(0.0),
   initial_bb_test_angular_rotation_velocity(0.0),
   initial_bb_test_external_density(0.0),
-<<<<<<< HEAD
-  // EnzoMethodFeedback,
-  method_feedback_flavor(""),
-  method_feedback_ejecta_mass(0.0),
-  method_feedback_supernova_energy(1.0),
-  method_feedback_ejecta_metal_fraction(0.0),
-  method_feedback_stencil(3),
-  method_feedback_radius(-1),
-  method_feedback_shift_cell_center(true),
-  method_feedback_ke_fraction(0.0),
-  method_feedback_use_ionization_feedback(false),
-  method_feedback_time_first_sn(-1), // in Myr
-  // EnzoMethodFeedbackSTARSS,
-  method_feedback_supernovae(true),
-  method_feedback_unrestricted_sn(true),
-  method_feedback_stellar_winds(true),
-  method_feedback_min_level(0),
-  method_feedback_analytic_SNR_shell_mass(true),
-  method_feedback_fade_SNR(true),
-  method_feedback_NEvents(-1),
-=======
->>>>>>> a7a62a74
+  // EnzoMethodGravity
+  method_gravity_type_super(),
   // EnzoMethodInference
   method_inference_level_base(0),
   method_inference_level_array(0),
   method_inference_level_infer(0),
-<<<<<<< HEAD
-  method_inference_array_dims(),
-  method_inference_array_size(),
-  method_inference_field_group(),
-  method_inference_overdensity_threshold(0),
-  method_feedback_radiation(true),
-  // EnzoMethodM1Closure
-  method_m1_closure(false),
-  method_m1_closure_N_groups(1), // # of frequency bins
-  method_m1_closure_flux_function("GLF"), // which flux function to use
-  method_m1_closure_hll_file("hll_evals.list"),
-  method_m1_closure_clight_frac(1.0), // reduced speed of light value to use
-  method_m1_closure_photon_escape_fraction(1.0),
-  method_m1_closure_radiation_spectrum("custom"), // Type of radiation spectrum to use for star particles
-  method_m1_closure_temperature_blackbody(0.0),
-  method_m1_closure_particle_luminosity(-1.0), // Set emission rate for star particles
-  method_m1_closure_SED(), // supply list of emission rate fraction for all groups
-  method_m1_closure_min_photon_density(0.0),
-  method_m1_closure_attenuation(true),
-  method_m1_closure_thermochemistry(true),
-  method_m1_closure_recombination_radiation(false),
-  method_m1_closure_H2_photodissociation(false),
-  method_m1_closure_lyman_werner_background(false),
-  method_m1_closure_LWB_J21(-1.0),
-  method_m1_closure_cross_section_calculator("vernier"),
-  method_m1_closure_sigmaN(),
-  method_m1_closure_sigmaE(),
-  method_m1_closure_energy_lower(),
-  method_m1_closure_energy_upper(),
-  method_m1_closure_energy_mean(),
-  // EnzoMethodStarMaker,
-  method_star_maker_flavor(""),                              // star maker type to use
-  method_star_maker_use_altAlpha(false),
-  method_star_maker_use_density_threshold(false),           // check above density threshold before SF
-  method_star_maker_use_velocity_divergence(false),         // check for converging flow before SF
-  method_star_maker_use_dynamical_time(false),              // compute t_ff / t_dyn. Otherwise take as 1.0
-  method_star_maker_use_cooling_time(false),                // check if t_cool < t_dyn
-  method_star_maker_use_overdensity_threshold(false),
-  method_star_maker_use_temperature_threshold(false),
-  method_star_maker_use_self_gravitating(false),            //
-  method_star_maker_use_h2_self_shielding(false),
-  method_star_maker_use_jeans_mass(false),
-  method_star_maker_number_density_threshold(0.0),         // Number density threshold in cgs
-  method_star_maker_overdensity_threshold(0.0),
-  method_star_maker_critical_metallicity(0.0),
-  method_star_maker_temperature_threshold(1.0E4),
-  method_star_maker_maximum_mass_fraction(0.05),            // maximum cell mass fraction to convert to stars
-  method_star_maker_efficiency(0.01),            // star maker efficiency per free fall time
-  method_star_maker_minimum_star_mass(0.0),    // minimum star particle mass in solar masses
-  method_star_maker_maximum_star_mass(-1.0),    // maximum star particle mass in solar masses
-  method_star_maker_min_level(0), // minimum AMR level for star formation
-  method_star_maker_turn_off_probability(false),
-  // EnzoMethodTurbulence
-  method_turbulence_edot(0.0),
-  method_turbulence_mach_number(0.0),
-  method_grackle_use_grackle(false),
-  method_grackle_chemistry(),
-  method_grackle_use_cooling_timestep(false),
-  method_grackle_radiation_redshift(-1.0),
-  // EnzoMethodGravity
-  method_gravity_solver(""),
-  method_gravity_order(4),
-  method_gravity_dt_max(0.0),
-  method_gravity_accumulate(false),
-  method_gravity_type_super(),
-  /// EnzoMethodBackgroundAcceleration
-  method_background_acceleration_flavor(""),
-  method_background_acceleration_mass(0.0),
-  method_background_acceleration_DM_mass(0.0),
-  method_background_acceleration_bulge_mass(0.0),
-  method_background_acceleration_core_radius(1.0E-10),
-  method_background_acceleration_bulge_radius(1.0E-10),
-  method_background_acceleration_stellar_mass(0.0),
-  method_background_acceleration_DM_mass_radius(0.0),
-  method_background_acceleration_stellar_scale_height_r(1.0E-10),
-  method_background_acceleration_stellar_scale_height_z(1.0E-10),
-  method_background_acceleration_apply_acceleration(true), // for debugging
-  /// EnzoMethodMHDVlct
-  method_vlct_riemann_solver(""),
-  method_vlct_time_scheme(""),
-  method_vlct_reconstruct_method(""),
-  method_vlct_theta_limiter(0.0),
-  method_vlct_mhd_choice(""),
-  /// EnzoMethodMergeSinks
-  method_merge_sinks_merging_radius_cells(0.0),
-  /// EnzoMethodAccretion
-  method_accretion_accretion_radius_cells(0.0),
-  method_accretion_flavor(""),
-  method_accretion_physical_density_threshold_cgs(0.0),
-  method_accretion_max_mass_fraction(0.0),
-=======
   method_inference_field_group(),
   method_inference_overdensity_threshold(0),
   // EnzoMethodTurbulence
   method_turbulence_edot(0.0),
   method_turbulence_mach_number(0.0),
->>>>>>> a7a62a74
   /// EnzoProlong
   prolong_enzo_type(),
   prolong_enzo_positive(true),
@@ -466,6 +344,8 @@
   p | method_check_monitor_iter;
   p | method_check_include_ghosts;
 
+  p | method_gravity_type_super;
+
   p | method_inference_level_base;
   p | method_inference_level_array;
   p | method_inference_level_infer;
@@ -497,121 +377,8 @@
   p | initial_bb_test_angular_rotation_velocity;
   p | initial_bb_test_external_density;
 
-<<<<<<< HEAD
-  p | method_feedback_flavor;
-  p | method_feedback_ejecta_mass;
-  p | method_feedback_supernova_energy;
-  p | method_feedback_ejecta_metal_fraction;
-  p | method_feedback_stencil;
-  p | method_feedback_radius;
-  p | method_feedback_shift_cell_center;
-  p | method_feedback_ke_fraction;
-  p | method_feedback_use_ionization_feedback;
-  p | method_feedback_time_first_sn;
-
-  p | method_feedback_supernovae;
-  p | method_feedback_unrestricted_sn;
-  p | method_feedback_stellar_winds;
-  p | method_feedback_min_level;
-  p | method_feedback_analytic_SNR_shell_mass;
-  p | method_feedback_fade_SNR;
-  p | method_feedback_NEvents;
-  p | method_feedback_radiation;
-
-  p | method_inference_level_base;
-  p | method_inference_level_array;
-  p | method_inference_level_infer;
-  PUParray(p,method_inference_array_dims,3);
-  PUParray(p,method_inference_array_size,3);
-  p | method_inference_field_group;
-  p | method_inference_overdensity_threshold;
-
-  p | method_star_maker_flavor;
-  p | method_star_maker_use_altAlpha;
-  p | method_star_maker_use_density_threshold;
-  p | method_star_maker_use_overdensity_threshold;
-  p | method_star_maker_use_temperature_threshold;
-  p | method_star_maker_use_critical_metallicity;
-  p | method_star_maker_use_velocity_divergence;
-  p | method_star_maker_use_dynamical_time;
-  p | method_star_maker_use_cooling_time;
-  p | method_star_maker_use_self_gravitating;
-  p | method_star_maker_use_h2_self_shielding;
-  p | method_star_maker_use_jeans_mass;
-  p | method_star_maker_number_density_threshold;
-  p | method_star_maker_overdensity_threshold;
-  p | method_star_maker_critical_metallicity;
-  p | method_star_maker_temperature_threshold;
-  p | method_star_maker_maximum_mass_fraction;
-  p | method_star_maker_efficiency;
-  p | method_star_maker_minimum_star_mass;
-  p | method_star_maker_maximum_star_mass;
-  p | method_star_maker_min_level;
-  p | method_star_maker_turn_off_probability;
-
-  p | method_m1_closure;
-  p | method_m1_closure_N_groups;
-  p | method_m1_closure_flux_function;
-  p | method_m1_closure_hll_file;
-  p | method_m1_closure_clight_frac;
-  p | method_m1_closure_photon_escape_fraction;
-  p | method_m1_closure_radiation_spectrum;
-  p | method_m1_closure_temperature_blackbody;
-  p | method_m1_closure_particle_luminosity;
-  p | method_m1_closure_SED;
-  p | method_m1_closure_min_photon_density;
-  p | method_m1_closure_attenuation;
-  p | method_m1_closure_thermochemistry;
-  p | method_m1_closure_recombination_radiation;
-  p | method_m1_closure_H2_photodissociation;
-  p | method_m1_closure_lyman_werner_background;
-  p | method_m1_closure_LWB_J21;
-  p | method_m1_closure_cross_section_calculator;
-  p | method_m1_closure_sigmaN;
-  p | method_m1_closure_sigmaE;
-  p | method_m1_closure_energy_lower;
-  p | method_m1_closure_energy_upper;
-  p | method_m1_closure_energy_mean;
-
   p | method_turbulence_edot;
 
-  p | method_gravity_solver;
-  p | method_gravity_order;
-  p | method_gravity_dt_max;
-  p | method_gravity_accumulate;
-  p | method_gravity_type_super;
-
-  p | method_background_acceleration_flavor;
-  p | method_background_acceleration_mass;
-  p | method_background_acceleration_DM_mass;
-  p | method_background_acceleration_bulge_mass;
-  p | method_background_acceleration_core_radius;
-  p | method_background_acceleration_bulge_radius;
-  p | method_background_acceleration_stellar_mass;
-  p | method_background_acceleration_DM_mass_radius;
-  p | method_background_acceleration_stellar_scale_height_r;
-  p | method_background_acceleration_stellar_scale_height_z;
-  p | method_background_acceleration_apply_acceleration;
-  PUParray(p,method_background_acceleration_angular_momentum,3);
-  PUParray(p,method_background_acceleration_center,3);
-
-  p | method_vlct_riemann_solver;
-  p | method_vlct_time_scheme;
-  p | method_vlct_reconstruct_method;
-  p | method_vlct_theta_limiter;
-  p | method_vlct_mhd_choice;
-
-  p | method_merge_sinks_merging_radius_cells;
-
-  p | method_accretion_accretion_radius_cells;
-  p | method_accretion_flavor;
-  p | method_accretion_physical_density_threshold_cgs;
-  p | method_accretion_max_mass_fraction;
-
-=======
-  p | method_turbulence_edot;
-
->>>>>>> a7a62a74
   p | prolong_enzo_type;
   p | prolong_enzo_positive;
   p | prolong_enzo_use_linear;
@@ -676,19 +443,9 @@
   // Method [sorted]
 
   read_method_check_(p);
-<<<<<<< HEAD
-  read_method_feedback_(p);
-  read_method_grackle_(p);
   read_method_gravity_(p);
   read_method_inference_(p);
-  read_method_merge_sinks_(p);
-  read_method_ppm_(p);
-  read_method_m1_closure_(p);
-  read_method_star_maker_(p);
-=======
->>>>>>> a7a62a74
   read_method_turbulence_(p);
-  read_method_inference_(p);
 
   read_prolong_enzo_(p);
 
@@ -1162,470 +919,6 @@
     ("Initial:bb_test:external_density",1.0e-6);
 }
 
-<<<<<<< HEAD
-void EnzoConfig::read_method_grackle_(Parameters * p)
-
-{
-  method_grackle_use_grackle = false;
-
-  /// Grackle parameters
-
-  for (size_t i=0; i<method_list.size(); i++) {
-    if (method_list[i] == "grackle") method_grackle_use_grackle=true;
-  }
-
-  // Defaults alert PUP::er() to ignore
-  if (method_grackle_use_grackle) {
-
-    method_grackle_use_cooling_timestep = p->value_logical
-      ("Method:grackle:use_cooling_timestep", false);
-
-    // for when not using cosmology - redshift of UVB
-    method_grackle_radiation_redshift = p->value_float
-      ("Method:grackle:radiation_redshift", -1.0);
-
-    // Now, we will initialize method_grackle_chemistry
-    // - we do this with a factory method that directly examines the parameter
-    //   values within the "Method:grackle:*" group.
-    // - Because Grackle has so many parameter values, it's very easy to make a
-    //   small mistake when specifying the name of a parameter value and not
-    //   notice until much later. For that reason, the factory method
-    //   aggressively reports unexpected parameters as errors.
-    // - to help this method, we provide 2 sets of parameter names
-
-    //   1. specify all of the Grackle parameters that we will manually setup
-    //      based on the values passed for other Enzo-E parameters. Errors will
-    //      be reported if any of these are encountered
-    const std::unordered_set<std::string> forbid_leaf_names = {"use_grackle",
-                                                               "Gamma"};
-
-    //   2. specify all parameters that MAY occur within the "Method:grackle:*"
-    //      group that should be ignored by the factory method. (This needs to
-    //      be updated if we introduce additional parameters for configuring
-    //      EnzoMethodGrackle)
-    const std::unordered_set<std::string> ignore_leaf_names =
-      {"use_cooling_timestep", "radiation_redshift",
-       // the next option is deprecated and is only listed in the short-term
-       // for backwards compatability (it should now be replaced by
-       // "Physics:fluid_props:floors:metallicity")
-       "metallicity_floor",
-       // for backwards compatability, we manually use "data_file" to
-       // initialize "grackle_data_file" parameter (in the future, we may want
-       // to change this)
-       "data_file", "grackle_data_file",
-       // the final two parameters auto-parsed by other Cello machinery
-       "type", "courant"};
-
-    method_grackle_chemistry = GrackleChemistryData::from_parameters
-      (*p, "Method:grackle", forbid_leaf_names, ignore_leaf_names);
-
-    // now let's manually initialize the handful of remaining runtime
-    // parameters that are stored within method_grackle_chemistry
-
-    // 1. use "Method:grackle:data_file" to initialize "grackle_data_file" 
-    if (p->param("Method:grackle:grackle_data_file") != nullptr){
-      ERROR("EnzoConfig::read_method_grackle_",
-            "for backwards compatability, the user can't specify "
-            "\"Method:grackle:grackle_data_file\". Instead, they must specify "
-            "\"Method:grackle:data_file\".");
-    } else if (p->param("Method:grackle:data_file") != nullptr) {
-      std::string fname = p->value_string("Method:grackle:data_file", "");
-      ASSERT("EnzoConfig::read_method_grackle_",
-             "\"Method:grackle:data_file\" can't be an empty string",
-             fname.length() > 0); // sanity check!
-      method_grackle_chemistry.set<std::string>("grackle_data_file", fname);
-    } else {
-      ERROR("EnzoConfig::read_method_grackle_",
-            "\"Method:grackle:data_file\" is required when using grackle");
-    }
-
-    // 2. update the value of use_grackle
-    method_grackle_chemistry.set<int>("use_grackle",
-                                      method_grackle_use_grackle);
-
-    // 3. Copy over parameters from Enzo-E to Grackle
-    if (physics_fluid_props_eos_variant.holds_alternative<EnzoEOSIdeal>()) {
-      method_grackle_chemistry.set<double>
-        ("Gamma", physics_fluid_props_eos_variant.get<EnzoEOSIdeal>().gamma);
-    } else {
-      ERROR("EnzoConfig::read_method_grackle_",
-            "Grackle currently can't be used when Enzo-E is configured to use "
-            "an equation of state other than the ideal gas law");
-    }
-
-    // In the future, we may want to manually set use_radiative_transfer based
-    // on an Enzo-E parameter for turning RT on / off:
-    //method_grackle_chemistry.set<int>("use_radiative_transfer", ENZO_E_PARAMETER_NAME);
-  }
-}
-
-//----------------------------------------------------------------------
-
-void EnzoConfig::read_method_feedback_(Parameters * p)
-{
-  method_feedback_flavor = p->value_string
-    ("Method:feedback:flavor","distributed");
-
-  method_feedback_ejecta_mass = p->value_float
-    ("Method:feedback:ejecta_mass",0.0);
-
-  method_feedback_supernova_energy = p->value_float
-    ("Method:feedback:supernova_energy",1.0);
-
-  method_feedback_ejecta_metal_fraction = p->value_float
-    ("Method:feedback:ejecta_metal_fraction",0.1);
-
-  method_feedback_stencil = p->value_integer
-    ("Method:feedback:stencil",3);
-
-  method_feedback_radius = p->value_float
-    ("Method:feedback:radius",-1.0);
-
-  method_feedback_shift_cell_center = p->value_logical
-    ("Method:feedback:shift_cell_center", true);
-
-  method_feedback_ke_fraction = p->value_float
-    ("Method:feedback:ke_fraction", 0.0);
-
-  method_feedback_time_first_sn = p->value_float
-    ("Method:feedback:time_first_sn", -1.0);
-
-  method_feedback_use_ionization_feedback = p->value_logical
-    ("Method:feedback:use_ionization_feedback", false);
-
-  // MethodFeedbackSTARSS parameters
-  method_feedback_supernovae = p->value_logical
-    ("Method:feedback:supernovae",true);
-
-  method_feedback_unrestricted_sn = p->value_logical
-    ("Method:feedback:unrestricted_sn",true);
-
-  method_feedback_stellar_winds = p->value_logical
-    ("Method:feedback:stellar_winds",true);
-
-  method_feedback_min_level = p->value_integer
-    ("Method:feedback:min_level",0);
-
-  method_feedback_analytic_SNR_shell_mass = p->value_logical
-    ("Method:feedback:analytic_SNR_shell_mass",true);
-
-  method_feedback_fade_SNR = p->value_logical
-    ("Method:feedback:fade_SNR",true);
-
-  method_feedback_NEvents = p->value_integer
-    ("Method:feedback:NEvents",-1);
-
-  method_feedback_radiation = p->value_logical
-    ("Method:feedback:radiation", true);
-}
-
-//----------------------------------------------------------------------
-
-void EnzoConfig::read_method_star_maker_(Parameters * p)
-{
-  method_star_maker_flavor = p->value_string
-    ("Method:star_maker:flavor","stochastic");
-
-  method_star_maker_use_altAlpha = p->value_logical
-    ("Method:star_maker:use_altAlpha",false);
-
-  method_star_maker_use_density_threshold = p->value_logical
-    ("Method:star_maker:use_density_threshold",false);
-
-  method_star_maker_use_overdensity_threshold = p->value_logical
-    ("Method:star_maker:use_overdensity_threshold",false);
-
-  method_star_maker_use_velocity_divergence = p->value_logical
-    ("Method:star_maker:use_velocity_divergence",false);
-
-  method_star_maker_use_dynamical_time = p->value_logical
-    ("Method:star_maker:use_dynamical_time",false);
-
-  method_star_maker_use_cooling_time = p->value_logical
-    ("Method:star_maker:use_cooling_time",false);
-
-  method_star_maker_use_self_gravitating = p->value_logical
-    ("Method:star_maker:use_self_gravitating", false);
-
-  method_star_maker_use_h2_self_shielding = p->value_logical
-    ("Method:star_maker:use_h2_self_shielding", false);
-
-  method_star_maker_use_jeans_mass = p->value_logical
-    ("Method:star_maker:use_jeans_mass", false);
-
-  method_star_maker_use_temperature_threshold = p->value_logical
-    ("Method:star_maker:use_temperature_threshold",false);
-
-  method_star_maker_use_critical_metallicity = p->value_logical
-    ("Method:star_maker:use_critical_metallicity",false);
-
-  method_star_maker_number_density_threshold = p->value_float
-    ("Method:star_maker:number_density_threshold",0.0);
-
-  method_star_maker_overdensity_threshold = p->value_float
-    ("Method:star_maker:overdensity_threshold",0.0);
-
-  method_star_maker_temperature_threshold = p->value_float
-    ("Method:star_maker:temperature_threshold",1.0E4);
-
-  method_star_maker_critical_metallicity = p->value_float
-    ("Method:star_maker:critical_metallicity",0.0);
-
-  method_star_maker_maximum_mass_fraction = p->value_float
-    ("Method:star_maker:maximum_mass_fraction",0.05);
-
-  method_star_maker_efficiency = p->value_float
-    ("Method:star_maker:efficiency",0.01);
-
-  method_star_maker_minimum_star_mass = p->value_float
-    ("Method:star_maker:minimum_star_mass",0.0);
-
-  method_star_maker_maximum_star_mass = p->value_float
-    ("Method:star_maker:maximum_star_mass",-1.0);
-
-  method_star_maker_min_level = p->value_integer
-    ("Method:star_maker:min_level",0);
-
-  method_star_maker_turn_off_probability = p->value_logical
-    ("Method:star_maker:turn_off_probability",false);
-}
-
-//----------------------------------------------------------------------
-
-void EnzoConfig::read_method_m1_closure_(Parameters * p)
-{
-  for (size_t i=0; i<method_list.size(); i++) {
-    if (method_list[i] == "m1_closure") method_m1_closure=true;
-  }
-
-  method_m1_closure_N_groups = p->value_integer
-    ("Method:m1_closure:N_groups",1);
-
-  method_m1_closure_flux_function = p->value_string
-    ("Method:m1_closure:flux_function","GLF");
-
-  method_m1_closure_hll_file = p->value_string
-    ("Method:m1_closure:hll_file","hll_evals.list");
-
-  method_m1_closure_clight_frac = p->value_float
-    ("Method:m1_closure:clight_frac",1.0);
-
-  method_m1_closure_photon_escape_fraction = p->value_float
-    ("Method:m1_closure:photon_escape_fraction",1.0);
-
-  method_m1_closure_radiation_spectrum = p->value_string
-    ("Method:m1_closure:radiation_spectrum","custom");
-
-  method_m1_closure_temperature_blackbody = p->value_float
-    ("Method:m1_closure:temperature_blackbody",0.0);
-
-  method_m1_closure_particle_luminosity = p->value_float
-    ("Method:m1_closure:particle_luminosity",-1.0);
-
-  method_m1_closure_min_photon_density = p->value_float
-    ("Method:m1_closure:min_photon_density",0.0);
-
-  method_m1_closure_attenuation = p->value_logical
-    ("Method:m1_closure:attenuation", true);
-
-  method_m1_closure_thermochemistry = p->value_logical
-    ("Method:m1_closure:thermochemistry", true);
-
-  method_m1_closure_recombination_radiation = p->value_logical
-    ("Method:m1_closure:recombination_radiation",false);
-
-  method_m1_closure_H2_photodissociation = p->value_logical
-    ("Method:m1_closure:H2_photodissociation", false);
-
-  method_m1_closure_lyman_werner_background = p->value_logical
-    ("Method:m1_closure:lyman_werner_background", false);
-
-  method_m1_closure_LWB_J21 = p->value_float
-    ("Method:m1_closure:LWB_J21", -1.0);
-
-  method_m1_closure_cross_section_calculator = p->value_string
-    ("Method:m1_closure:cross_section_calculator","vernier");
-
-  method_m1_closure_SED.resize(method_m1_closure_N_groups);
-  method_m1_closure_energy_lower.resize(method_m1_closure_N_groups);
-  method_m1_closure_energy_upper.resize(method_m1_closure_N_groups);
-  method_m1_closure_energy_mean.resize(method_m1_closure_N_groups);
-  
-  int N_species = 3; // number of ionizable species for RT (HI, HeI, HeII)
-  method_m1_closure_sigmaN.resize(method_m1_closure_N_groups * N_species);
-  method_m1_closure_sigmaE.resize(method_m1_closure_N_groups * N_species);
-
-  // make default energy bins equally spaced between 1 eV and 101 eV
-  double bin_width = 100.0 / method_m1_closure_N_groups;
-  for (int i=0; i<method_m1_closure_N_groups; i++) {
-    // default SED (if this is being used) is flat spectrum
-    method_m1_closure_SED[i] = p->list_value_float
-      (i,"Method:m1_closure:SED", 1.0/method_m1_closure_N_groups);
-
-    method_m1_closure_energy_lower[i] = p->list_value_float
-      (i,"Method:m1_closure:energy_lower", 1.0 + bin_width*i);
-
-    method_m1_closure_energy_upper[i] = p->list_value_float
-      (i,"Method:m1_closure:energy_upper", 1.0 + bin_width*(i+1));
-
-    method_m1_closure_energy_mean[i] = p->list_value_float
-      (i,"Method:m1_closure:energy_mean", 
-         0.5*(method_m1_closure_energy_lower[i] + method_m1_closure_energy_upper[i]));
-
-    for (int j=0; j<N_species; j++) {
-      int sig_index = i*N_species + j;
-      method_m1_closure_sigmaN[sig_index] = p->list_value_float
-        (sig_index,"Method:m1_closure:sigmaN", 0.0);
-
-      method_m1_closure_sigmaE[sig_index] = p->list_value_float
-        (sig_index,"Method:m1_closure:sigmaE", 0.0);
-    }
-  }
-}
-
-//----------------------------------------------------------------------
-
-void EnzoConfig::read_method_background_acceleration_(Parameters * p)
-{
-  method_background_acceleration_flavor = p->value_string
-   ("Method:background_acceleration:flavor","unknown");
-
-  method_background_acceleration_mass = p->value_float
-   ("Method:background_acceleration:mass",0.0);
-
-  method_background_acceleration_DM_mass = p->value_float
-   ("Method:background_acceleration:DM_mass",-1.0);
-
-  method_background_acceleration_bulge_mass = p->value_float
-    ("Method:background_acceleration:bulge_mass", 0.0);
-
-  method_background_acceleration_core_radius = p->value_float
-    ("Method:background_acceleration:core_radius", 1.0E-10);
-
-  method_background_acceleration_bulge_radius = p->value_float
-    ("Method:background_acceleration:bulge_radius", 1.0E-10);
-
-  method_background_acceleration_stellar_mass = p->value_float
-    ("Method:background_acceleration:stellar_mass", 0.0);
-
-  method_background_acceleration_DM_mass_radius = p->value_float
-   ("Method:background_acceleration:DM_mass_radius", 0.0);
-
-  method_background_acceleration_stellar_scale_height_r = p->value_float
-   ("Method:background_acceleration:stellar_scale_height_r", 1.0E-10);
-
-  method_background_acceleration_stellar_scale_height_z = p->value_float
-   ("Method:background_acceleration:stellar_scale_height_z", 1.0E-10);
-
-  method_background_acceleration_apply_acceleration = p->value_logical
-    ("Method:background_acceleration:apply_acceleration", true);
-
-  for (int axis = 0; axis < 3; axis++){
-    method_background_acceleration_center[axis] = p->list_value_float
-      (axis,"Method:background_acceleration:center",0.5);
-    method_background_acceleration_angular_momentum[axis] = p->list_value_float
-      (axis,"Method:background_acceleration:angular_momentum",0);
-  }
-
-}
-
-//----------------------------------------------------------------------
-
-void EnzoConfig::read_method_vlct_(Parameters * p)
-{
-  method_vlct_riemann_solver = p->value_string
-    ("Method:mhd_vlct:riemann_solver","hlld");
-  method_vlct_theta_limiter = p->value_float
-    ("Method:mhd_vlct:theta_limiter", 1.5);
-
-  // determine whether we're actually using vl+ct (for error-checking and
-  // handling backwards compatability)
-  bool uses_vlct = false;
-  for (size_t i=0; i<method_list.size(); i++) {
-    if (method_list[i] == "mhd_vlct") uses_vlct=true;
-  }
-
-  // raise an error if mhd_choice is not specified
-  method_vlct_mhd_choice = p->value_string
-    ("Method:mhd_vlct:mhd_choice", "");
-  if (uses_vlct && (p->param("Method:mhd_vlct:mhd_choice") == nullptr)) {
-    ERROR("EnzoConfig::read_method_vlct_",
-          "Method:mhd_vlct:mhd_choice was not specified");
-  }
-
-  // these parameters affect backwards compatability
-  std::string pname_time_scheme = "Method:mhd_vlct:time_scheme";
-  std::string pname_reconstruct = "Method:mhd_vlct:reconstruct_method";
-
-  method_vlct_time_scheme = p->value_string(pname_time_scheme, "vl");
-  method_vlct_reconstruct_method = p->value_string(pname_reconstruct, "plm");
-
-  // backwards compatibilty: deprecated half/full_dt_reconstruct_method params
-  std::string pname_half_recon = "Method:mhd_vlct:half_dt_reconstruct_method";
-  std::string pname_full_recon = "Method:mhd_vlct:full_dt_reconstruct_method";
-  bool specified_half_dt_recon = (p->param(pname_half_recon) != nullptr);
-  bool specified_full_dt_recon = (p->param(pname_full_recon) != nullptr);
-  if (uses_vlct && (specified_half_dt_recon || specified_full_dt_recon)) {
-
-    if ((p->param(pname_time_scheme) != nullptr) ||
-        (p->param(pname_reconstruct) != nullptr)) {
-      ERROR4("EnzoConfig::read_method_vlct_",
-             "The deprecated parameters, \"%s\" and \"%s\", can't be "
-             "specified when \"%s\" or \"%s\" is specified.",
-             pname_half_recon.c_str(), pname_full_recon.c_str(),
-             pname_time_scheme.c_str(), pname_reconstruct.c_str());
-    }
-
-    if (p->value_string(pname_half_recon, "nn") != "nn") {
-      // it never made ANY sense to allow the half timestep of the VL+CT
-      // algorithm to use anything other than the "nn" choice. (The only reason
-      // it was ever an option was due to a misunderstanding early on)
-      ERROR1("EnzoConfig::read_method_vlct_",
-             "The deprecated parameter, \"%s\", can't have any value other "
-             "than \"nn\"",
-             pname_half_recon.c_str());
-    }
-
-    if (specified_full_dt_recon) {
-      method_vlct_reconstruct_method = p->value_string(pname_full_recon,"plm");
-    }
-
-    WARNING3("EnzoConfig::read_method_vlct_",
-             "\"%s\" and \"%s\" are deprecated and they will be removed in "
-             "the future. The former can't have any value other than \"nn\"; "
-             "it won't be replaced. Use \"%s\" instead of the latter.",
-             pname_half_recon.c_str(), pname_full_recon.c_str(),
-             pname_reconstruct.c_str());
-  }
-
-}
-
-//----------------------------------------------------------------------
-
-void EnzoConfig::read_method_gravity_(Parameters * p)
-{
-  method_gravity_solver = p->value_string
-    ("Method:gravity:solver","unknown");
-
-  //--------------------------------------------------
-  // Physics
-  //--------------------------------------------------
-
-  method_gravity_order = p->value_integer
-    ("Method:gravity:order",4);
-
-  method_gravity_accumulate = p->value_logical
-    ("Method:gravity:accumulate",true);
-
-  method_gravity_type_super = p->value_string
-    ("Method:gravity:type_super","accelerations");
-
-  method_gravity_dt_max = p->value_float
-    ("Method:gravity:dt_max",1.0e10);
-}
-
-=======
->>>>>>> a7a62a74
 //----------------------------------------------------------------------
 
 void EnzoConfig::read_method_check_(Parameters * p)
@@ -1654,53 +947,15 @@
 
 //----------------------------------------------------------------------
 
+void EnzoConfig::read_method_gravity_(Parameters * p)
+{
+  method_gravity_type_super = p->value_string
+    ("Method:gravity:type_super","accelerations");
+}
+
+//-------------------------------------------------------------
+
 void EnzoConfig::read_method_inference_(Parameters* p)
-<<<<<<< HEAD
-{
-  p->group_set(0,"Method");
-  p->group_push("inference");
-
-  method_inference_level_base = p->value_integer ("level_base");
-  method_inference_level_array = p->value_integer ("level_array");
-  method_inference_level_infer = p->value_integer ("level_infer");
-
-  const int rank = p->value_integer("Mesh:root_rank",0);
-
-  if (p->type("array_dims") == parameter_list) {
-    const int nad = p->list_length("array_dims");
-    ASSERT2("EnzoConfig::read_method_inference_()",
-            "%s length must be 1 <= n <= %d",
-            p->full_name("array_dims").c_str(),rank,
-            1 <= nad && nad <= rank);
-    for (int i=0; i<rank; i++) {
-      method_inference_array_dims[i] = p->list_value_integer
-        (std::min(nad-1,rank),"array_dims");
-    }
-  }
-
-  if (p->type("array_size") == parameter_list) {
-    const int nas = p->list_length("array_size");
-    ASSERT2("EnzoConfig::read_method_inference_()",
-            "%s length must be 1 <= n <= %d",
-            p->full_name("array_size").c_str(),rank,
-            1 <= nas && nas <= rank);
-    for (int i=0; i<rank; i++) {
-      method_inference_array_size[i] = p->list_value_integer
-        (std::min(nas-1,rank),"array_size");
-    }
-  }
-
-  method_inference_field_group = p->value_string  ("field_group");
-
-  method_inference_overdensity_threshold = p->value_float
-    ("Method:inference:overdensity_threshold",0.0);
-}
-
-//----------------------------------------------------------------------
-
-void EnzoConfig::read_method_merge_sinks_(Parameters * p)
-=======
->>>>>>> a7a62a74
 {
   p->group_set(0,"Method");
   p->group_push("inference");
