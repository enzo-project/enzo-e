// See LICENSE_CELLO file for license and copyright information


/// @file     enzo_EnzoSimulation.hpp
/// @author   James Bordner (jobordner@ucsd.edu)
/// @date     2011-03-17
/// @brief    [\ref Enzo] Declaration of the EnzoSimulation class

#ifndef ENZO_ENZO_SIMULATION_CHARM_HPP
#define ENZO_ENZO_SIMULATION_CHARM_HPP

class CProxy_IoEnzoReader;
class CProxy_IoEnzoWriter;
class CProxy_EnzoLevelArray;

#include "charm++.h"
#include "charm_enzo.hpp"


class EnzoSimulation : public CBase_EnzoSimulation
{

  /// @class    EnzoSimulation
  /// @ingroup  Enzo
  /// @brief    [\ref Enzo] Simulation class for CHARM++ Enzo-E

public: // functions

  /// CHARM++ Constructor
  EnzoSimulation
  ( const char parameter_file[], int n);

  /// CHARM++ Constructor
  EnzoSimulation() : CBase_EnzoSimulation() {}

  /// CHARM++ Migration constructor
  EnzoSimulation(CkMigrateMessage * m) : CBase_EnzoSimulation(m)
  {
  };

  /// Destructor
  virtual ~EnzoSimulation();

  /// CHARM++ Pack / Unpack function
  void pup (PUP::er &p);

  virtual void p_refine_create_block(MsgRefine*);
  void refine_create_block(MsgRefine*);

  void set_msg_check (Index index, EnzoMsgCheck *);

  /// Request by newly created EnzoBlock to get its MsgRefine object
  MsgRefine * get_msg_refine(Index index);
  EnzoMsgCheck * get_msg_check(Index index);

  /// Barrier after constructor to ensure all EnzoSimulation objects created
  void r_startup_begun (CkReductionMsg *);

  // EnzoMethodBalance

  /// Count number of Blocks that are planning on load-balancing
  void r_method_balance_count(CkReductionMsg * msg);
  /// Count down of migrating blocks (plus root-Block in case none)
  void p_method_balance_check();

  /// EnzoMethodCheck
  void r_method_check_enter (CkReductionMsg *);
  void p_check_done();
  void p_set_io_reader(CProxy_IoEnzoReader proxy);
  void p_set_io_writer(CProxy_IoEnzoWriter proxy);
  void p_set_level_array(CProxy_EnzoLevelArray proxy);

  void set_sync_check_writer(int count)
  { sync_check_writer_created_.set_stop(count); }

  void set_sync_infer_count(int count)
  { sync_infer_count_.set_stop(count); }
  void set_sync_infer_create(int count)
  { sync_infer_create_.set_stop(count); }
  void set_sync_infer_done(int count)
  { sync_infer_done_.set_stop(count); }

  void p_fbnet_done();

  void set_sync_fbnet_count(int count)
  { sync_fbnet_count_.set_stop(count); }
  void reset_sync_fbnet_count()
  { sync_fbnet_count_.reset(); }

  void set_sync_fbnet_update(int count)
  { sync_fbnet_update_.set_stop(count); }
  void reset_sync_fbnet_update()
  { sync_fbnet_update_.reset(); }
  bool sync_fbnet_update_next()
  { return sync_fbnet_update_.next(); }

  void p_io_reader_created();

  /// EnzoMethodInference
  /// Set count of inference arrays to be created
  void p_infer_set_array_count(int count);
  /// Decrement inference array counter
  void p_infer_array_created();
  /// Synchronize after inference has been applied
  void p_infer_done();

  /// EnzoMethodFBNetDeposit
  void p_fbnet_concatenate_sphere_lists();

  /// Read in and initialize the next refinement level from a checkpoint;
  /// or exit if done
  void p_restart_next_level();
  void p_restart_level_created();

  void method_fbnet_clear_sphere_list()
  { method_fbnet_sphere_list.clear(); }

public: // virtual functions

  /// Initialize the Enzo Simulation
  virtual void initialize() throw();

  /// Return an EnzoFactory object, creating it if needed
  virtual const Factory * factory() const throw();

public: // attributes

  std::vector<EnzoObjectFeedbackSphere> method_fbnet_sphere_list;

private: // functions

  void infer_check_create_();

private: // virtual functions

  virtual void initialize_config_() throw();

private: // attributes

  /// Checkpoint synchronization
  Sync                     sync_check_writer_created_;
  Sync                     sync_check_done_;
  /// Count root-level blocks before continuing in EnzoMethodInference
  Sync                     sync_infer_count_;
  /// Count inference arrays created
  Sync                     sync_infer_create_;
  /// Count inference arrays that are done with inference
  Sync                     sync_infer_done_;
  /// Total number of inference arrays to create
  int                      infer_count_arrays_;
  int                      check_num_files_;
  std::string              check_ordering_;
  std::vector<std::string> check_directory_;
  /// Count total blocks on process before reduction in EnzoMethodFBNetDeposit
  Sync                     sync_fbnet_count_;
  Sync                     sync_fbnet_update_;

  /// Balance Method synchronization
  Sync sync_method_balance_;
  /// Current restart level
  int restart_level_; 

  /// MsgCheck objects for newly created Blocks on this process
  std::map<Index,EnzoMsgCheck *> msg_check_map_;
<<<<<<< HEAD
#endif

=======
>>>>>>> c396b839
};

#endif /* ENZO_ENZO_SIMULATION_CHARM_HPP */<|MERGE_RESOLUTION|>--- conflicted
+++ resolved
@@ -162,11 +162,6 @@
 
   /// MsgCheck objects for newly created Blocks on this process
   std::map<Index,EnzoMsgCheck *> msg_check_map_;
-<<<<<<< HEAD
-#endif
-
-=======
->>>>>>> c396b839
 };
 
 #endif /* ENZO_ENZO_SIMULATION_CHARM_HPP */