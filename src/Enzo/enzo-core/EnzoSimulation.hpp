// See LICENSE_CELLO file for license and copyright information


/// @file     enzo_EnzoSimulation.hpp
/// @author   James Bordner (jobordner@ucsd.edu)
/// @date     2011-03-17
/// @brief    [\ref Enzo] Declaration of the EnzoSimulation class

#ifndef ENZO_ENZO_SIMULATION_CHARM_HPP
#define ENZO_ENZO_SIMULATION_CHARM_HPP

class CProxy_IoEnzoReader;
class CProxy_IoEnzoWriter;
class CProxy_EnzoLevelArray;

#include "charm++.h"
#include "charm_enzo.hpp"


class EnzoSimulation : public CBase_EnzoSimulation
{

  /// @class    EnzoSimulation
  /// @ingroup  Enzo
  /// @brief    [\ref Enzo] Simulation class for CHARM++ Enzo-E

  friend class IoEnzoSimulation;
  
public: // functions

  /// CHARM++ Constructor
  EnzoSimulation
  ( const char parameter_file[], int n);

  /// CHARM++ Constructor
  EnzoSimulation() : CBase_EnzoSimulation() {}

  /// CHARM++ Migration constructor
  EnzoSimulation(CkMigrateMessage * m) : CBase_EnzoSimulation(m)
  {
  };

  /// Destructor
  virtual ~EnzoSimulation();

  /// CHARM++ Pack / Unpack function
  void pup (PUP::er &p);

  virtual void p_refine_create_block(MsgRefine*);
  void refine_create_block(MsgRefine*);

  void set_msg_check (Index index, EnzoMsgCheck *);

  /// Request by newly created EnzoBlock to get its MsgRefine object
  MsgRefine * get_msg_refine(Index index);
  EnzoMsgCheck * get_msg_check(Index index);

  /// Barrier after constructor to ensure all EnzoSimulation objects created
  void r_startup_begun (CkReductionMsg *);

  // EnzoMethodBalance

  /// Count number of Blocks that are planning on load-balancing
  void r_method_balance_count(CkReductionMsg * msg);
  /// Count down of migrating blocks (plus root-Block in case none)
  void p_method_balance_check();

  /// EnzoMethodCheck
  void r_method_check_enter (CkReductionMsg *);
  void p_check_done();
  void p_set_io_reader(CProxy_IoEnzoReader proxy);
  void p_set_io_writer(CProxy_IoEnzoWriter proxy);
  void p_set_level_array(CProxy_EnzoLevelArray proxy);

  void set_sync_check_writer(int count)
  { sync_check_writer_created_.set_stop(count); }

  void set_sync_infer_count(int count)
  { sync_infer_count_.set_stop(count); }
  void set_sync_infer_create(int count)
  { sync_infer_create_.set_stop(count); }
  void set_sync_infer_done(int count)
  { sync_infer_done_.set_stop(count); }

  void p_io_reader_created();

  /// EnzoMethodInference
  /// Set count of inference arrays to be created
  void p_infer_set_array_count(int count);
  /// Decrement inference array counter
  void p_infer_array_created();
  /// Synchronize after inference has been applied
  void p_infer_done();

  /// Read in and initialize the next refinement level from a checkpoint;
  /// or exit if done
  void p_restart_next_level();
  void p_restart_level_created();
  void p_restart_get_io_simulation(int n, char * buffer);

  /// Save or restore state for EnzoMethodTurbulenceOU for
  /// checkpoint/restart (implementation in
  /// enzo_EnzoMethodTurbulenceOU.cpp)
  void get_turbou_state();
  void put_turbou_state();

public: // virtual functions

  /// Initialize the Enzo Simulation
  virtual void initialize() throw();

  /// Return an EnzoFactory object, creating it if needed
  virtual const Factory * factory() const throw();

private: // functions

  void infer_check_create_();

private: // virtual functions

  virtual void initialize_config_() throw();

private: // attributes

  /// Checkpoint synchronization
  Sync                     sync_check_writer_created_;
  Sync                     sync_check_done_;
  /// Count root-level blocks before continuing in EnzoMethodInference
  Sync                     sync_infer_count_;
  /// Count inference arrays created
  Sync                     sync_infer_create_;
  /// Count inference arrays that are done with inference
  Sync                     sync_infer_done_;
  /// Total number of inference arrays to create
  int                      infer_count_arrays_;
  int                      check_num_files_;
  std::string              check_ordering_;
  std::vector<std::string> check_directory_;

  /// Balance Method synchronization
  Sync sync_method_balance_;
  /// Current restart level
<<<<<<< HEAD
  int restart_level_;

  /// Turbulence state for checkpoint/restart
  /// (should be moved to a Simulation Scalar object)
  std::vector<double> turbou_real_state_;
  std::vector<int>    turbou_int_state_;

#ifdef BYPASS_CHARM_MEM_LEAK
=======
  int restart_level_; 

  /// MsgCheck objects for newly created Blocks on this process
>>>>>>> a82927b4
  std::map<Index,EnzoMsgCheck *> msg_check_map_;
};

#endif /* ENZO_ENZO_SIMULATION_CHARM_HPP */<|MERGE_RESOLUTION|>--- conflicted
+++ resolved
@@ -140,20 +140,12 @@
   /// Balance Method synchronization
   Sync sync_method_balance_;
   /// Current restart level
-<<<<<<< HEAD
   int restart_level_;
-
   /// Turbulence state for checkpoint/restart
   /// (should be moved to a Simulation Scalar object)
   std::vector<double> turbou_real_state_;
   std::vector<int>    turbou_int_state_;
-
-#ifdef BYPASS_CHARM_MEM_LEAK
-=======
-  int restart_level_; 
-
   /// MsgCheck objects for newly created Blocks on this process
->>>>>>> a82927b4
   std::map<Index,EnzoMsgCheck *> msg_check_map_;
 };
 
