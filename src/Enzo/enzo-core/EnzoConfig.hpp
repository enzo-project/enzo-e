--- conflicted
+++ resolved
@@ -205,39 +205,6 @@
       // EnzoMethodTurbulence
       method_turbulence_edot(0.0),
       method_turbulence_mach_number(0.0),
-<<<<<<< HEAD
-      // EnzoMethodGrackle
-      method_grackle_use_grackle(false),
-      method_grackle_chemistry(),
-      method_grackle_use_cooling_timestep(false),
-      method_grackle_radiation_redshift(-1.0),
-      // EnzoMethodMHDVlct
-      method_vlct_riemann_solver(""),
-      method_vlct_time_scheme(""),
-      method_vlct_reconstruct_method(""),
-      method_vlct_theta_limiter(0.0),
-      method_vlct_mhd_choice(""),
-      // EnzoMethodMergeSinks
-      method_merge_sinks_merging_radius_cells(0.0),
-      // EnzoMethodAccretion
-      method_accretion_accretion_radius_cells(0.0),
-      method_accretion_flavor(""),
-      method_accretion_physical_density_threshold_cgs(0.0),
-      method_accretion_max_mass_fraction(0.0),
-=======
-      // EnzoMethodBackgroundAcceleration
-      method_background_acceleration_flavor(""),
-      method_background_acceleration_mass(0.0),
-      method_background_acceleration_DM_mass(0.0),
-      method_background_acceleration_bulge_mass(0.0),
-      method_background_acceleration_core_radius(0.0),
-      method_background_acceleration_bulge_radius(0.0),
-      method_background_acceleration_stellar_mass(0.0),
-      method_background_acceleration_DM_mass_radius(0.0),
-      method_background_acceleration_stellar_scale_height_r(0.0),
-      method_background_acceleration_stellar_scale_height_z(0.0),
-      method_background_acceleration_apply_acceleration(true),
->>>>>>> dbf45a1e
       // EnzoProlong
       prolong_enzo_type(),
       prolong_enzo_positive(true),
@@ -266,13 +233,6 @@
       initial_IG_bfield[axis]         = 0.0;
       initial_accretion_test_sink_position[axis] = 0.0;
       initial_accretion_test_sink_velocity[axis] = 0.0;
-<<<<<<< HEAD
-
-      initial_feedback_test_position[axis] = 0.5;
-=======
-      method_background_acceleration_center[axis] = 0.5;
-      method_background_acceleration_angular_momentum[axis] = 0;
->>>>>>> dbf45a1e
     }
   }
 
@@ -525,47 +485,6 @@
   double                     method_turbulence_edot;
   double                     method_turbulence_mach_number;
 
-<<<<<<< HEAD
-  /// EnzoMethodGrackle
-  bool                       method_grackle_use_grackle;
-  GrackleChemistryData       method_grackle_chemistry;
-  bool                       method_grackle_use_cooling_timestep;
-  double                     method_grackle_radiation_redshift;
-
-  /// EnzoMethodMHDVlct
-  std::string                method_vlct_riemann_solver;
-  std::string                method_vlct_time_scheme;
-  std::string                method_vlct_reconstruct_method;
-  double                     method_vlct_theta_limiter;
-  std::string                method_vlct_mhd_choice;
-
-  /// EnzoMethodMergeSinks
-  double                     method_merge_sinks_merging_radius_cells;
-
-  /// EnzoMethodAccretion
-  double                     method_accretion_accretion_radius_cells;
-  std::string                method_accretion_flavor;
-  double                     method_accretion_physical_density_threshold_cgs;
-  double                     method_accretion_max_mass_fraction;
-  
-=======
-  /// EnzoMethodBackgroundAcceleration
-
-  std::string                method_background_acceleration_flavor;
-  double                     method_background_acceleration_mass;
-  double                     method_background_acceleration_DM_mass;
-  double                     method_background_acceleration_bulge_mass;
-  double                     method_background_acceleration_core_radius;
-  double                     method_background_acceleration_bulge_radius;
-  double                     method_background_acceleration_stellar_mass;
-  double                     method_background_acceleration_DM_mass_radius;
-  double                     method_background_acceleration_stellar_scale_height_r;
-  double                     method_background_acceleration_stellar_scale_height_z;
-  double                     method_background_acceleration_center[3];
-  double                     method_background_acceleration_angular_momentum[3];
-  bool                       method_background_acceleration_apply_acceleration;
-
->>>>>>> dbf45a1e
   std::string                prolong_enzo_type;
   bool                       prolong_enzo_positive;
   bool                       prolong_enzo_use_linear;
