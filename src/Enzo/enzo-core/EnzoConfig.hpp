--- conflicted
+++ resolved
@@ -259,29 +259,6 @@
       method_check_ordering("order_morton"),
       method_check_dir(),
       method_check_monitor_iter(0),
-<<<<<<< HEAD
-=======
-      method_check_include_ghosts(false),
-      /// EnzoMethodFeedback
-      method_feedback_ejecta_mass(0.0),
-      method_feedback_ejecta_metal_fraction(0.0),
-      method_feedback_flavor(""),
-      method_feedback_ke_fraction(0.0),
-      method_feedback_radius(-1.0),
-      method_feedback_shift_cell_center(true),
-      method_feedback_stencil(3),
-      method_feedback_supernova_energy(1.0),
-      method_feedback_time_first_sn(-1.0), // in Myr
-      method_feedback_use_ionization_feedback(false),
-      /// EnzoMethodFeedbackSTARSS
-      method_feedback_supernovae(true),
-      method_feedback_unrestricted_sn(true),
-      method_feedback_stellar_winds(true),
-      method_feedback_min_level(0),
-      method_feedback_analytic_SNR_shell_mass(true),
-      method_feedback_fade_SNR(true),
-      method_feedback_NEvents(-1),
->>>>>>> d33acc37
       // EnzoMethodCheckGravity
       method_check_gravity_particle_type(),
       // EnzoMethodHydro
@@ -293,31 +270,6 @@
       method_hydro_reconstruct_conservative(false),
       method_hydro_reconstruct_positive(false),
       method_hydro_riemann_solver(""),
-<<<<<<< HEAD
-=======
-      /// EnzoMethodStarMaker
-      method_star_maker_flavor(""),
-      method_star_maker_use_density_threshold(false),           // check above density threshold before SF
-      method_star_maker_use_velocity_divergence(false),         // check for converging flow before SF
-      method_star_maker_use_dynamical_time(false),              //
-      method_star_maker_use_altAlpha(false), // alternate virial parameter calculation
-      method_star_maker_use_cooling_time(false), 
-      method_star_maker_use_self_gravitating(false),           //
-      method_star_maker_use_h2_self_shielding(false),
-      method_star_maker_use_jeans_mass(false),
-      method_star_maker_use_overdensity_threshold(false),
-      method_star_maker_use_critical_metallicity(false),
-      method_star_maker_use_temperature_threshold(false),
-      method_star_maker_critical_metallicity(0.0),
-      method_star_maker_temperature_threshold(1.0E4),
-      method_star_maker_number_density_threshold(0.0),      // Number density threshold in cgs
-      method_star_maker_maximum_mass_fraction(0.05),            // maximum cell mass fraction to convert to stars
-      method_star_maker_efficiency(0.01),            // star maker efficiency
-      method_star_maker_minimum_star_mass(0.0),    // minium star particle mass in solar masses
-      method_star_maker_maximum_star_mass(-1.0),    // maximum star particle mass in solar masses
-      method_star_maker_min_level(0), // minimum refinement level for star formation
-      method_star_maker_turn_off_probability(false),
->>>>>>> d33acc37
       // EnzoMethodM1Closure
       method_m1_closure(false),
       method_m1_closure_N_groups(1), // # of frequency bins
@@ -457,11 +409,6 @@
   void read_method_check_(Parameters *);
   void read_method_grackle_(Parameters *);
   void read_method_gravity_(Parameters *);
-<<<<<<< HEAD
-  void read_method_heat_(Parameters *);
-=======
-  void read_method_merge_sinks_(Parameters *);
->>>>>>> d33acc37
   void read_method_ppm_(Parameters *);
   void read_method_m1_closure_(Parameters *);
   void read_method_turbulence_(Parameters *);
@@ -759,57 +706,6 @@
   bool                       method_hydro_reconstruct_positive;
   std::string                method_hydro_riemann_solver;
 
-<<<<<<< HEAD
-=======
-  /// EnzoMethodFeedback
-  std::string               method_feedback_flavor;
-  double                    method_feedback_ejecta_mass;
-  double                    method_feedback_supernova_energy;
-  double                    method_feedback_ejecta_metal_fraction;
-  double                    method_feedback_ke_fraction;
-  double                    method_feedback_time_first_sn;
-  int                       method_feedback_stencil;
-  double                    method_feedback_radius;
-  bool                      method_feedback_shift_cell_center;
-  bool                      method_feedback_use_ionization_feedback;
-
-  
-  /// EnzoMethodFeedbackSTARSS
-  bool                       method_feedback_supernovae;
-  bool                       method_feedback_unrestricted_sn;
-  bool                       method_feedback_stellar_winds;
-  bool                       method_feedback_radiation;
-  int                        method_feedback_min_level;
-  bool                       method_feedback_analytic_SNR_shell_mass;
-  bool                       method_feedback_fade_SNR;
-  int                        method_feedback_NEvents;
-
-  /// EnzoMethodStarMaker
-  std::string               method_star_maker_flavor;
-  bool                      method_star_maker_use_altAlpha;
-  bool                      method_star_maker_use_density_threshold;
-  bool                      method_star_maker_use_overdensity_threshold;
-  bool                      method_star_maker_use_temperature_threshold;
-  bool                      method_star_maker_use_critical_metallicity;
-  bool                      method_star_maker_use_velocity_divergence;
-  bool                      method_star_maker_use_cooling_time;
-  bool                      method_star_maker_use_dynamical_time;
-  bool                      method_star_maker_use_h2_self_shielding;
-  bool                      method_star_maker_use_jeans_mass;
-  bool                      method_star_maker_use_self_gravitating;
-  double                    method_star_maker_number_density_threshold;
-  double                    method_star_maker_overdensity_threshold;
-  double                    method_star_maker_temperature_threshold;
-  double                    method_star_maker_critical_metallicity;
-  double                    method_star_maker_maximum_mass_fraction;
-  double                    method_star_maker_efficiency;
-  double                    method_star_maker_minimum_star_mass;
-  double                    method_star_maker_maximum_star_mass;
-  int                       method_star_maker_min_level;
-  bool                      method_star_maker_turn_off_probability;
-
-
->>>>>>> d33acc37
   /// EnzoMethodM1Closure
   
   bool                      method_m1_closure; 
