--- conflicted
+++ resolved
@@ -372,12 +372,6 @@
   void read_method_background_acceleration_(Parameters *);
   void read_method_check_(Parameters *);
   void read_method_grackle_(Parameters *);
-<<<<<<< HEAD
-  void read_method_ppm_(Parameters *);
-=======
-  void read_method_merge_sinks_(Parameters *);
-  void read_method_star_maker_(Parameters *);
->>>>>>> aa73ecac
   void read_method_m1_closure_(Parameters *);
   void read_method_turbulence_(Parameters *);
   void read_method_vlct_(Parameters *);
