// See LICENSE_CELLO file for license and copyright information

/// @file     enzo_EnzoConfig.hpp
/// @author   James Bordner (jobordner@ucsd.edu)
/// @date     2012-10-02
/// @brief    [\ref Parameters] Declaration of the EnzoConfig class
///

#ifndef PARAMETERS_ENZO_CONFIG_HPP
#define PARAMETERS_ENZO_CONFIG_HPP

#define MAX_FIELDS      30
#define MAX_FILE_GROUPS 10

class Parameters;

class EnzoConfig : public Config {

  /// @class    EnzoConfig
  /// @ingroup  Enzo
  /// @brief    [\ref Enzo] Declaration of Enzo configuration class

public: // interface

  /// Constructor
  EnzoConfig() throw();

  /// Destructor
  virtual ~EnzoConfig() throw();

  /// Copy constructor
  EnzoConfig(const EnzoConfig & config) throw();

  /// Assignment operator
  EnzoConfig & operator= (const EnzoConfig & config) throw();

  /// CHARM++ PUP::able declaration
  PUPable_decl(EnzoConfig);

  /// CHARM++ migration constructor
  EnzoConfig(CkMigrateMessage *m)
    : Config (m),
      adapt_mass_type(),
      field_uniform_density(1.0),
      // Cosmology
      physics_cosmology(false),
      physics_cosmology_hubble_constant_now(0.0),
      physics_cosmology_omega_matter_now(0.0),
      physics_cosmology_omega_lamda_now(0.0),
      physics_cosmology_omega_baryon_now(1.0),
      physics_cosmology_omega_cdm_now(0.0),
      physics_cosmology_comoving_box_size(0.0),
      physics_cosmology_max_expansion_rate(0.0),
      physics_cosmology_initial_redshift(0.0),
      physics_cosmology_final_redshift(0.0),
      // FluidProps
      physics_fluid_props_de_config(),
      physics_fluid_props_eos_variant(),
      physics_fluid_props_fluid_floor_config(),
      physics_fluid_props_mol_weight(0.0),


      //--------------------
      // INITIAL [sorted]
      //--------------------

      // EnzoInitialAccretionTest
      initial_accretion_test_gas_density(0.0),
      initial_accretion_test_gas_pressure(0.0),
      initial_accretion_test_gas_radial_velocity(0.0),
      initial_accretion_test_sink_mass(0.0),
      // EnzoInitialBBTest
      initial_bb_test_angular_rotation_velocity(0.0),
      initial_bb_test_external_density(0.0),
      initial_bb_test_fluctuation_amplitude(0.0),
      initial_bb_test_mean_density(0.0),
      initial_bb_test_nominal_sound_speed(0.0),
      initial_bb_test_truncation_radius(0.0),
      // EnzoInitialBCenter
      initial_bcenter_update_etot(false),
      // EnzoInitialBurkertBodenheimer
      initial_burkertbodenheimer_densityprofile(1),
      initial_burkertbodenheimer_mass(0.0),
      initial_burkertbodenheimer_outer_velocity(-1),
      initial_burkertbodenheimer_particle_ratio(0.0),
      initial_burkertbodenheimer_radius_relative(0.0),
      initial_burkertbodenheimer_rank(0),
      initial_burkertbodenheimer_rotating(true),
      initial_burkertbodenheimer_temperature(0.0),
      // EnzoInitialCollapse
      initial_collapse_mass(0.0),
      initial_collapse_particle_ratio(0.0),
      initial_collapse_radius_relative(0.0),
      initial_collapse_rank(0),
      initial_collapse_temperature(0.0),
      // EnzoInitialCosmology
      initial_cosmology_temperature(0.0),
      // EnzoGrackleTest
      initial_grackle_test_maximum_H_number_density(1000.0),
      initial_grackle_test_maximum_metallicity(1.0),
      initial_grackle_test_maximum_temperature(1.0E8),
      initial_grackle_test_minimum_H_number_density(0.1),
      initial_grackle_test_minimum_metallicity(1.0E-4),
      initial_grackle_test_minimum_temperature(10.0),
      // EnzoInitialHdf5
      initial_hdf5_blocking(),
      initial_hdf5_field_coords(),
      initial_hdf5_field_datasets(),
      initial_hdf5_field_files(),
      initial_hdf5_field_names(),
      initial_hdf5_format(),
      initial_hdf5_max_level(),
      initial_hdf5_monitor_iter(),
      initial_hdf5_particle_attributes(),
      initial_hdf5_particle_coords(),
      initial_hdf5_particle_datasets(),
      initial_hdf5_particle_files(),
      initial_hdf5_particle_types(),
      //   AE: Maybe these values (and those in cpp) don't matter
      //       are they overwritten by the read-in (even when not found in param file)?
      // EnzoInitialIsolatedGalaxy
      initial_IG_analytic_velocity(false),
      initial_IG_disk_mass(42.9661),            // Gas disk mass in code units
      initial_IG_disk_metal_fraction(1.0E-10),         // Gas disk metal fraction
      initial_IG_disk_temperature(1e4),         // Gas disk temperature in K
      initial_IG_gas_fraction(0.2),             // Gas disk M_gas / M_star
      initial_IG_gas_halo_density(0.0),          // Gas halo uniform density (ignored if zero)
      initial_IG_gas_halo_mass(0.1),             // Gas halo total mass in code units
      initial_IG_gas_halo_metal_fraction(1.0E-10),      // Gas halo metal fraction
      initial_IG_gas_halo_radius(1.0),           // Gas halo maximum radius in code units
      initial_IG_gas_halo_temperature(1e4),      // Gas halo initial temperature
      initial_IG_include_recent_SF(false),
      initial_IG_live_dm_halo(false),
      initial_IG_recent_SF_bin_size(5.0),
      initial_IG_recent_SF_end(0.0),
      initial_IG_recent_SF_seed(12345),
      initial_IG_recent_SF_SFR(2.0),
      initial_IG_recent_SF_start(-100.0),
      initial_IG_scale_height(0.00343218),      // Gas disk scale height in code units
      initial_IG_scale_length(0.0343218),       // Gas disk scale length in code units
      initial_IG_stellar_bulge(false),
      initial_IG_stellar_disk(false),
      initial_IG_use_gas_particles(false),       //
      // EnzoInitialMergeSinksTest
      initial_merge_sinks_test_particle_data_filename(""),
      // EnzoInitialMusic
      initial_music_field_coords(),
      initial_music_field_datasets(),
      initial_music_field_files(),
      initial_music_field_names(),
      initial_music_particle_attributes(),
      initial_music_particle_coords(),
      initial_music_particle_datasets(),
      initial_music_particle_files(),
      initial_music_particle_types(),
      initial_music_throttle_close_count(),
      initial_music_throttle_group_size(),
      initial_music_throttle_internode(),
      initial_music_throttle_intranode(),
      initial_music_throttle_node_files(),
      initial_music_throttle_seconds_delay(),
      initial_music_throttle_seconds_stagger(),
      // EnzoInitialPm
      initial_pm_field(""),
      initial_pm_level(0),
      initial_pm_mpp(0.0),
      initial_sedov_density(0.0),
      // EnzoInitialSedovArray[23]
      initial_sedov_pressure_in(0.0),
      initial_sedov_pressure_out(0.0),
      initial_sedov_radius_relative(0.0),
      // EnzoInitialSedovRandom
      initial_sedov_random_density(0.0),
      initial_sedov_random_grackle_cooling(false),
      initial_sedov_random_half_empty(false),
      initial_sedov_random_max_blasts(0),
      initial_sedov_random_pressure_in(0.0),
      initial_sedov_random_pressure_out(0.0),
      initial_sedov_random_radius_relative(0.0),
      initial_sedov_random_te_multiplier(0),
      initial_sedov_rank(0),
      // EnzoInitialShuCollapse
      initial_shu_collapse_central_sink_exists(false),
      initial_shu_collapse_central_sink_mass(0.0),
      initial_shu_collapse_external_density(0.0),
      initial_shu_collapse_instability_parameter(0.0),
      initial_shu_collapse_nominal_sound_speed(0.0),
      initial_shu_collapse_truncation_radius(0.0),
      // EnzoInitialTurbulence
      initial_turbulence_density(0.0),
      initial_turbulence_pressure(0.0),
      initial_turbulence_temperature(0.0),

      //--------------------
      // METHODS [sorted]
      //--------------------

      // EnzoMethodCheck
      method_check_num_files(1),
      method_check_ordering("order_morton"),
      method_check_dir(),
      method_check_monitor_iter(0),
      // EnzoMethodCheckGravity
      method_check_gravity_particle_type(),
      // EnzoMethodTurbulence
      method_turbulence_edot(0.0),
      method_turbulence_mach_number(0.0),
<<<<<<< HEAD
      // EnzoMethodBackgroundAcceleration
      method_background_acceleration_flavor(""),
      method_background_acceleration_mass(0.0),
      method_background_acceleration_DM_mass(0.0),
      method_background_acceleration_bulge_mass(0.0),
      method_background_acceleration_core_radius(0.0),
      method_background_acceleration_bulge_radius(0.0),
      method_background_acceleration_stellar_mass(0.0),
      method_background_acceleration_DM_mass_radius(0.0),
      method_background_acceleration_stellar_scale_height_r(0.0),
      method_background_acceleration_stellar_scale_height_z(0.0),
      method_background_acceleration_apply_acceleration(true),
      /// EnzoMethodInference
      method_inference_level_base(0),
      method_inference_level_array(0),
      method_inference_level_infer(0),
      method_inference_array_dims(),
      method_inference_array_size(),
      method_inference_field_group(),
      method_inference_overdensity_threshold(0),
=======
>>>>>>> 44e798e1
      // EnzoProlong
      prolong_enzo_type(),
      prolong_enzo_positive(true),
      prolong_enzo_use_linear(false),
      // EnzoSolverMg0
      solver_pre_smooth(),
      solver_post_smooth(),
      solver_last_smooth(),
      solver_coarse_solve(),
      solver_domain_solve(),
      solver_weight(),
      solver_restart_cycle(),
      // EnzoSolver<Krylov>
      solver_precondition(),
      solver_coarse_level(),
      solver_is_unigrid(),
      // EnzoStopping
      stopping_redshift()

  {
    for (int axis=0; axis<3; axis++) {
      initial_sedov_array[axis] = 0;
      initial_sedov_random_array[axis] = 0;
      initial_collapse_array[axis] = 0;
      initial_IG_center_position[axis] = 0.5;
      initial_IG_bfield[axis]         = 0.0;
      initial_accretion_test_sink_position[axis] = 0.0;
      initial_accretion_test_sink_velocity[axis] = 0.0;
    }
  }

  /// CHARM++ Pack / Unpack function
  void pup (PUP::er &p);

  /// Read values from the Parameters object
  void read (Parameters * parameters) throw();

protected: // methods

  void read_adapt_(Parameters *);

  void read_field_(Parameters *);

  //--------------------
  // read_initial [sorted]
  //--------------------
  void read_initial_accretion_test_(Parameters *);
  void read_initial_bb_test_(Parameters *);
  void read_initial_bcenter_(Parameters *);
  void read_initial_burkertbodenheimer_(Parameters *);
  void read_initial_collapse_(Parameters *);
  void read_initial_cosmology_(Parameters *);
  void read_initial_grackle_(Parameters *);
  void read_initial_hdf5_(Parameters *);
  void read_initial_isolated_galaxy_(Parameters *);
  void read_initial_merge_sinks_test_(Parameters *);
  void read_initial_music_(Parameters *);
  void read_initial_pm_(Parameters *);
  void read_initial_sedov_(Parameters *);
  void read_initial_sedov_random_(Parameters *);
  void read_initial_shu_collapse_(Parameters *);
  void read_initial_turbulence_(Parameters *);

  //--------------------
  // read_method [sorted]
  //--------------------
  void read_method_background_acceleration_(Parameters *);
  void read_method_check_(Parameters *);
  void read_method_inference_(Parameters *);
  void read_method_turbulence_(Parameters *);

  void read_physics_(Parameters *);
  void read_physics_fluid_props_(Parameters *);

  void read_prolong_enzo_(Parameters *);

  void read_solvers_(Parameters *);

  void read_stopping_(Parameters *);


public: // attributes

  // NOTE: change pup() function whenever attributes change

  /// Refine

  std::vector <std::string>  adapt_mass_type;

  double                     field_uniform_density;

  /// Cosmology
  bool                       physics_cosmology;
  double                     physics_cosmology_hubble_constant_now;
  double                     physics_cosmology_omega_matter_now;
  double                     physics_cosmology_omega_lamda_now;
  double                     physics_cosmology_omega_baryon_now;
  double                     physics_cosmology_omega_cdm_now;
  double                     physics_cosmology_comoving_box_size;
  double                     physics_cosmology_max_expansion_rate;
  double                     physics_cosmology_initial_redshift;
  double                     physics_cosmology_final_redshift;

  /// FluidProps
  EnzoDualEnergyConfig       physics_fluid_props_de_config;
  EnzoEOSVariant             physics_fluid_props_eos_variant;
  EnzoFluidFloorConfig       physics_fluid_props_fluid_floor_config;
  double                     physics_fluid_props_mol_weight;

  /// EnzoInitialBCenter;
  bool                       initial_bcenter_update_etot;

  /// EnzoInitialBurkertBodenheimer
  int                        initial_burkertbodenheimer_rank;
  int                        initial_burkertbodenheimer_array[3];
  double                     initial_burkertbodenheimer_radius_relative;
  double                     initial_burkertbodenheimer_particle_ratio;
  double                     initial_burkertbodenheimer_mass;
  double                     initial_burkertbodenheimer_temperature;
  int                        initial_burkertbodenheimer_densityprofile;
  bool                       initial_burkertbodenheimer_rotating;
  double                     initial_burkertbodenheimer_outer_velocity;

  /// EnzoInitialCosmology;
  double                     initial_cosmology_temperature;

  /// EnzoInitialCollapse
  int                        initial_collapse_rank;
  int                        initial_collapse_array[3];
  double                     initial_collapse_radius_relative;
  double                     initial_collapse_particle_ratio;
  double                     initial_collapse_mass;
  double                     initial_collapse_temperature;

  /// EnzoGrackleTest
  double                     initial_grackle_test_maximum_H_number_density;
  double                     initial_grackle_test_maximum_metallicity;
  double                     initial_grackle_test_maximum_temperature;
  double                     initial_grackle_test_minimum_H_number_density;
  double                     initial_grackle_test_minimum_metallicity;
  double                     initial_grackle_test_minimum_temperature;

  /// EnzoInitialHdf5

  int                         initial_hdf5_max_level;
  std::string                 initial_hdf5_format;
  int                         initial_hdf5_blocking[3];
  int                         initial_hdf5_monitor_iter;
  std::vector < std::string > initial_hdf5_field_files;
  std::vector < std::string > initial_hdf5_field_datasets;
  std::vector < std::string > initial_hdf5_field_names;
  std::vector < std::string > initial_hdf5_field_coords;
  std::vector < std::string > initial_hdf5_particle_files;
  std::vector < std::string > initial_hdf5_particle_datasets;
  std::vector < std::string > initial_hdf5_particle_coords;
  std::vector < std::string > initial_hdf5_particle_types;
  std::vector < std::string > initial_hdf5_particle_attributes;

  /// EnzoInitialMusic

  std::vector < std::string > initial_music_field_files;
  std::vector < std::string > initial_music_field_datasets;
  std::vector < std::string > initial_music_field_names;
  std::vector < std::string > initial_music_field_coords;
  std::vector < std::string > initial_music_particle_files;
  std::vector < std::string > initial_music_particle_datasets;
  std::vector < std::string > initial_music_particle_coords;
  std::vector < std::string > initial_music_particle_types;
  std::vector < std::string > initial_music_particle_attributes;
  bool                        initial_music_throttle_internode;
  bool                        initial_music_throttle_intranode;
  bool                        initial_music_throttle_node_files;
  int                         initial_music_throttle_close_count;
  int                         initial_music_throttle_group_size;
  double                      initial_music_throttle_seconds_stagger;
  double                      initial_music_throttle_seconds_delay;

  /// EnzoInitialPm
  std::string                initial_pm_field;
  double                     initial_pm_mpp;
  int                        initial_pm_level;

  /// EnzoInitialSedovArray[23]
  int                        initial_sedov_rank;
  int                        initial_sedov_array[3];
  double                     initial_sedov_radius_relative;
  double                     initial_sedov_pressure_in;
  double                     initial_sedov_pressure_out;
  double                     initial_sedov_density;

  /// EnzoInitialSedovRandom
  int                        initial_sedov_random_array[3];
  bool                       initial_sedov_random_half_empty;
  bool                       initial_sedov_random_grackle_cooling;
  int                        initial_sedov_random_max_blasts;
  double                     initial_sedov_random_radius_relative;
  double                     initial_sedov_random_pressure_in;
  double                     initial_sedov_random_pressure_out;
  double                     initial_sedov_random_density;
  int                        initial_sedov_random_te_multiplier;

  /// EnzoInitialTurbulence
  double                     initial_turbulence_density;
  double                     initial_turbulence_pressure;
  double                     initial_turbulence_temperature;

  /// EnzoInitialIsolatedGalaxy
  bool                       initial_IG_analytic_velocity;
  bool                       initial_IG_include_recent_SF;
  bool                       initial_IG_live_dm_halo;
  bool                       initial_IG_stellar_bulge;
  bool                       initial_IG_stellar_disk;
  bool                       initial_IG_use_gas_particles;
  double                     initial_IG_bfield[3];
  double                     initial_IG_center_position[3];
  double                     initial_IG_disk_mass;
  double                     initial_IG_disk_metal_fraction;
  double                     initial_IG_disk_temperature;
  double                     initial_IG_gas_fraction;
  double                     initial_IG_gas_halo_density;
  double                     initial_IG_gas_halo_mass;
  double                     initial_IG_gas_halo_metal_fraction;
  double                     initial_IG_gas_halo_radius;
  double                     initial_IG_gas_halo_temperature;
  double                     initial_IG_recent_SF_bin_size;
  double                     initial_IG_recent_SF_end;
  double                     initial_IG_recent_SF_SFR;
  double                     initial_IG_recent_SF_start;
  double                     initial_IG_scale_height;
  double                     initial_IG_scale_length;
  int                        initial_IG_recent_SF_seed;

  // EnzoInitialMergeSinksTest
  std::string                initial_merge_sinks_test_particle_data_filename;

  // EnzoInitialAccretionTest
  double                     initial_accretion_test_gas_density;
  double                     initial_accretion_test_gas_pressure;
  double                     initial_accretion_test_gas_radial_velocity;
  double                     initial_accretion_test_sink_mass;
  double                     initial_accretion_test_sink_position[3];
  double                     initial_accretion_test_sink_velocity[3];

  // EnzoInitialShuCollapse
  bool                       initial_shu_collapse_central_sink_exists;
  double                     initial_shu_collapse_center[3];
  double                     initial_shu_collapse_central_sink_mass;
  double                     initial_shu_collapse_drift_velocity[3];
  double                     initial_shu_collapse_external_density;
  double                     initial_shu_collapse_instability_parameter;
  double                     initial_shu_collapse_nominal_sound_speed;
  double                     initial_shu_collapse_truncation_radius;

  // EnzoInitialBBTest
  double                     initial_bb_test_angular_rotation_velocity;
  double                     initial_bb_test_center[3];
  double                     initial_bb_test_drift_velocity[3];
  double                     initial_bb_test_external_density;
  double                     initial_bb_test_fluctuation_amplitude;
  double                     initial_bb_test_mean_density;
  double                     initial_bb_test_nominal_sound_speed;
  double                     initial_bb_test_truncation_radius;

  //--------------------
  // EnzoMethod
  //--------------------

  /// EnzoMethodCheck
  int                        method_check_num_files;
  std::string                method_check_ordering;
  std::vector<std::string>   method_check_dir;
  int                        method_check_monitor_iter;
  bool                       method_check_include_ghosts;

  /// EnzoMethodCheckGravity
  std::string                method_check_gravity_particle_type;

  /// EnzoMethodInference
  int                        method_inference_level_base;
  int                        method_inference_level_array;
  int                        method_inference_level_infer;
  int                        method_inference_array_dims[3];
  int                        method_inference_array_size[3];
  std::string                method_inference_field_group;
  float                      method_inference_overdensity_threshold;

  /// EnzoMethodTurbulence
  double                     method_turbulence_edot;
  double                     method_turbulence_mach_number;

  std::string                prolong_enzo_type;
  bool                       prolong_enzo_positive;
  bool                       prolong_enzo_use_linear;

  ///==============
  /// EnzoSolverMg0
  ///==============

  /// Solver index for multigrid pre-smoother

  std::vector<int>           solver_pre_smooth;

  /// Solver index for multigrid post-smoother

  std::vector<int>           solver_post_smooth;

  /// Solver index for multigrid "last"-smoother

  std::vector<int>           solver_last_smooth;

  /// Solver index for multigrid coarse solver

  std::vector<int>           solver_coarse_solve;

  /// Solver index for domain decomposition (dd) domain solver

  std::vector<int>           solver_domain_solve;

  /// Weighting factor for smoother

  std::vector<double>        solver_weight;

  /// Whether to start the iterative solver using the previous solution

  std::vector<int>           solver_restart_cycle;

  /// EnzoSolver<Krylov>

  /// Solver index for Krylov solver preconditioner
  std::vector<int>           solver_precondition;

  /// Mg0 coarse grid solver

  std::vector<int>           solver_coarse_level;
  std::vector<int>           solver_is_unigrid;

  /// Stop at specified redshift for cosmology
  double                     stopping_redshift;

};

extern EnzoConfig g_enzo_config;

#endif /* PARAMETERS_ENZO_CONFIG_HPP */<|MERGE_RESOLUTION|>--- conflicted
+++ resolved
@@ -205,19 +205,6 @@
       // EnzoMethodTurbulence
       method_turbulence_edot(0.0),
       method_turbulence_mach_number(0.0),
-<<<<<<< HEAD
-      // EnzoMethodBackgroundAcceleration
-      method_background_acceleration_flavor(""),
-      method_background_acceleration_mass(0.0),
-      method_background_acceleration_DM_mass(0.0),
-      method_background_acceleration_bulge_mass(0.0),
-      method_background_acceleration_core_radius(0.0),
-      method_background_acceleration_bulge_radius(0.0),
-      method_background_acceleration_stellar_mass(0.0),
-      method_background_acceleration_DM_mass_radius(0.0),
-      method_background_acceleration_stellar_scale_height_r(0.0),
-      method_background_acceleration_stellar_scale_height_z(0.0),
-      method_background_acceleration_apply_acceleration(true),
       /// EnzoMethodInference
       method_inference_level_base(0),
       method_inference_level_array(0),
@@ -226,8 +213,6 @@
       method_inference_array_size(),
       method_inference_field_group(),
       method_inference_overdensity_threshold(0),
-=======
->>>>>>> 44e798e1
       // EnzoProlong
       prolong_enzo_type(),
       prolong_enzo_positive(true),
