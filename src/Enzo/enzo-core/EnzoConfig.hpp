// See LICENSE_CELLO file for license and copyright information

/// @file     enzo_EnzoConfig.hpp
/// @author   James Bordner (jobordner@ucsd.edu)
/// @date     2012-10-02
/// @brief    [\ref Parameters] Declaration of the EnzoConfig class
///

#ifndef PARAMETERS_ENZO_CONFIG_HPP
#define PARAMETERS_ENZO_CONFIG_HPP

#define MAX_FIELDS      30
#define MAX_FILE_GROUPS 10

class Parameters;

class EnzoConfig : public Config {

  /// @class    EnzoConfig
  /// @ingroup  Enzo
  /// @brief    [\ref Enzo] Declaration of Enzo configuration class

public: // interface

  /// Constructor
  EnzoConfig() throw();

  /// Destructor
  virtual ~EnzoConfig() throw();

  /// Copy constructor
  EnzoConfig(const EnzoConfig & config) throw();

  /// Assignment operator
  EnzoConfig & operator= (const EnzoConfig & config) throw();

  /// CHARM++ PUP::able declaration
  PUPable_decl(EnzoConfig);

  /// CHARM++ migration constructor
  EnzoConfig(CkMigrateMessage *m)
    : Config (m),
      adapt_mass_type(),
      field_uniform_density(1.0),
      // Cosmology
      physics_cosmology(false),
      physics_cosmology_hubble_constant_now(0.0),
      physics_cosmology_omega_matter_now(0.0),
      physics_cosmology_omega_lamda_now(0.0),
      physics_cosmology_omega_baryon_now(1.0),
      physics_cosmology_omega_cdm_now(0.0),
      physics_cosmology_comoving_box_size(0.0),
      physics_cosmology_max_expansion_rate(0.0),
      physics_cosmology_initial_redshift(0.0),
      physics_cosmology_final_redshift(0.0),
      // FluidProps
      physics_fluid_props_de_config(),
      physics_fluid_props_eos_variant(),
      physics_fluid_props_fluid_floor_config(),
      physics_fluid_props_mol_weight(0.0),
      // Gravity
      physics_gravity_grav_constant_codeU(-1.0),

      //--------------------
      // INITIAL [sorted]
      //--------------------

      // EnzoInitialAccretionTest
      initial_accretion_test_gas_density(0.0),
      initial_accretion_test_gas_pressure(0.0),
      initial_accretion_test_gas_radial_velocity(0.0),
      initial_accretion_test_sink_mass(0.0),
      // EnzoInitialBBTest
      initial_bb_test_angular_rotation_velocity(0.0),
      initial_bb_test_external_density(0.0),
      initial_bb_test_fluctuation_amplitude(0.0),
      initial_bb_test_mean_density(0.0),
      initial_bb_test_nominal_sound_speed(0.0),
      initial_bb_test_truncation_radius(0.0),
      // EnzoInitialBCenter
      initial_bcenter_update_etot(false),
      // EnzoInitialBurkertBodenheimer
      initial_burkertbodenheimer_densityprofile(1),
      initial_burkertbodenheimer_mass(0.0),
      initial_burkertbodenheimer_outer_velocity(-1),
      initial_burkertbodenheimer_particle_ratio(0.0),
      initial_burkertbodenheimer_radius_relative(0.0),
      initial_burkertbodenheimer_rank(0),
      initial_burkertbodenheimer_rotating(true),
      initial_burkertbodenheimer_temperature(0.0),
      // EnzoInitialCollapse
      initial_collapse_mass(0.0),
      initial_collapse_particle_ratio(0.0),
      initial_collapse_radius_relative(0.0),
      initial_collapse_rank(0),
      initial_collapse_temperature(0.0),
      // EnzoInitialCosmology
      initial_cosmology_temperature(0.0),
      // EnzoGrackleTest
      initial_grackle_test_maximum_H_number_density(1000.0),
      initial_grackle_test_maximum_metallicity(1.0),
      initial_grackle_test_maximum_temperature(1.0E8),
      initial_grackle_test_minimum_H_number_density(0.1),
      initial_grackle_test_minimum_metallicity(1.0E-4),
      initial_grackle_test_minimum_temperature(10.0),
      // EnzoInitialHdf5
      initial_hdf5_blocking(),
      initial_hdf5_field_coords(),
      initial_hdf5_field_datasets(),
      initial_hdf5_field_files(),
      initial_hdf5_field_names(),
      initial_hdf5_format(),
      initial_hdf5_max_level(),
      initial_hdf5_monitor_iter(),
      initial_hdf5_particle_attributes(),
      initial_hdf5_particle_coords(),
      initial_hdf5_particle_datasets(),
      initial_hdf5_particle_files(),
      initial_hdf5_particle_types(),
      //   AE: Maybe these values (and those in cpp) don't matter
      //       are they overwritten by the read-in (even when not found in param file)?
      // EnzoInitialIsolatedGalaxy
      initial_IG_analytic_velocity(false),
      initial_IG_disk_mass(42.9661),            // Gas disk mass in code units
      initial_IG_disk_metal_fraction(1.0E-10),         // Gas disk metal fraction
      initial_IG_disk_temperature(1e4),         // Gas disk temperature in K
      initial_IG_gas_fraction(0.2),             // Gas disk M_gas / M_star
      initial_IG_gas_halo_density(0.0),          // Gas halo uniform density (ignored if zero)
      initial_IG_gas_halo_mass(0.1),             // Gas halo total mass in code units
      initial_IG_gas_halo_metal_fraction(1.0E-10),      // Gas halo metal fraction
      initial_IG_gas_halo_radius(1.0),           // Gas halo maximum radius in code units
      initial_IG_gas_halo_temperature(1e4),      // Gas halo initial temperature
      initial_IG_include_recent_SF(false),
      initial_IG_live_dm_halo(false),
      initial_IG_recent_SF_bin_size(5.0),
      initial_IG_recent_SF_end(0.0),
      initial_IG_recent_SF_seed(12345),
      initial_IG_recent_SF_SFR(2.0),
      initial_IG_recent_SF_start(-100.0),
      initial_IG_scale_height(0.00343218),      // Gas disk scale height in code units
      initial_IG_scale_length(0.0343218),       // Gas disk scale length in code units
      initial_IG_stellar_bulge(false),
      initial_IG_stellar_disk(false),
      initial_IG_use_gas_particles(false),       //
      // EnzoInitialMergeSinksTest
      initial_merge_sinks_test_particle_data_filename(""),
      // EnzoInitialMusic
      initial_music_field_coords(),
      initial_music_field_datasets(),
      initial_music_field_files(),
      initial_music_field_names(),
      initial_music_particle_attributes(),
      initial_music_particle_coords(),
      initial_music_particle_datasets(),
      initial_music_particle_files(),
      initial_music_particle_types(),
      initial_music_throttle_close_count(),
      initial_music_throttle_group_size(),
      initial_music_throttle_internode(),
      initial_music_throttle_intranode(),
      initial_music_throttle_node_files(),
      initial_music_throttle_seconds_delay(),
      initial_music_throttle_seconds_stagger(),
      // EnzoInitialPm
      initial_pm_field(""),
      initial_pm_level(0),
      initial_pm_mpp(0.0),
      initial_sedov_density(0.0),
      // EnzoInitialSedovArray[23]
      initial_sedov_pressure_in(0.0),
      initial_sedov_pressure_out(0.0),
      initial_sedov_radius_relative(0.0),
      // EnzoInitialSedovRandom
      initial_sedov_random_density(0.0),
      initial_sedov_random_grackle_cooling(false),
      initial_sedov_random_half_empty(false),
      initial_sedov_random_max_blasts(0),
      initial_sedov_random_pressure_in(0.0),
      initial_sedov_random_pressure_out(0.0),
      initial_sedov_random_radius_relative(0.0),
      initial_sedov_random_te_multiplier(0),
      initial_sedov_rank(0),
      // EnzoInitialShuCollapse
      initial_shu_collapse_central_sink_exists(false),
      initial_shu_collapse_central_sink_mass(0.0),
      initial_shu_collapse_external_density(0.0),
      initial_shu_collapse_instability_parameter(0.0),
      initial_shu_collapse_nominal_sound_speed(0.0),
      initial_shu_collapse_truncation_radius(0.0),
      // EnzoInitialSoup
      initial_soup_density(0.0),
      initial_soup_file(""),
      initial_soup_pressure_in(0.0),
      initial_soup_pressure_out(0.0),
      initial_soup_rank(0),
      initial_soup_rotate(false),
      // EnzoInitialTurbulence
      initial_turbulence_density(0.0),
      initial_turbulence_pressure(0.0),
      initial_turbulence_temperature(0.0),

      //--------------------
      // METHODS [sorted]
      //--------------------

      // EnzoMethodCheck
      method_check_num_files(1),
      method_check_ordering("order_morton"),
      method_check_dir(),
      method_check_monitor_iter(0),
      // EnzoMethodCheckGravity
      method_check_gravity_particle_type(),
      // EnzoMethodTurbulence
      method_turbulence_edot(0.0),
      method_turbulence_mach_number(0.0),
      // EnzoMethodBackgroundAcceleration
      method_background_acceleration_flavor(""),
      method_background_acceleration_mass(0.0),
      method_background_acceleration_DM_mass(0.0),
      method_background_acceleration_bulge_mass(0.0),
      method_background_acceleration_core_radius(0.0),
      method_background_acceleration_bulge_radius(0.0),
      method_background_acceleration_stellar_mass(0.0),
      method_background_acceleration_DM_mass_radius(0.0),
      method_background_acceleration_stellar_scale_height_r(0.0),
      method_background_acceleration_stellar_scale_height_z(0.0),
      method_background_acceleration_apply_acceleration(true),
<<<<<<< HEAD
      // EnzoMethodMergeSinks
      method_merge_sinks_merging_radius_cells(0.0),
      // EnzoMethodAccretion
      method_accretion_accretion_radius_cells(0.0),
      method_accretion_flavor(""),
      method_accretion_physical_density_threshold_cgs(0.0),
      method_accretion_max_mass_fraction(0.0),
=======
      // EnzoMethodMHDVlct
      method_vlct_riemann_solver(""),
      method_vlct_time_scheme(""),
      method_vlct_reconstruct_method(""),
      method_vlct_theta_limiter(0.0),
      method_vlct_mhd_choice(""),
>>>>>>> 21c9eea9
      // EnzoProlong
      prolong_enzo_type(),
      prolong_enzo_positive(true),
      prolong_enzo_use_linear(false),
      // EnzoSolverMg0
      solver_pre_smooth(),
      solver_post_smooth(),
      solver_last_smooth(),
      solver_coarse_solve(),
      solver_domain_solve(),
      solver_weight(),
      solver_restart_cycle(),
      // EnzoSolver<Krylov>
      solver_precondition(),
      solver_coarse_level(),
      solver_is_unigrid(),
      // EnzoStopping
      stopping_redshift()

  {
    for (int axis=0; axis<3; axis++) {
      initial_sedov_array[axis] = 0;
      initial_sedov_random_array[axis] = 0;
      initial_soup_array[axis] = 0;
      initial_soup_d_pos[axis] = 0;
      initial_soup_d_size[axis] = 0;
      initial_collapse_array[axis] = 0;
      initial_IG_center_position[axis] = 0.5;
      initial_IG_bfield[axis]         = 0.0;
      initial_accretion_test_sink_position[axis] = 0.0;
      initial_accretion_test_sink_velocity[axis] = 0.0;
      method_background_acceleration_center[axis] = 0.5;
      method_background_acceleration_angular_momentum[axis] = 0;
    }
    method_background_acceleration_angular_momentum[2] = 1;
  }

  /// CHARM++ Pack / Unpack function
  void pup (PUP::er &p);

  /// Read values from the Parameters object
  void read (Parameters * parameters) throw();

protected: // methods

  void read_adapt_(Parameters *);

  void read_field_(Parameters *);

  //--------------------
  // read_initial [sorted]
  //--------------------
  void read_initial_accretion_test_(Parameters *);
  void read_initial_bb_test_(Parameters *);
  void read_initial_bcenter_(Parameters *);
  void read_initial_burkertbodenheimer_(Parameters *);
  void read_initial_collapse_(Parameters *);
  void read_initial_cosmology_(Parameters *);
  void read_initial_grackle_(Parameters *);
  void read_initial_hdf5_(Parameters *);
  void read_initial_isolated_galaxy_(Parameters *);
  void read_initial_merge_sinks_test_(Parameters *);
  void read_initial_music_(Parameters *);
  void read_initial_pm_(Parameters *);
  void read_initial_sedov_(Parameters *);
  void read_initial_sedov_random_(Parameters *);
  void read_initial_shu_collapse_(Parameters *);
  void read_initial_soup_(Parameters *);
  void read_initial_turbulence_(Parameters *);

  //--------------------
  // read_method [sorted]
  //--------------------
  void read_method_background_acceleration_(Parameters *);
  void read_method_check_(Parameters *);
  void read_method_turbulence_(Parameters *);

  void read_physics_(Parameters *);
  void read_physics_fluid_props_(Parameters *);
  void read_physics_gravity_(Parameters *);

  void read_prolong_enzo_(Parameters *);

  void read_solvers_(Parameters *);

  void read_stopping_(Parameters *);


public: // attributes

  // NOTE: change pup() function whenever attributes change

  /// Refine

  std::vector <std::string>  adapt_mass_type;

  double                     field_uniform_density;

  /// Cosmology
  bool                       physics_cosmology;
  double                     physics_cosmology_hubble_constant_now;
  double                     physics_cosmology_omega_matter_now;
  double                     physics_cosmology_omega_lamda_now;
  double                     physics_cosmology_omega_baryon_now;
  double                     physics_cosmology_omega_cdm_now;
  double                     physics_cosmology_comoving_box_size;
  double                     physics_cosmology_max_expansion_rate;
  double                     physics_cosmology_initial_redshift;
  double                     physics_cosmology_final_redshift;

  /// FluidProps
  EnzoDualEnergyConfig       physics_fluid_props_de_config;
  EnzoEOSVariant             physics_fluid_props_eos_variant;
  EnzoFluidFloorConfig       physics_fluid_props_fluid_floor_config;
  double                     physics_fluid_props_mol_weight;

  /// Gravity
  double                     physics_gravity_grav_constant_codeU;

  /// EnzoInitialBCenter;
  bool                       initial_bcenter_update_etot;

  /// EnzoInitialBurkertBodenheimer
  int                        initial_burkertbodenheimer_rank;
  int                        initial_burkertbodenheimer_array[3];
  double                     initial_burkertbodenheimer_radius_relative;
  double                     initial_burkertbodenheimer_particle_ratio;
  double                     initial_burkertbodenheimer_mass;
  double                     initial_burkertbodenheimer_temperature;
  int                        initial_burkertbodenheimer_densityprofile;
  bool                       initial_burkertbodenheimer_rotating;
  double                     initial_burkertbodenheimer_outer_velocity;

  /// EnzoInitialCosmology;
  double                     initial_cosmology_temperature;

  /// EnzoInitialCollapse
  int                        initial_collapse_rank;
  int                        initial_collapse_array[3];
  double                     initial_collapse_radius_relative;
  double                     initial_collapse_particle_ratio;
  double                     initial_collapse_mass;
  double                     initial_collapse_temperature;

  /// EnzoGrackleTest
  double                     initial_grackle_test_maximum_H_number_density;
  double                     initial_grackle_test_maximum_metallicity;
  double                     initial_grackle_test_maximum_temperature;
  double                     initial_grackle_test_minimum_H_number_density;
  double                     initial_grackle_test_minimum_metallicity;
  double                     initial_grackle_test_minimum_temperature;

  /// EnzoInitialHdf5

  int                         initial_hdf5_max_level;
  std::string                 initial_hdf5_format;
  int                         initial_hdf5_blocking[3];
  int                         initial_hdf5_monitor_iter;
  std::vector < std::string > initial_hdf5_field_files;
  std::vector < std::string > initial_hdf5_field_datasets;
  std::vector < std::string > initial_hdf5_field_names;
  std::vector < std::string > initial_hdf5_field_coords;
  std::vector < std::string > initial_hdf5_particle_files;
  std::vector < std::string > initial_hdf5_particle_datasets;
  std::vector < std::string > initial_hdf5_particle_coords;
  std::vector < std::string > initial_hdf5_particle_types;
  std::vector < std::string > initial_hdf5_particle_attributes;

  /// EnzoInitialMusic

  std::vector < std::string > initial_music_field_files;
  std::vector < std::string > initial_music_field_datasets;
  std::vector < std::string > initial_music_field_names;
  std::vector < std::string > initial_music_field_coords;
  std::vector < std::string > initial_music_particle_files;
  std::vector < std::string > initial_music_particle_datasets;
  std::vector < std::string > initial_music_particle_coords;
  std::vector < std::string > initial_music_particle_types;
  std::vector < std::string > initial_music_particle_attributes;
  bool                        initial_music_throttle_internode;
  bool                        initial_music_throttle_intranode;
  bool                        initial_music_throttle_node_files;
  int                         initial_music_throttle_close_count;
  int                         initial_music_throttle_group_size;
  double                      initial_music_throttle_seconds_stagger;
  double                      initial_music_throttle_seconds_delay;

  /// EnzoInitialPm
  std::string                initial_pm_field;
  double                     initial_pm_mpp;
  int                        initial_pm_level;

  /// EnzoInitialSedovArray[23]
  int                        initial_sedov_rank;
  int                        initial_sedov_array[3];
  double                     initial_sedov_radius_relative;
  double                     initial_sedov_pressure_in;
  double                     initial_sedov_pressure_out;
  double                     initial_sedov_density;

  /// EnzoInitialSedovRandom
  int                        initial_sedov_random_array[3];
  bool                       initial_sedov_random_half_empty;
  bool                       initial_sedov_random_grackle_cooling;
  int                        initial_sedov_random_max_blasts;
  double                     initial_sedov_random_radius_relative;
  double                     initial_sedov_random_pressure_in;
  double                     initial_sedov_random_pressure_out;
  double                     initial_sedov_random_density;
  int                        initial_sedov_random_te_multiplier;

  /// EnzoInitialSoup
  int                        initial_soup_rank;
  std::string                initial_soup_file;
  bool                       initial_soup_rotate;
  int                        initial_soup_array[3];
  double                     initial_soup_d_pos[3];
  double                     initial_soup_d_size[3];
  double                     initial_soup_pressure_in;
  double                     initial_soup_pressure_out;
  double                     initial_soup_density;

  /// EnzoInitialTurbulence
  double                     initial_turbulence_density;
  double                     initial_turbulence_pressure;
  double                     initial_turbulence_temperature;

  /// EnzoInitialIsolatedGalaxy
  bool                       initial_IG_analytic_velocity;
  bool                       initial_IG_include_recent_SF;
  bool                       initial_IG_live_dm_halo;
  bool                       initial_IG_stellar_bulge;
  bool                       initial_IG_stellar_disk;
  bool                       initial_IG_use_gas_particles;
  double                     initial_IG_bfield[3];
  double                     initial_IG_center_position[3];
  double                     initial_IG_disk_mass;
  double                     initial_IG_disk_metal_fraction;
  double                     initial_IG_disk_temperature;
  double                     initial_IG_gas_fraction;
  double                     initial_IG_gas_halo_density;
  double                     initial_IG_gas_halo_mass;
  double                     initial_IG_gas_halo_metal_fraction;
  double                     initial_IG_gas_halo_radius;
  double                     initial_IG_gas_halo_temperature;
  double                     initial_IG_recent_SF_bin_size;
  double                     initial_IG_recent_SF_end;
  double                     initial_IG_recent_SF_SFR;
  double                     initial_IG_recent_SF_start;
  double                     initial_IG_scale_height;
  double                     initial_IG_scale_length;
  int                        initial_IG_recent_SF_seed;

  // EnzoInitialMergeSinksTest
  std::string                initial_merge_sinks_test_particle_data_filename;

  // EnzoInitialAccretionTest
  double                     initial_accretion_test_gas_density;
  double                     initial_accretion_test_gas_pressure;
  double                     initial_accretion_test_gas_radial_velocity;
  double                     initial_accretion_test_sink_mass;
  double                     initial_accretion_test_sink_position[3];
  double                     initial_accretion_test_sink_velocity[3];

  // EnzoInitialShuCollapse
  bool                       initial_shu_collapse_central_sink_exists;
  double                     initial_shu_collapse_center[3];
  double                     initial_shu_collapse_central_sink_mass;
  double                     initial_shu_collapse_drift_velocity[3];
  double                     initial_shu_collapse_external_density;
  double                     initial_shu_collapse_instability_parameter;
  double                     initial_shu_collapse_nominal_sound_speed;
  double                     initial_shu_collapse_truncation_radius;

  // EnzoInitialBBTest
  double                     initial_bb_test_angular_rotation_velocity;
  double                     initial_bb_test_center[3];
  double                     initial_bb_test_drift_velocity[3];
  double                     initial_bb_test_external_density;
  double                     initial_bb_test_fluctuation_amplitude;
  double                     initial_bb_test_mean_density;
  double                     initial_bb_test_nominal_sound_speed;
  double                     initial_bb_test_truncation_radius;

  //--------------------
  // EnzoMethod
  //--------------------

  /// EnzoMethodCheck
  int                        method_check_num_files;
  std::string                method_check_ordering;
  std::vector<std::string>   method_check_dir;
  int                        method_check_monitor_iter;
  bool                       method_check_include_ghosts;

  /// EnzoMethodCheckGravity
  std::string                method_check_gravity_particle_type;

  /// EnzoMethodTurbulence
  double                     method_turbulence_edot;
  double                     method_turbulence_mach_number;

  /// EnzoMethodBackgroundAcceleration

  std::string                method_background_acceleration_flavor;
  double                     method_background_acceleration_mass;
  double                     method_background_acceleration_DM_mass;
  double                     method_background_acceleration_bulge_mass;
  double                     method_background_acceleration_core_radius;
  double                     method_background_acceleration_bulge_radius;
  double                     method_background_acceleration_stellar_mass;
  double                     method_background_acceleration_DM_mass_radius;
  double                     method_background_acceleration_stellar_scale_height_r;
  double                     method_background_acceleration_stellar_scale_height_z;
  double                     method_background_acceleration_center[3];
  double                     method_background_acceleration_angular_momentum[3];
  bool                       method_background_acceleration_apply_acceleration;

<<<<<<< HEAD
  /// EnzoMethodMergeSinks
  double                     method_merge_sinks_merging_radius_cells;
=======
  /// EnzoMethodMHDVlct
  std::string                method_vlct_riemann_solver;
  std::string                method_vlct_time_scheme;
  std::string                method_vlct_reconstruct_method;
  double                     method_vlct_theta_limiter;
  std::string                method_vlct_mhd_choice;

>>>>>>> 21c9eea9

  std::string                prolong_enzo_type;
  bool                       prolong_enzo_positive;
  bool                       prolong_enzo_use_linear;

  ///==============
  /// EnzoSolverMg0
  ///==============

  /// Solver index for multigrid pre-smoother

  std::vector<int>           solver_pre_smooth;

  /// Solver index for multigrid post-smoother

  std::vector<int>           solver_post_smooth;

  /// Solver index for multigrid "last"-smoother

  std::vector<int>           solver_last_smooth;

  /// Solver index for multigrid coarse solver

  std::vector<int>           solver_coarse_solve;

  /// Solver index for domain decomposition (dd) domain solver

  std::vector<int>           solver_domain_solve;

  /// Weighting factor for smoother

  std::vector<double>        solver_weight;

  /// Whether to start the iterative solver using the previous solution

  std::vector<int>           solver_restart_cycle;

  /// EnzoSolver<Krylov>

  /// Solver index for Krylov solver preconditioner
  std::vector<int>           solver_precondition;

  /// Mg0 coarse grid solver

  std::vector<int>           solver_coarse_level;
  std::vector<int>           solver_is_unigrid;

  /// Stop at specified redshift for cosmology
  double                     stopping_redshift;

};

extern EnzoConfig g_enzo_config;

#endif /* PARAMETERS_ENZO_CONFIG_HPP */<|MERGE_RESOLUTION|>--- conflicted
+++ resolved
@@ -225,22 +225,6 @@
       method_background_acceleration_stellar_scale_height_r(0.0),
       method_background_acceleration_stellar_scale_height_z(0.0),
       method_background_acceleration_apply_acceleration(true),
-<<<<<<< HEAD
-      // EnzoMethodMergeSinks
-      method_merge_sinks_merging_radius_cells(0.0),
-      // EnzoMethodAccretion
-      method_accretion_accretion_radius_cells(0.0),
-      method_accretion_flavor(""),
-      method_accretion_physical_density_threshold_cgs(0.0),
-      method_accretion_max_mass_fraction(0.0),
-=======
-      // EnzoMethodMHDVlct
-      method_vlct_riemann_solver(""),
-      method_vlct_time_scheme(""),
-      method_vlct_reconstruct_method(""),
-      method_vlct_theta_limiter(0.0),
-      method_vlct_mhd_choice(""),
->>>>>>> 21c9eea9
       // EnzoProlong
       prolong_enzo_type(),
       prolong_enzo_positive(true),
@@ -559,19 +543,6 @@
   double                     method_background_acceleration_angular_momentum[3];
   bool                       method_background_acceleration_apply_acceleration;
 
-<<<<<<< HEAD
-  /// EnzoMethodMergeSinks
-  double                     method_merge_sinks_merging_radius_cells;
-=======
-  /// EnzoMethodMHDVlct
-  std::string                method_vlct_riemann_solver;
-  std::string                method_vlct_time_scheme;
-  std::string                method_vlct_reconstruct_method;
-  double                     method_vlct_theta_limiter;
-  std::string                method_vlct_mhd_choice;
-
->>>>>>> 21c9eea9
-
   std::string                prolong_enzo_type;
   bool                       prolong_enzo_positive;
   bool                       prolong_enzo_use_linear;
