--- conflicted
+++ resolved
@@ -344,14 +344,6 @@
       method_grackle_chemistry(),
       method_grackle_use_cooling_timestep(false),
       method_grackle_radiation_redshift(-1.0),
-<<<<<<< HEAD
-=======
-      // EnzoMethodGravity
-      method_gravity_solver(""),
-      method_gravity_order(4),
-      method_gravity_dt_max(1.0e10),
-      method_gravity_accumulate(false),
->>>>>>> d33acc37
       // EnzoMethodBackgroundAcceleration
       method_background_acceleration_flavor(""),
       method_background_acceleration_mass(0.0),
@@ -845,15 +837,6 @@
   bool                       method_grackle_use_cooling_timestep;
   double                     method_grackle_radiation_redshift;
 
-<<<<<<< HEAD
-=======
-  /// EnzoMethodGravity
-  std::string                method_gravity_solver;
-  int                        method_gravity_order;
-  double                     method_gravity_dt_max;
-  bool                       method_gravity_accumulate;
-
->>>>>>> d33acc37
   /// EnzoMethodBackgroundAcceleration
 
   std::string                method_background_acceleration_flavor;
