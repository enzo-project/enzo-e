c     See LICENSE_PPML file for license and copyright information

#include "fortran.h"

      Subroutine Conserv_ig(gamma,nx,ny,nz,dn,vx,vy,vz,bx,by,bz,pn,
     &                   qu1,qu2,qu3,qu4,qu5,qu6,qu7,qu8)
      Implicit NONE

      Integer nx,ny,nz,i,j,k
      ENZO_REAL gamma
      ENZO_REAL dn(nx,ny,nz)
      ENZO_REAL vx(nx,ny,nz),vy(nx,ny,nz),vz(nx,ny,nz)
      ENZO_REAL bx(nx,ny,nz),by(nx,ny,nz),bz(nx,ny,nz)
      ENZO_REAL pn(nx,ny,nz)
      ENZO_REAL qu1(nx,ny,nz)
      ENZO_REAL qu2(nx,ny,nz),qu3(nx,ny,nz),qu4(nx,ny,nz)
      ENZO_REAL qu5(nx,ny,nz),qu6(nx,ny,nz),qu7(nx,ny,nz)
      ENZO_REAL qu8(nx,ny,nz)

      Do k=1,nz
         Do j=1,ny
            Do i=1,nx
               QU1(i,j,k)=dn(i,j,k)
               QU2(i,j,k)=dn(i,j,k)*vx(i,j,k)
               QU3(i,j,k)=dn(i,j,k)*vy(i,j,k)
               QU4(i,j,k)=dn(i,j,k)*vz(i,j,k)
               QU5(i,j,k)=bx(i,j,k)
               QU6(i,j,k)=by(i,j,k)
               QU7(i,j,k)=bz(i,j,k)
<<<<<<< HEAD
               QU8(i,j,k)=pn(i,j,k)/(gamma - 1.0)+dn(i,j,k)*
=======
               QU8(i,j,k)=pn(i,j,k)/(gamma-1.)+dn(i,j,k)*
>>>>>>> cb0a37e5
     &              +(vx(i,j,k)**2+vy(i,j,k)**2+vz(i,j,k)**2)/2.
     &              +(bx(i,j,k)**2+by(i,j,k)**2+bz(i,j,k)**2)/2.
            Enddo
         Enddo
      Enddo

      RETURN
      END<|MERGE_RESOLUTION|>--- conflicted
+++ resolved
@@ -27,11 +27,7 @@
                QU5(i,j,k)=bx(i,j,k)
                QU6(i,j,k)=by(i,j,k)
                QU7(i,j,k)=bz(i,j,k)
-<<<<<<< HEAD
-               QU8(i,j,k)=pn(i,j,k)/(gamma - 1.0)+dn(i,j,k)*
-=======
                QU8(i,j,k)=pn(i,j,k)/(gamma-1.)+dn(i,j,k)*
->>>>>>> cb0a37e5
      &              +(vx(i,j,k)**2+vy(i,j,k)**2+vz(i,j,k)**2)/2.
      &              +(bx(i,j,k)**2+by(i,j,k)**2+bz(i,j,k)**2)/2.
             Enddo
