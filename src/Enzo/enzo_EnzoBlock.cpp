// See LICENSE_CELLO file for license and copyright information

/// @file     enzo_EnzoBlock.cpp
/// @author   James Bordner (jobordner@ucsd.edu)
/// @date     Thu Mar  3 23:02:02 PST 2011
/// @brief    Implementation of the EnzoBlock class

#include "cello.hpp"

#include "enzo.hpp"

//======================================================================


EnzoBlock::EnzoBlock
(
 int ix, int iy, int iz,
 int nbx, int nby, int nbz,
 int nx, int ny, int nz,
 double xm, double ym, double zm,
 double xp, double yp, double zp,
#ifdef CONFIG_USE_CHARM
 CkChareID proxy_patch,
#endif
 int num_field_blocks) throw()
  : Block (ix,iy,iz,
	   nbx,nby,nbz,nx,ny,nz,xm,ym,zm,xp,yp,zp,
#ifdef CONFIG_USE_CHARM
	   proxy_patch,
#endif
	   num_field_blocks),
    Time_(0),
    CycleNumber(0),
    OldTime(0),
    dt(0),
    SubgridFluxes(0)
{

  int i,j;

  for (i=0; i<MAX_DIMENSION; i++) {
    AccelerationField[i] = 0;

    for (i=0; i<MAX_DIMENSION; i++) {
      AccelerationField[i] = 0;
      GridLeftEdge[i] = 0;
      GridDimension[i] = 0;
      GridStartIndex[i] = 0;
      GridEndIndex[i] = 0;
      CellWidth[i] = 0;
    }

    for (j=0; j<MAX_NUMBER_OF_BARYON_FIELDS; j++) {
      BaryonField[j] = 0;
      OldBaryonField[j] = 0;
    }

  }
}

#ifdef CONFIG_USE_CHARM

EnzoBlock::EnzoBlock
(
 int nbx, int nby, int nbz,
 int nx, int ny, int nz,
 double xm, double ym, double zm,
 double xp, double yp, double zp,
 CkChareID proxy_patch,
 int num_field_blocks) throw()
  : Block (nbx,nby,nbz,nx,ny,nz,xm,ym,zm,xp,yp,zp,
	   proxy_patch,num_field_blocks),
    Time_(0),
    CycleNumber(0),
    OldTime(0),
    dt(0),
    SubgridFluxes(0)
{
  int i,j;
  for (i=0; i<MAX_DIMENSION; i++) {
    AccelerationField[i] = 0;

    for (i=0; i<MAX_DIMENSION; i++) {
      AccelerationField[i] = 0;
      GridLeftEdge[i] = 0;
      GridDimension[i] = 0;
      GridStartIndex[i] = 0;
      GridEndIndex[i] = 0;
      CellWidth[i] = 0;
    }

    for (j=0; j<MAX_NUMBER_OF_BARYON_FIELDS; j++) {
      BaryonField[j] = 0;
      OldBaryonField[j] = 0;
    }

  }
}

#endif

//----------------------------------------------------------------------

EnzoBlock::~EnzoBlock() throw ()
{
}

//======================================================================

void EnzoBlock::write(FILE * fp) throw ()
{
  fprintf (fp,"EnzoBlock: ComovingCoordinates %d\n",
	   ComovingCoordinates);
  fprintf (fp,"EnzoBlock: UseMinimumPressureSupport %d\n",
	   UseMinimumPressureSupport);
  fprintf (fp,"EnzoBlock: MinimumPressureSupportParameter %g\n",
	   MinimumPressureSupportParameter);
  fprintf (fp,"EnzoBlock: ComovingBoxSize %g\n",
	   ComovingBoxSize);
  fprintf (fp,"EnzoBlock: HubbleConstantNow %g\n",
	   HubbleConstantNow);
  fprintf (fp,"EnzoBlock: OmegaLambdaNow %g\n",
	   OmegaLambdaNow);
  fprintf (fp,"EnzoBlock: OmegaMatterNow %g\n",
	   OmegaMatterNow);
  fprintf (fp,"EnzoBlock: MaxExpansionRate %g\n",
	   MaxExpansionRate);

  // Chemistry

  fprintf (fp,"EnzoBlock: MultiSpecies %d\n",
	   MultiSpecies);

  // Gravity

  fprintf (fp,"EnzoBlock: GravityOn %d\n",
	   GravityOn);
  //  fprintf (fp,"EnzoBlock: *AccelerationField %g\n",
  //           *AccelerationField[MAX_DIMENSION)];

  // Physics

  fprintf (fp,"EnzoBlock: PressureFree %d\n",
	   PressureFree);
  fprintf (fp,"EnzoBlock: Gamma %g\n",
	   Gamma);
  fprintf (fp,"EnzoBlock: GravitationalConstant %g\n",
	   GravitationalConstant);

  // Problem-specific

  fprintf (fp,"EnzoBlock: ProblemType %d\n",
	   ProblemType);

  // Method PPM

  fprintf (fp,"EnzoBlock: PPMFlatteningParameter %d\n",
	   PPMFlatteningParameter);
  fprintf (fp,"EnzoBlock: PPMDiffusionParameter %d\n",
	   PPMDiffusionParameter);
  fprintf (fp,"EnzoBlock: PPMSteepeningParameter %d\n",
	   PPMSteepeningParameter);

  // Numerics

  fprintf (fp,"EnzoBlock: DualEnergyFormalism %d\n",
	   DualEnergyFormalism);
  fprintf (fp,"EnzoBlock: DualEnergyFormalismEta1 %g\n",
	   DualEnergyFormalismEta1);
  fprintf (fp,"EnzoBlock: DualEnergyFormalismEta2 %g\n",
	   DualEnergyFormalismEta2);
  fprintf (fp,"EnzoBlock: pressure_floor %g\n",
	   pressure_floor);
  fprintf (fp,"EnzoBlock: density_density_floor %g\n",
	   density_floor);
  fprintf (fp,"EnzoBlock: number_density_floor %g\n",
	   number_density_floor);
  fprintf (fp,"EnzoBlock: temperature_floor %g\n",
	   temperature_floor);

  fprintf (fp,"EnzoBlock: CourantSafetyNumber %g\n",
	   CourantSafetyNumber);
  fprintf (fp,"EnzoBlock: InitialRedshift %g\n",
	   InitialRedshift);
  fprintf (fp,"EnzoBlock: InitialTimeInCodeUnits %g\n",
	   InitialTimeInCodeUnits);
  fprintf (fp,"EnzoBlock: Time %g\n",
	   Time());
  fprintf (fp,"EnzoBlock: OldTime %g\n",
	   OldTime);

  // Domain

  fprintf (fp,"EnzoBlock: DomainLeftEdge %g %g %g\n",
	   DomainLeftEdge [0],DomainLeftEdge [0],DomainLeftEdge [0]);
  fprintf (fp,"EnzoBlock: DomainRightEdge %g %g %g\n",
	   DomainRightEdge[0],DomainRightEdge[1],DomainRightEdge[2]);

  // Fields

  if (field_density != -1) 
    fprintf (fp,"EnzoBlock: field_density %d\n", field_density);
  if (field_total_energy != -1) 
    fprintf (fp,"EnzoBlock: field_total_energy %d\n", field_total_energy);
  if (field_internal_energy != -1) 
    fprintf (fp,"EnzoBlock: field_internal_energy %d\n", field_internal_energy);
  if (field_velocity_x != -1) 
    fprintf (fp,"EnzoBlock: field_velocity_x %d\n", field_velocity_x);
  if (field_velocity_y != -1) 
    fprintf (fp,"EnzoBlock: field_velocity_y %d\n", field_velocity_y);
  if (field_velocity_z != -1) 
    fprintf (fp,"EnzoBlock: field_velocity_z %d\n", field_velocity_z);
  if (field_color != -1) 
    fprintf (fp,"EnzoBlock: field_color %d\n", field_color);

  if (field_velox != -1)
    fprintf (fp,"EnzoBlock: field_velox %d\n", field_velox);
  if (field_veloy != -1)
    fprintf (fp,"EnzoBlock: field_veloy %d\n", field_veloy);
  if (field_veloz != -1)
    fprintf (fp,"EnzoBlock: field_veloz %d\n", field_veloz);
  if (field_bfieldx != -1)
    fprintf (fp,"EnzoBlock: field_bfieldx %d\n", field_bfieldx);
  if (field_bfieldy != -1)
    fprintf (fp,"EnzoBlock: field_bfieldy %d\n", field_bfieldy);
  if (field_bfieldz != -1)
    fprintf (fp,"EnzoBlock: field_bfieldz %d\n", field_bfieldz);

  if (field_dens_rx != -1)
    fprintf (fp,"EnzoBlock: field_dens_rx %d\n", field_dens_rx);
  if (field_velox_rx != -1)
    fprintf (fp,"EnzoBlock: field_velox_rx %d\n", field_velox_rx);
  if (field_veloy_rx != -1)
    fprintf (fp,"EnzoBlock: field_veloy_rx %d\n", field_veloy_rx);
  if (field_veloz_rx != -1)
    fprintf (fp,"EnzoBlock: field_veloz_rx %d\n", field_veloz_rx);
  if (field_bfieldx_rx != -1)
    fprintf (fp,"EnzoBlock: field_bfieldx_rx %d\n", field_bfieldx_rx);
  if (field_bfieldy_rx != -1)
    fprintf (fp,"EnzoBlock: field_bfieldy_rx %d\n", field_bfieldy_rx);
  if (field_bfieldz_rx != -1)
    fprintf (fp,"EnzoBlock: field_bfieldz_rx %d\n", field_bfieldz_rx);

  if (field_dens_ry != -1)
    fprintf (fp,"EnzoBlock: field_dens_ry %d\n", field_dens_ry);
  if (field_velox_ry != -1)
    fprintf (fp,"EnzoBlock: field_velox_ry %d\n", field_velox_ry);
  if (field_veloy_ry != -1)
    fprintf (fp,"EnzoBlock: field_veloy_ry %d\n", field_veloy_ry);
  if (field_veloz_ry != -1)
    fprintf (fp,"EnzoBlock: field_veloz_ry %d\n", field_veloz_ry);
  if (field_bfieldx_ry != -1)
    fprintf (fp,"EnzoBlock: field_bfieldx_ry %d\n", field_bfieldx_ry);
  if (field_bfieldy_ry != -1)
    fprintf (fp,"EnzoBlock: field_bfieldy_ry %d\n", field_bfieldy_ry);
  if (field_bfieldz_ry != -1)
    fprintf (fp,"EnzoBlock: field_bfieldz_ry %d\n", field_bfieldz_ry);

  if (field_dens_rz != -1)
    fprintf (fp,"EnzoBlock: field_dens_rz %d\n", field_dens_rz);
  if (field_velox_rz != -1)
    fprintf (fp,"EnzoBlock: field_velox_rz %d\n", field_velox_rz);
  if (field_veloy_rz != -1)
    fprintf (fp,"EnzoBlock: field_veloy_rz %d\n", field_veloy_rz);
  if (field_veloz_rz != -1)
    fprintf (fp,"EnzoBlock: field_veloz_rz %d\n", field_veloz_rz);
  if (field_bfieldx_rz != -1)
    fprintf (fp,"EnzoBlock: field_bfieldx_rz %d\n", field_bfieldx_rz);
  if (field_bfieldy_rz != -1)
    fprintf (fp,"EnzoBlock: field_bfieldy_rz %d\n", field_bfieldy_rz);
  if (field_bfieldz_rz != -1)
    fprintf (fp,"EnzoBlock: field_bfieldz_rz %d\n", field_bfieldz_rz);

  // Grid

  fprintf (fp,"EnzoBlock: GridRank %d\n",    GridRank);
  fprintf (fp,"EnzoBlock: GridDimension %d %d %d\n",
	   GridDimension[0],GridDimension[1],GridDimension[2]);
  fprintf (fp,"EnzoBlock: GridStartIndex %d %d %d\n",
	   GridStartIndex[0],GridStartIndex[1],GridStartIndex[2]);
  fprintf (fp,"EnzoBlock: GridEndIndex %d %d %d\n",
	   GridEndIndex[0],GridEndIndex[1],GridEndIndex[2]);
  fprintf (fp,"EnzoBlock: GridLeftEdge %g %g %g\n",
	   GridLeftEdge[0],GridLeftEdge[1],GridLeftEdge[2]);

  fprintf (fp,"EnzoBlock: CellWidth %g %g %g\n", 
	   CellWidth[0], CellWidth[1], CellWidth[2] );

  fprintf (fp,"EnzoBlock: ghost %d %d %d\n",
	   ghost_depth[0],ghost_depth[1],ghost_depth[2]);


  fprintf (fp,"EnzoBlock: NumberOfBaryonFields %d\n",
	   NumberOfBaryonFields);
  int i;
  for (i=0; i<NumberOfBaryonFields; i++) {
    fprintf (fp,"EnzoBlock: BaryonField[%d] %p\n",
	     i, BaryonField[i]);
    fprintf (fp,"EnzoBlock: OldBaryonField[%d] %p\n",
	     i, OldBaryonField[i]);
    fprintf (fp,"EnzoBlock: FieldType[%d] %d\n",
	     i, FieldType[i]);
  }

  fprintf (fp,"EnzoBlock: BoundaryRank %d\n", BoundaryRank);
  fprintf (fp,"EnzoBlock: BoundaryDimension %d %d %d\n",
	   BoundaryDimension[0],BoundaryDimension[1],BoundaryDimension[2]);

  // unknown, reflecting, outflow, inflow, periodic
  //  const char * bc_string[] = 
  //    {"unknown", "reflecting", "outflow", "inflow", "periodic"};

  for (i=0; i<NumberOfBaryonFields; i++) {

    fprintf (fp,"EnzoBlock: BoundaryFieldType[%d] %d\n", 
	     i, BoundaryFieldType[i]);

    fprintf (fp,"EnzoBlock: BoundaryType[%d] %p %p %p %p %p %p\n", i, 
	     BoundaryType[i][0][0],
	     BoundaryType[i][0][1],
	     BoundaryType[i][1][0],
	     BoundaryType[i][1][1],
	     BoundaryType[i][2][0],
	     BoundaryType[i][2][1]);

    fprintf (fp,"EnzoBlock: BoundaryValue[%d] %p %p %p %p %p %p\n",i,
	     BoundaryValue[i][0][0],
	     BoundaryValue[i][0][1],
	     BoundaryValue[i][1][0],
	     BoundaryValue[i][1][1],
	     BoundaryValue[i][2][0],
	     BoundaryValue[i][2][1]);  
  }

  // problem

  fprintf (fp,"EnzoBlock: CycleNumber %d\n",   CycleNumber);
  fprintf (fp,"EnzoBlock: dt %g\n", dt);

  // fluxes

  fprintf (fp,"EnzoBlock: SubgridFluxes %p\n", SubgridFluxes);
  

}

//----------------------------------------------------------------------

void EnzoBlock::set_cycle (int cycle_start) throw ()
{
  Block::set_cycle (cycle_start);

  CycleNumber = cycle_start;
}

//----------------------------------------------------------------------

void EnzoBlock::set_time (double time) throw ()
{
  Block::set_time (time);

  //  Setting OldTime = Time_ leads to an error in Grid_ComputePressure.C:38
  //  "requested time is outside available range"
  //        Grid_ComputePressure.cpp:37   OldTime =     0.046079162508249283
  //        Grid_ComputePressure.cpp:38      time =     0.046079158782958984
  //        Grid_ComputePressure.cpp:39      Time =     0.046079158782958984
  //
  // (OldTime > time; error is about single-precision epsilon)

  ASSERT("Block::set_time",
	 "Must be called only once per timestep to maintain OldTime consistency",
	 Time_ == 0 || Time_ < time);

  //  WARNING("Block::set_time","TEMPORARY");
  OldTime     = Time_;
  //  OldTime     = time;
  Time_       = time;

}

//----------------------------------------------------------------------

void EnzoBlock::set_dt (double dt_param) throw ()
{
  Block::set_dt (dt_param);

  dt = dt_param;
}

//----------------------------------------------------------------------

void EnzoBlock::initialize () throw()
{
<<<<<<< HEAD
  DEBUG ("EnzoBlock::initialize()\n");
=======
  DEBUG ("Enter EnzoBlock::initialize()\n");

>>>>>>> fb67ae2a
  Block::initialize();

  double xm,ym,zm;

  lower(&xm,&ym,&zm);

  GridLeftEdge[0]    = xm;
  GridLeftEdge[1]    = ym;
  GridLeftEdge[2]    = zm;

  // Grid dimensions

  int nx,ny,nz;
  field_block_[0] -> size (&nx,&ny,&nz);

  int gx,gy,gz;

  gx = enzo::ghost_depth[0];
  gy = enzo::ghost_depth[1];
  gz = enzo::ghost_depth[2];

  GridDimension[0]  = nx + 2*gx;
  GridDimension[1]  = ny + 2*gy;
  GridDimension[2]  = nz + 2*gz;

  GridStartIndex[0] = gx;
  GridStartIndex[1] = gy;
  GridStartIndex[2] = gz;

  GridEndIndex[0]   = gx + nx - 1;
  GridEndIndex[1]   = gy + ny - 1;
  GridEndIndex[2]   = gz + nz - 1;

  // Initialize CellWidth

  double xp,yp,zp;
  upper(&xp,&yp,&zp);
  double hx,hy,hz;
  field_block_[0]->cell_width(xm,xp,&hx,ym,yp,&hy,zm,zp,&hz);

  CellWidth[0] = hx;
  CellWidth[1] = hy;
  CellWidth[2] = hz;

  // Initialize BaryonField[] pointers

  for (int field = 0; field < enzo::NumberOfBaryonFields; field++) {
    BaryonField[field] = (enzo_float *)field_block_[0]->field_values(field);
  }
  DEBUG ("Exit EnzoBlock::initialize()\n");

}

//----------------------------------------------------------------------

//
// Given a pointer to a field and its field type, find the equivalent
//   field type in the list of boundary's and apply that boundary value/type.
//   Returns: 0 on failure
//
int EnzoBlock::SetExternalBoundary
(
 int FieldRank, 
 int GridDims[],
 int GridOffset[],
 int StartIndex[], 
 int EndIndex[],
 enzo_float *Field, 
 int FieldType )
{
 
  /* declarations */
 
  int i, j, k, dim, Sign, bindex;
  enzo_float *index;
 
  /* error check: grid ranks */
 
  if (FieldRank != BoundaryRank) {
    fprintf(stderr, "FieldRank(%"ISYM") != BoundaryRank(%"ISYM").\n",
            FieldRank, BoundaryRank);
    return ENZO_FAIL;
  }
 
  /* find requested field type */


  int field;
  for (field = 0; field < NumberOfBaryonFields; field++)
    if (FieldType == BoundaryFieldType[field]) break;
  if (field == NumberOfBaryonFields) {
    fprintf(stderr, "Field type (%"ISYM") not found in Boundary.\n", FieldType);
    return ENZO_FAIL;
  }
 
  /* error check: make sure the boundary type array exists */
 
  for (dim = 0; dim < BoundaryRank; dim++)
    if (BoundaryDimension[dim] != 1) {
      if (BoundaryType[field][dim][0] == NULL) {
	fprintf(stderr, "BoundaryType not yet declared.\n");
	return ENZO_FAIL;
      }
    }
 
  /* set Boundary conditions */
 
  Sign = 1;
  if (FieldType == Velocity1) Sign = -1;
 
  if (BoundaryDimension[0] > 1 && GridOffset[0] == 0) {
 
    /* set x inner (left) face */
 
    for (i = 0; i < StartIndex[0]; i++)
      for (j = 0; j < GridDims[1]; j++)
	for (k = 0; k < GridDims[2]; k++) {
	  index = Field + i + j*GridDims[0] + k*GridDims[1]*GridDims[0];
	  bindex = j+GridOffset[1] + (k+GridOffset[2])*BoundaryDimension[1];
	  switch (BoundaryType[field][0][0][bindex]) {
	  case bc_reflecting:
	    *index = Sign*(*(index + (2*StartIndex[0] - 1 - 2*i)));
	    break;
	  case bc_outflow:
	    *index =       *(index + (  StartIndex[0]     -   i)) ;
	    break;
	  case bc_inflow:
	    *index = BoundaryValue[field][0][0][bindex];
	    break;
	  case bc_periodic:
	    *index = *(index + (EndIndex[0] - StartIndex[0] + 1));
	    break;
	  case bc_unknown:
	  default:
	    fprintf(stderr, "BoundaryType not recognized (x-left).\n");
	    return ENZO_FAIL;
	  }
	}
  }
 
  if (BoundaryDimension[0] > 1 && GridOffset[0]+GridDims[0] == BoundaryDimension[0]) {
 
    /* set x outer (right) face */

    
    for (i = 0; i < GridDims[0]-EndIndex[0]-1; i++)
      for (j = 0; j < GridDims[1]; j++)
	for (k = 0; k < GridDims[2]; k++) {
	  index = Field + i + EndIndex[0]+1 +
	    j*GridDims[0] + k*GridDims[1]*GridDims[0];
	  bindex = j+GridOffset[1] + (k+GridOffset[2])*BoundaryDimension[1];
	  switch (BoundaryType[field][0][1][bindex]) {
	  case bc_reflecting:
	    *index = Sign*(*(index - (2*i + 1)));
	    break;
	  case bc_outflow:
	    *index =       *(index + (-1 - i)) ;
	    break;
	  case bc_inflow:
	    *index = BoundaryValue[field][0][1][bindex];
	    break;
	  case bc_periodic:
	    *index = *(index - (EndIndex[0] - StartIndex[0] + 1));
	    break;
	  case bc_unknown:
	  default:
	    fprintf(stderr, "BoundaryType not recognized (x-right).\n");
	    return ENZO_FAIL;
	  }
	}							
  }
 
  /* set y inner (left) face */
 
  Sign = 1;
  if (FieldType == Velocity2) Sign = -1;
 
  if (BoundaryDimension[1] > 1 && GridOffset[1] == 0) {
 
    for (j = 0; j < StartIndex[1]; j++)
      for (i = 0; i < GridDims[0]; i++)
	for (k = 0; k < GridDims[2]; k++) {
	  index = Field + i + j*GridDims[0] + k*GridDims[1]*GridDims[0];
	  bindex = i+GridOffset[0] + (k+GridOffset[2])*BoundaryDimension[0];
	  switch (BoundaryType[field][1][0][bindex]) {
	  case bc_reflecting:
	    *index = Sign*(*(index + (2*StartIndex[1] - 1 - 2*j)*GridDims[0]));
	    break;
	  case bc_outflow:
	    *index =       *(index + (  StartIndex[1]     - j)*GridDims[0]) ;
	    break;
	  case bc_inflow:
	    *index = BoundaryValue[field][1][0][bindex];
	     break;
	  case bc_periodic:
	    *index = *(index + (EndIndex[1] - StartIndex[1] + 1)*GridDims[0]);
	     break;
	  case bc_unknown:
	  default:
	    fprintf(stderr, "BoundaryType not recognized (y-left).\n");
	    return ENZO_FAIL;
	  }
	}
  }
 
  if (BoundaryDimension[1] > 1 && GridOffset[1]+GridDims[1] == BoundaryDimension[1]) {
 
    /* set y outer (right) face */
 
    for (j = 0; j < GridDims[1]-EndIndex[1]-1; j++)
      for (i = 0; i < GridDims[0]; i++)
	for (k = 0; k < GridDims[2]; k++) {
	  index = Field + i + (j + EndIndex[1]+1)*GridDims[0] +
	    k*GridDims[1]*GridDims[0];
	  bindex = i+GridOffset[0] + (k+GridOffset[2])*BoundaryDimension[0];
	  switch (BoundaryType[field][1][1][bindex]) {
	  case bc_reflecting:
	    *index = Sign*(*(index - (2*j + 1)*GridDims[0]));
	    break;
	  case bc_outflow:
	    *index =       *(index + (-1 - j)*GridDims[0]) ;
	    break;
	  case bc_inflow:
	    *index = BoundaryValue[field][1][1][bindex];
	    break;
	  case bc_periodic:
	    *index = *(index - (EndIndex[1] - StartIndex[1] + 1)*GridDims[0]);
	    break;
	  case bc_unknown:
	  default:
	    fprintf(stderr, "BoundaryType not recognized (y-right).\n");
	    return ENZO_FAIL;
	  }
	}							
  }
 
  /* set z inner (left) face */
 
  Sign = 1;
  if (FieldType == Velocity3) Sign = -1;
 
  if (BoundaryDimension[2] > 1 && GridOffset[2] == 0) {
 
    for (k = 0; k < StartIndex[2]; k++)
      for (i = 0; i < GridDims[0]; i++)
	for (j = 0; j < GridDims[1]; j++) {
	  index = Field + i + j*GridDims[0] + k*GridDims[1]*GridDims[0];
	  bindex = i+GridOffset[0] + (j+GridOffset[1])*BoundaryDimension[0];
	  switch (BoundaryType[field][2][0][bindex]) {
	  case bc_reflecting:
	    *index = Sign*(*(index + (2*StartIndex[2]-1 - 2*k)*GridDims[0]*GridDims[1]));
	    break;
	  case bc_outflow:
	    *index =       *(index + (  StartIndex[2]   - k)*GridDims[0]*GridDims[1]) ;
	    break;
	  case bc_inflow:
	    *index = BoundaryValue[field][2][0][bindex];
	    break;
	  case bc_periodic:
	    *index = *(index + (EndIndex[2]-StartIndex[2]+1)*GridDims[0]*GridDims[1]);
	    break;
	  case bc_unknown:
	  default:
	    fprintf(stderr, "BoundaryType not recognized (z-left).\n");
	    return ENZO_FAIL;
	  }
	}
  }
 
  if (BoundaryDimension[2] > 1 && GridOffset[2]+GridDims[2] == BoundaryDimension[2]) {
 
    /* set z outer (right) face */
 
    for (k = 0; k < GridDims[2]-EndIndex[2]-1; k++)
      for (i = 0; i < GridDims[0]; i++)
	for (j = 0; j < GridDims[1]; j++) {
	  index = Field + i + j*GridDims[0] +
	    (k + EndIndex[2]+1)*GridDims[1]*GridDims[0];
	  bindex = i+GridOffset[0] + (j+GridOffset[1])*BoundaryDimension[0];
	  switch (BoundaryType[field][2][1][bindex]) {
	  case bc_reflecting:
	    *index = Sign*(*(index - (2*k + 1)*GridDims[0]*GridDims[1]));
	    break;
	  case bc_outflow:
	    *index =       *(index + (-1 - k)*GridDims[0]*GridDims[1]) ;
	    break;
	  case bc_inflow:
	    *index = BoundaryValue[field][2][1][bindex];
	    break;
	  case bc_periodic:
	    *index = *(index - (EndIndex[2]-StartIndex[2]+1)*GridDims[0]*GridDims[1]);
	    break;
	  case bc_unknown:
	  default:
	    fprintf(stderr, "BoundaryType not recognized (z-right).\n");
	    return ENZO_FAIL;
	  }
	}							
  }
 
  return ENZO_SUCCESS;
 
}

//----------------------------------------------------------------------

int EnzoBlock::CosmologyComputeExpansionFactor
(enzo_float time, enzo_float *a, enzo_float *dadt)
{
 
  /* Error check. */

  if (InitialTimeInCodeUnits == 0) {
    
    char error_message[ERROR_LENGTH];
    sprintf(error_message, "The cosmology parameters seem to be improperly set");
    ERROR("CosmologyComputeExpansionFactor",error_message);
  }
 
  *a = ENZO_FLOAT_UNDEFINED;
 
  /* Find Omega due to curvature. */
 
  enzo_float OmegaCurvatureNow = 1 - OmegaMatterNow - OmegaLambdaNow;
 
  /* Convert the time from code units to Time * H0 (c.f. CosmologyGetUnits). */
 
  enzo_float TimeUnits = 2.52e17/sqrt(OmegaMatterNow)/HubbleConstantNow/
                    pow(1 + InitialRedshift,enzo_float(1.5));
 
  enzo_float TimeHubble0 = time * TimeUnits * (HubbleConstantNow*3.24e-18);
 
  /* 1) For a flat universe with OmegaMatterNow = 1, it's easy. */
 
  if (fabs(OmegaMatterNow-1) < OMEGA_TOLERANCE &&
      OmegaLambdaNow < OMEGA_TOLERANCE)
    *a      = pow(time/InitialTimeInCodeUnits, enzo_float(2.0/3.0));
 
#define INVERSE_HYPERBOLIC_EXISTS
 
#ifdef INVERSE_HYPERBOLIC_EXISTS
 
  enzo_float eta, eta_old, x;
  int i;
 
  /* 2) For OmegaMatterNow < 1 and OmegaLambdaNow == 0 see
        Peebles 1993, eq. 13-3, 13-10.
	Actually, this is a little tricky since we must solve an equation
	of the form eta - sinh(eta) + x = 0..*/
 
  if (OmegaMatterNow < 1 && OmegaLambdaNow < OMEGA_TOLERANCE) {
 
    x = 2*TimeHubble0*pow(1.0 - OmegaMatterNow, 1.5) / OmegaMatterNow;
 
    /* Compute eta in a three step process, first from a third-order
       Taylor expansion of the formula above, then use that in a fifth-order
       approximation.  Then finally, iterate on the formula itself, solving for
       eta.  This works well because parts 1 & 2 are an excellent approximation
       when x is small and part 3 converges quickly when x is large. */
 
    eta = pow(6*x, enzo_float(1.0/3.0));                     // part 1
    eta = pow(120*x/(20+eta*eta), enzo_float(1.0/3.0));      // part 2
    for (i = 0; i < 40; i++) {                          // part 3
      eta_old = eta;
      eta = asinh(eta + x);
      if (fabs(eta-eta_old) < ETA_TOLERANCE) break;
    }
    if (i == 40) {
      fprintf(stderr, "Case 2 -- no convergence after %"ISYM" iterations.\n", i);
      return ENZO_FAIL;
    }
 
    /* Now use eta to compute the expansion factor (eq. 13-10, part 2). */
 
    *a = OmegaMatterNow/(2*(1 - OmegaMatterNow))*(cosh(eta) - 1);
    *a *= (1 + InitialRedshift);    // to convert to code units, divide by [a]
  }
 
  /* 3) For OmegaMatterNow > 1 && OmegaLambdaNow == 0, use sin/cos.
        Easy, but skip it for now. */
 
  if (OmegaMatterNow > 1 && OmegaLambdaNow < OMEGA_TOLERANCE) {
  }
 
  /* 4) For flat universe, with non-zero OmegaLambdaNow, see eq. 13-20. */
 
  if (fabs(OmegaCurvatureNow) < OMEGA_TOLERANCE &&
      OmegaLambdaNow > OMEGA_TOLERANCE) {
    *a = pow(enzo_float(OmegaMatterNow/(1 - OmegaMatterNow)), enzo_float(1.0/3.0)) *
         pow(enzo_float(sinh(1.5 * sqrt(1.0 - OmegaMatterNow)*TimeHubble0)),
	     enzo_float(2.0/3.0));
    *a *= (1 + InitialRedshift);    // to convert to code units, divide by [a]
  }
 
#endif /* INVERSE_HYPERBOLIC_EXISTS */
 
  /* Compute the derivative of the expansion factor (Peebles93, eq. 13.3). */
 
  enzo_float TempVal = (*a)/(1 + InitialRedshift);
  *dadt = sqrt( 2.0/(3.0*OmegaMatterNow*(*a)) *
	       (OmegaMatterNow + OmegaCurvatureNow*TempVal +
		OmegaLambdaNow*TempVal*TempVal*TempVal));
 
  /* Someday, we'll implement the general case... */
 
  if ((*a) == ENZO_FLOAT_UNDEFINED) {
    fprintf(stderr, "Cosmology selected is not implemented.\n");
    return ENZO_FAIL;
  }
 
  return ENZO_SUCCESS;
}

//---------------------------------------------------------------------- 
 
int EnzoBlock::CosmologyComputeExpansionTimestep
(enzo_float time, enzo_float *dtExpansion)
{
 
  /* Error check. */
 
  if (InitialTimeInCodeUnits == 0) {
    fprintf(stderr, "The cosmology parameters seem to be improperly set.\n");
    return ENZO_FAIL;
  }
 
  /* Compute the expansion factors. */
 
  enzo_float a, dadt;
  if (CosmologyComputeExpansionFactor(time, &a, &dadt) == ENZO_FAIL) {
    fprintf(stderr, "Error in ComputeExpnasionFactors.\n");
    return ENZO_FAIL;
  }
 
  /* Compute the maximum allwed timestep given the maximum allowed
     expansion factor. */
 
  *dtExpansion = MaxExpansionRate*a/dadt;
 
  return ENZO_SUCCESS;
}<|MERGE_RESOLUTION|>--- conflicted
+++ resolved
@@ -391,12 +391,8 @@
 
 void EnzoBlock::initialize () throw()
 {
-<<<<<<< HEAD
-  DEBUG ("EnzoBlock::initialize()\n");
-=======
   DEBUG ("Enter EnzoBlock::initialize()\n");
 
->>>>>>> fb67ae2a
   Block::initialize();
 
   double xm,ym,zm;
