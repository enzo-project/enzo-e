// See LICENSE_CELLO file for license and copyright information

/// @file     enzo_EnzoBlock.cpp
/// @author   James Bordner (jobordner@ucsd.edu)
/// @date     Thu Mar  3 23:02:02 PST 2011
/// @brief    Implementation of the EnzoBlock class

#include "cello.hpp"
#include "charm_simulation.hpp"

#include "enzo.hpp"

// #define TRACE_BLOCK

// #define DEBUG_ENZO_BLOCK

//======================================================================

int EnzoBlock::UseMinimumPressureSupport[CONFIG_NODE_SIZE];
enzo_float EnzoBlock::MinimumPressureSupportParameter[CONFIG_NODE_SIZE];

// Chemistry

int EnzoBlock::MultiSpecies[CONFIG_NODE_SIZE];

// Physics

int EnzoBlock::PressureFree[CONFIG_NODE_SIZE];
enzo_float EnzoBlock::Gamma[CONFIG_NODE_SIZE];
enzo_float EnzoBlock::GravitationalConstant[CONFIG_NODE_SIZE];

// Problem-specific

int EnzoBlock::ProblemType[CONFIG_NODE_SIZE];

// Method PPM

int EnzoBlock::PPMFlatteningParameter[CONFIG_NODE_SIZE];
int EnzoBlock::PPMDiffusionParameter[CONFIG_NODE_SIZE];
int EnzoBlock::PPMSteepeningParameter[CONFIG_NODE_SIZE];

// Numerics

int EnzoBlock::DualEnergyFormalism[CONFIG_NODE_SIZE];
enzo_float EnzoBlock::DualEnergyFormalismEta1[CONFIG_NODE_SIZE];
enzo_float EnzoBlock::DualEnergyFormalismEta2[CONFIG_NODE_SIZE];

enzo_float EnzoBlock::pressure_floor[CONFIG_NODE_SIZE];
enzo_float EnzoBlock::density_floor[CONFIG_NODE_SIZE];
enzo_float EnzoBlock::number_density_floor[CONFIG_NODE_SIZE];
enzo_float EnzoBlock::temperature_floor[CONFIG_NODE_SIZE];

enzo_float EnzoBlock::InitialRedshift[CONFIG_NODE_SIZE];
enzo_float EnzoBlock::InitialTimeInCodeUnits[CONFIG_NODE_SIZE];

// Domain

enzo_float EnzoBlock::DomainLeftEdge [3*CONFIG_NODE_SIZE];
enzo_float EnzoBlock::DomainRightEdge[3*CONFIG_NODE_SIZE];

// PPM

int EnzoBlock::GridRank[CONFIG_NODE_SIZE];

int EnzoBlock::ghost_depth[3*CONFIG_NODE_SIZE];

// Fields

int EnzoBlock::NumberOfBaryonFields[CONFIG_NODE_SIZE];

//----------------------------------------------------------------------

// STATIC
void EnzoBlock::initialize(const EnzoConfig * enzo_config)
{
#ifdef DEBUG_ENZO_BLOCK
  CkPrintf ("%d DEBUG_ENZO_BLOCK [static] EnzoBlock::initialize()\n",
            CkMyPe());
#endif
  int gx = enzo_config->field_ghost_depth[0];
  int gy = enzo_config->field_ghost_depth[1];
  int gz = enzo_config->field_ghost_depth[2];

  const int rank = enzo_config->mesh_root_rank;

  if (rank < 1) gx = 0;
  if (rank < 2) gy = 0;
  if (rank < 3) gz = 0;

  double time  = enzo_config->initial_time;

  for (int in=0; in<CONFIG_NODE_SIZE; in++) {

    GridRank[in] = 0;
    NumberOfBaryonFields[in] = 0;

    int i;

    for (i=0; i<MAX_DIMENSION; i++) {
      DomainLeftEdge [in*3+i] = 0;
      DomainRightEdge[in*3+i] = 0;
      ghost_depth[in*3+i] = 0;
    }

    Gamma[in]               = enzo_config->field_gamma;

    GridRank[in]            = enzo_config->mesh_root_rank;

    // Chemistry parameters

    MultiSpecies[in] = 0;    // 0:0 1:6 2:9 3:12

    // Gravity parameters

    GravitationalConstant[in]           = 1.0;  // used only in SetMinimumSupport()

    //Problem specific parameter

    ProblemType[in] = 0;

    // PPM parameters

    PressureFree[in]              = enzo_config->ppm_pressure_free;
    UseMinimumPressureSupport[in] = enzo_config->ppm_use_minimum_pressure_support;
    MinimumPressureSupportParameter[in] =
      enzo_config->ppm_minimum_pressure_support_parameter;

    PPMFlatteningParameter[in]    = enzo_config->ppm_flattening;
    PPMDiffusionParameter[in]     = enzo_config->ppm_diffusion;
    PPMSteepeningParameter[in]    = enzo_config->ppm_steepening;
    pressure_floor[in]            = enzo_config->ppm_pressure_floor;
    density_floor[in]             = enzo_config->ppm_density_floor;
    temperature_floor[in]         = enzo_config->ppm_temperature_floor;
    number_density_floor[in]      = enzo_config->ppm_number_density_floor;
    DualEnergyFormalism[in]       = enzo_config->ppm_dual_energy;
    DualEnergyFormalismEta1[in]   = enzo_config->ppm_dual_energy_eta_1;
    DualEnergyFormalismEta2[in]   = enzo_config->ppm_dual_energy_eta_2;

    ghost_depth[in*3+0] = gx;
    ghost_depth[in*3+1] = gy;
    ghost_depth[in*3+2] = gz;

    NumberOfBaryonFields[in] = enzo_config->field_list.size();

    // Check NumberOfBaryonFields

    if (NumberOfBaryonFields[in] > MAX_NUMBER_OF_BARYON_FIELDS) {
      ERROR2 ("EnzoBlock::initialize",
	      "MAX_NUMBER_OF_BARYON_FIELDS = %d is too small for %d fields",
	      MAX_NUMBER_OF_BARYON_FIELDS,NumberOfBaryonFields[in] );
    }

    DomainLeftEdge [in*3+0] = enzo_config->domain_lower[0];
    DomainLeftEdge [in*3+1] = enzo_config->domain_lower[1];
    DomainLeftEdge [in*3+2] = enzo_config->domain_lower[2];

    DomainRightEdge[in*3+0] = enzo_config->domain_upper[0];
    DomainRightEdge[in*3+1] = enzo_config->domain_upper[1];
    DomainRightEdge[in*3+2] = enzo_config->domain_upper[2];

    InitialTimeInCodeUnits[in] = time;

  }

} // void initialize()

//----------------------------------------------------------------------

<<<<<<< HEAD
//======================================================================
#ifdef BUG_FIX_150
//======================================================================

EnzoBlock::EnzoBlock( process_type ip_source,  MsgType msg_type)
  : CBase_EnzoBlock (ip_source, msg_type),
    redshift(0.0)

{
#ifdef TRACE_BLOCK

  CkPrintf ("%d %p TRACE_BLOCK %s EnzoBlock(ip) msg_type %d\n",
            CkMyPe(),(void *)this,name(thisIndex).c_str(),int(msg_type));
=======
#ifdef BYPASS_CHARM_MEM_LEAK
EnzoBlock::EnzoBlock( process_type ip_source)
  : CBase_EnzoBlock ( ip_source ),
#else
    EnzoBlock::EnzoBlock ( MsgRefine * msg )
    : CBase_EnzoBlock ( msg ),
#endif
  dt(dt_),
  redshift(0.0)

{
#ifdef TRACE_BLOCK  
CkPrintf ("%d %p TRACE_BLOCK %s EnzoBlock(ip)\n",
          CkMyPe(),(void *)this,name(thisIndex).c_str());
#endif

#ifdef BYPASS_CHARM_MEM_LEAK
#else
  initialize_enzo_();
  initialize();
  Block::initialize();
>>>>>>> ded8a972
#endif

  if (msg_type == MsgType::msg_check) {
    proxy_enzo_simulation[ip_source].p_get_msg_check(thisIndex);
  }
}

//----------------------------------------------------------------------

<<<<<<< HEAD
void EnzoBlock::p_set_msg_check(EnzoMsgCheck * msg)
{
  performance_start_(perf_block);

#ifdef TRACE_BLOCK
    CkPrintf ("%d %p :%d TRACE_BLOCK %s EnzoBlock restart_set_data_\n",
              CkMyPe(),(void *)this,__LINE__,name(thisIndex).c_str());
    fflush(stdout);
#endif
#ifdef TRACE_BLOCK
  msg->print("recv 1");
#endif
  restart_set_data_(msg);
  initialize();
  Block::initialize();
  performance_stop_(perf_block);
}

//----------------------------------------------------------------------
=======
#ifdef BYPASS_CHARM_MEM_LEAK
>>>>>>> ded8a972

void EnzoBlock::p_set_msg_refine(MsgRefine * msg)
{
#ifdef TRACE_BLOCK
    CkPrintf ("%d %p :%d TRACE_BLOCK %s EnzoBlock p_set_msg_refine()\n",
              CkMyPe(),(void *)this,__LINE__,name(thisIndex).c_str());
    fflush(stdout);
#endif
  Block::p_set_msg_refine(msg);
  initialize();
  Block::initialize();
}

<<<<<<< HEAD
//======================================================================
#else /* not BUG_FIX_150 */
//======================================================================

EnzoBlock::EnzoBlock ( MsgRefine * msg )
  : CBase_EnzoBlock ( msg ),
    redshift(0.0)
=======
#endif

//----------------------------------------------------------------------
>>>>>>> ded8a972

{
#ifdef TRACE_BLOCK
  CkPrintf ("%d %p TRACE_BLOCK %s EnzoBlock(msg)\n",
            CkMyPe(),(void *)this,name(thisIndex).c_str());
#endif

  initialize();
  Block::initialize();
  delete msg;
}

//----------------------------------------------------------------------

EnzoBlock::EnzoBlock ( EnzoMsgCheck * msg )
  : CBase_EnzoBlock (),
    redshift(0.0)
{
#ifdef TRACE_BLOCK
  CkPrintf ("%d %p TRACE_BLOCK %s EnzoBlock(msg)\n",
            CkMyPe(),(void *)this,name(thisIndex).c_str());
#endif

  init_refresh_();
  // init_refine_ (msg->index_,
  //       msg->nx_, msg->ny_, msg->nz_,
  //       msg->num_field_blocks_,
  //       msg->num_adapt_steps_,
  //       msg->cycle_, msg->time_,  msg->dt_,
  //       0, NULL, msg->refresh_type_,
  //       msg->num_face_level_, msg->face_level_,
  //       msg->adapt_parent_);

  // init_adapt_(msg->adapt_parent_);

  // apply_initial_(msg);

  initialize();
  Block::initialize();
#ifdef TRACE_BLOCK
  CkPrintf ("%d %p :%d TRACE_BLOCK %s EnzoBlock restart_set_data_\n",
            CkMyPe(),(void *)this,__LINE__,name(thisIndex).c_str());
  fflush(stdout);
#endif
  restart_set_data_(msg);
  delete msg;
}

//======================================================================
#endif
//======================================================================

EnzoBlock::~EnzoBlock()
{
<<<<<<< HEAD
#ifdef TRACE_BLOCK
  CkPrintf ("%d %p TRACE_BLOCK %s ~EnzoBlock(...)\n",
            CkMyPe(),(void *)this,name(thisIndex).c_str());
#endif
=======
#ifdef TRACE_BLOCK  
  CkPrintf ("%d %p TRACE_BLOCK %s ~EnzoBlock(...)\n",
            CkMyPe(),(void *)this,name(thisIndex).c_str());
#endif  
>>>>>>> ded8a972
}

//----------------------------------------------------------------------

void EnzoBlock::pup(PUP::er &p)
{

  TRACEPUP;
  TRACE ("BEGIN EnzoBlock::pup()");

  CBase_EnzoBlock::pup(p);

  p | dt;

  const int in = cello::index_static();

  static bool warn1[CONFIG_NODE_SIZE] = {true};
  if (warn1[in]) {
    warn1[in] = false;
    WARNING("EnzoBlock::pup()", "skipping SubgridFluxes (not used)");
  }

  PUParray(p,GridLeftEdge,MAX_DIMENSION);
  PUParray(p,GridDimension,MAX_DIMENSION);
  PUParray(p,GridStartIndex,MAX_DIMENSION);
  PUParray(p,GridEndIndex,MAX_DIMENSION);
  PUParray(p,CellWidth,MAX_DIMENSION);

  p | redshift;
}

//======================================================================

void EnzoBlock::write(FILE * fp) throw ()
{
  const int in = cello::index_static();

  fprintf (fp,"EnzoBlock: UseMinimumPressureSupport %d\n",
	   UseMinimumPressureSupport[in]);
  fprintf (fp,"EnzoBlock: MinimumPressureSupportParameter %g\n",
	   MinimumPressureSupportParameter[in]);

  // Chemistry

  fprintf (fp,"EnzoBlock: MultiSpecies %d\n",
	   MultiSpecies[in]);

  // Physics

  fprintf (fp,"EnzoBlock: PressureFree %d\n",
	   PressureFree[in]);
  fprintf (fp,"EnzoBlock: Gamma %g\n",
	   Gamma[in]);
  fprintf (fp,"EnzoBlock: GravitationalConstant %g\n",
	   GravitationalConstant[in]);

  // Problem-specific

  fprintf (fp,"EnzoBlock: ProblemType %d\n",
	   ProblemType[in]);

  // Method PPM

  fprintf (fp,"EnzoBlock: PPMFlatteningParameter %d\n",
	   PPMFlatteningParameter[in]);
  fprintf (fp,"EnzoBlock: PPMDiffusionParameter %d\n",
	   PPMDiffusionParameter[in]);
  fprintf (fp,"EnzoBlock: PPMSteepeningParameter %d\n",
	   PPMSteepeningParameter[in]);

  // Numerics

  fprintf (fp,"EnzoBlock: DualEnergyFormalism %d\n",
	   DualEnergyFormalism[in]);
  fprintf (fp,"EnzoBlock: DualEnergyFormalismEta1 %g\n",
	   DualEnergyFormalismEta1[in]);
  fprintf (fp,"EnzoBlock: DualEnergyFormalismEta2 %g\n",
	   DualEnergyFormalismEta2[in]);
  fprintf (fp,"EnzoBlock: pressure_floor %g\n",
	   pressure_floor[in]);
  fprintf (fp,"EnzoBlock: density_density_floor %g\n",
	   density_floor[in]);
  fprintf (fp,"EnzoBlock: number_density_floor %g\n",
	   number_density_floor[in]);
  fprintf (fp,"EnzoBlock: temperature_floor %g\n",
	   temperature_floor[in]);

  fprintf (fp,"EnzoBlock: InitialRedshift %g\n",
	   InitialRedshift[in]);
  fprintf (fp,"EnzoBlock: InitialTimeInCodeUnits %g\n",
	   InitialTimeInCodeUnits[in]);

  // Domain

  fprintf (fp,"EnzoBlock: DomainLeftEdge %g %g %g\n",
	   DomainLeftEdge [in*3+0],
	   DomainLeftEdge [in*3+1],
	   DomainLeftEdge [in*3+2]);
  fprintf (fp,"EnzoBlock: DomainRightEdge %g %g %g\n",
	   DomainRightEdge[in*3+0],
	   DomainRightEdge[in*3+1],
	   DomainRightEdge[in*3+2]);

  // Fields

  // Grid

  fprintf (fp,"EnzoBlock: GridRank %d\n",    GridRank[in]);
  fprintf (fp,"EnzoBlock: GridDimension %d %d %d\n",
	   GridDimension[0],GridDimension[1],GridDimension[2]);
  fprintf (fp,"EnzoBlock: GridStartIndex %d %d %d\n",
	   GridStartIndex[0],GridStartIndex[1],GridStartIndex[2]);
  fprintf (fp,"EnzoBlock: GridEndIndex %d %d %d\n",
	   GridEndIndex[0],GridEndIndex[1],GridEndIndex[2]);
  fprintf (fp,"EnzoBlock: GridLeftEdge %g %g %g\n",
	   GridLeftEdge[0],GridLeftEdge[1],GridLeftEdge[2]);

  fprintf (fp,"EnzoBlock: CellWidth %g %g %g\n",
	   CellWidth[0], CellWidth[1], CellWidth[2] );

  fprintf (fp,"EnzoBlock: ghost %d %d %d\n",
	   ghost_depth[in*3+0],
	   ghost_depth[in*3+1],
	   ghost_depth[in*3+2]);


  fprintf (fp,"EnzoBlock: NumberOfBaryonFields %d\n",
	   NumberOfBaryonFields[in]);

  // problem

  fprintf (fp,"EnzoBlock: dt %g\n", dt);

}

//----------------------------------------------------------------------

void EnzoBlock::set_dt (double dt_param) throw ()
{
  Block::set_dt (dt_param);

  dt = dt_param;
}

//----------------------------------------------------------------------

void EnzoBlock::set_time (double time) throw ()
{
  Block::set_time (time);

  Simulation * simulation = cello::simulation();
  EnzoUnits * units = (EnzoUnits * )simulation->problem()->units();
  EnzoPhysicsCosmology * cosmology = units->cosmology();

  if (cosmology) {
    cosmology->set_current_time(time);
    redshift = cosmology->current_redshift();
  }
}

//----------------------------------------------------------------------

void EnzoBlock::initialize () throw()
{
  double xm,ym,zm;

  data()->lower(&xm,&ym,&zm);

  GridLeftEdge[0]  = xm;
  GridLeftEdge[1]  = ym;
  GridLeftEdge[2]  = zm;

  // Grid dimensions

  Field field = data()->field();

  int nx,ny,nz;
  field.size (&nx,&ny,&nz);

  int gx,gy,gz;

  const int in = cello::index_static();

  gx = EnzoBlock::ghost_depth[in*3+0];
  gy = EnzoBlock::ghost_depth[in*3+1];
  gz = EnzoBlock::ghost_depth[in*3+2];

  GridDimension[0]  = nx + 2*gx;
  GridDimension[1]  = ny + 2*gy;
  GridDimension[2]  = nz + 2*gz;

  TRACE("Initializing GridStartIndex");

  GridStartIndex[0] = gx;
  GridStartIndex[1] = gy;
  GridStartIndex[2] = gz;

  GridEndIndex[0] = gx + nx - 1;
  GridEndIndex[1] = gy + ny - 1;
  GridEndIndex[2] = gz + nz - 1;

  // Initialize CellWidth

  double xp,yp,zp;
  data()->upper(&xp,&yp,&zp);
  double hx,hy,hz;
  field.cell_width(xm,xp,&hx,ym,yp,&hy,zm,zp,&hz);

  CellWidth[0] = hx;
  CellWidth[1] = hy;
  CellWidth[2] = hz;

  TRACE ("Exit  EnzoBlock::initialize()\n");
}
<|MERGE_RESOLUTION|>--- conflicted
+++ resolved
@@ -166,9 +166,8 @@
 
 //----------------------------------------------------------------------
 
-<<<<<<< HEAD
-//======================================================================
-#ifdef BUG_FIX_150
+//======================================================================
+#ifdef BYPASS_CHARM_MEM_LEAK
 //======================================================================
 
 EnzoBlock::EnzoBlock( process_type ip_source,  MsgType msg_type)
@@ -180,29 +179,6 @@
 
   CkPrintf ("%d %p TRACE_BLOCK %s EnzoBlock(ip) msg_type %d\n",
             CkMyPe(),(void *)this,name(thisIndex).c_str(),int(msg_type));
-=======
-#ifdef BYPASS_CHARM_MEM_LEAK
-EnzoBlock::EnzoBlock( process_type ip_source)
-  : CBase_EnzoBlock ( ip_source ),
-#else
-    EnzoBlock::EnzoBlock ( MsgRefine * msg )
-    : CBase_EnzoBlock ( msg ),
-#endif
-  dt(dt_),
-  redshift(0.0)
-
-{
-#ifdef TRACE_BLOCK  
-CkPrintf ("%d %p TRACE_BLOCK %s EnzoBlock(ip)\n",
-          CkMyPe(),(void *)this,name(thisIndex).c_str());
-#endif
-
-#ifdef BYPASS_CHARM_MEM_LEAK
-#else
-  initialize_enzo_();
-  initialize();
-  Block::initialize();
->>>>>>> ded8a972
 #endif
 
   if (msg_type == MsgType::msg_check) {
@@ -212,19 +188,10 @@
 
 //----------------------------------------------------------------------
 
-<<<<<<< HEAD
 void EnzoBlock::p_set_msg_check(EnzoMsgCheck * msg)
 {
   performance_start_(perf_block);
 
-#ifdef TRACE_BLOCK
-    CkPrintf ("%d %p :%d TRACE_BLOCK %s EnzoBlock restart_set_data_\n",
-              CkMyPe(),(void *)this,__LINE__,name(thisIndex).c_str());
-    fflush(stdout);
-#endif
-#ifdef TRACE_BLOCK
-  msg->print("recv 1");
-#endif
   restart_set_data_(msg);
   initialize();
   Block::initialize();
@@ -232,9 +199,6 @@
 }
 
 //----------------------------------------------------------------------
-=======
-#ifdef BYPASS_CHARM_MEM_LEAK
->>>>>>> ded8a972
 
 void EnzoBlock::p_set_msg_refine(MsgRefine * msg)
 {
@@ -248,19 +212,13 @@
   Block::initialize();
 }
 
-<<<<<<< HEAD
-//======================================================================
-#else /* not BUG_FIX_150 */
+//======================================================================
+#else /* not BYPASS_CHARM_MEM_LEAK */
 //======================================================================
 
 EnzoBlock::EnzoBlock ( MsgRefine * msg )
   : CBase_EnzoBlock ( msg ),
     redshift(0.0)
-=======
-#endif
-
-//----------------------------------------------------------------------
->>>>>>> ded8a972
 
 {
 #ifdef TRACE_BLOCK
@@ -315,17 +273,10 @@
 
 EnzoBlock::~EnzoBlock()
 {
-<<<<<<< HEAD
 #ifdef TRACE_BLOCK
   CkPrintf ("%d %p TRACE_BLOCK %s ~EnzoBlock(...)\n",
             CkMyPe(),(void *)this,name(thisIndex).c_str());
 #endif
-=======
-#ifdef TRACE_BLOCK  
-  CkPrintf ("%d %p TRACE_BLOCK %s ~EnzoBlock(...)\n",
-            CkMyPe(),(void *)this,name(thisIndex).c_str());
-#endif  
->>>>>>> ded8a972
 }
 
 //----------------------------------------------------------------------
