--- conflicted
+++ resolved
@@ -85,11 +85,7 @@
 {
   return (field_name == ("bfield_"  + component) ||
 	  field_name == ("bfieldi_" + component) ||
-<<<<<<< HEAD
-	  field_name == ("velocity" + component));
-=======
 	  field_name == ("velocity_" + component));
->>>>>>> 28a1df86
 }
 
 
