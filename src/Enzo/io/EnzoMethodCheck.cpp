--- conflicted
+++ resolved
@@ -96,13 +96,7 @@
 {
   TRACE_CHECK_BLOCK("[2] EnzoMethodCheck::compute()",block);
 
-<<<<<<< HEAD
-  const auto cycle_simulation = cello::simulation()->state()->cycle();
-  const auto cycle_initial    = cello::simulation()->initial_cycle();
-  if (! (cycle_simulation == cycle_initial)) {
-=======
   if (!cello::is_initial_cycle(InitCycleKind::fresh_or_noncharm_restart)) {
->>>>>>> a5f7ecf2
     CkCallback callback(CkIndex_EnzoSimulation::r_method_check_enter(NULL),0,
                         proxy_enzo_simulation);
     block->contribute(callback);
