// See LICENSE_CELLO file for license and copyright information

/// @file     enzo_EnzoMethodCheck.cpp
/// @author   James Bordner (jobordner@ucsd.edu)
/// @date     2202-02-12
/// @brief    Implements the EnzoMethodCheck class

#include "Cello/cello.hpp"
#include <charm.hpp>
#include "Enzo/enzo.hpp"
#include "Enzo/charm_enzo.hpp"
#include "Enzo/io/io.hpp"

#include <iostream>
#include <sstream>
#include <iomanip>

int Simulation::file_counter_ = 0;

//----------------------------------------------------------------------

EnzoMethodCheck::EnzoMethodCheck
(int num_files, 
 std::vector<std::string> directory,
 int monitor_iter,
 bool include_ghosts)
  : Method(),
    num_files_(num_files),
    directory_(directory),
    include_ghosts_(include_ghosts)
{
  Refresh * refresh = cello::refresh(ir_post_);
  cello::simulation()->refresh_set_name(ir_post_,name());
  refresh->add_field("density");
  // Create IO writer
  if (CkMyPe() == 0) {

    enzo::simulation()->set_sync_check_writer(num_files_);

    CProxy_MappingIo io_map  = CProxy_MappingIo::ckNew(num_files);

    CkArrayOptions opts(num_files);
    opts.setMap(io_map);
    proxy_io_enzo_writer = CProxy_IoEnzoWriter::ckNew
      (num_files, monitor_iter, include_ghosts_, opts);

    proxy_io_enzo_writer.doneInserting();

    proxy_enzo_simulation.p_set_io_writer(proxy_io_enzo_writer);

  }
}

//----------------------------------------------------------------------

void EnzoSimulation::p_set_io_writer(CProxy_IoEnzoWriter io_enzo_writer)
{ proxy_io_enzo_writer = io_enzo_writer; }

//----------------------------------------------------------------------

void EnzoMethodCheck::pup (PUP::er &p)
{
  // NOTE: change this function whenever attributes change

  TRACEPUP;

  Method::pup(p);

  p | num_files_;
  p | directory_;

}

//----------------------------------------------------------------------

void EnzoMethodCheck::compute ( Block * block) throw()
{
<<<<<<< HEAD
  const bool is_first_cycle = (cello::simulation()->cycle() ==
                               cello::simulation()->initial_cycle());
  if (!is_first_cycle) {
=======
  TRACE_CHECK_BLOCK("[2] EnzoMethodCheck::compute()",block);

  if (!cello::is_initial_cycle(InitCycleKind::fresh_or_noncharm_restart)) {
>>>>>>> b68d9868
    CkCallback callback(CkIndex_EnzoSimulation::r_method_check_enter(NULL),0,
                        proxy_enzo_simulation);
    block->contribute(callback);
  } else { // Don't checkpoint if it's the initial cycle
    block->compute_done();
  }
}

//----------------------------------------------------------------------

void EnzoSimulation::r_method_check_enter(CkReductionMsg *msg)
// [ Called on ip=0 only ]
{
  delete msg;

  check_num_files_  = enzo::config()->method_check_num_files;
  check_directory_  = enzo::config()->method_check_dir;

  /// Initialize synchronization counters
  sync_check_done_.          set_stop(check_num_files_);

  /// Create the directory

  bool already_exists = false;
  
  std::string name_dir = file_create_dir_(check_directory_,already_exists);

  if (already_exists) {
    // Exit checkpoint if directory already exists
    enzo::block_array().p_check_done();
    
  } else {
    // Else start checkpoint

    // Create hierarchy file if root writer

    std::string name_file = name_dir + "/check.file_list";
    std::ofstream stream_file_list (name_file);

    ASSERT1("IoEnzoWriter",
            "Cannot open hierarchy file %s for writing",
            name_file.c_str(),stream_file_list);

    stream_file_list << std::setfill('0');
    int max_digits = log(check_num_files_-1)/log(10) + 1;
    stream_file_list << check_num_files_ << "\n";
    for (int i=0; i<check_num_files_; i++) {
      stream_file_list << "block_data-" << std::setw(max_digits) << i << "\n";
    }
    stream_file_list.flush();

    enzo::block_array().p_check_write_first
      (check_num_files_, name_dir);
  }
  // Create IoEnzoWriter array. Synchronizes by calling
  // EnzoSimulation[0]::p_writer_created() when done

}

//----------------------------------------------------------------------

IoEnzoWriter::IoEnzoWriter
(int num_files,
 int monitor_iter,
 bool include_ghosts) throw ()
  : CBase_IoEnzoWriter(),
    num_files_(num_files),
    monitor_iter_(monitor_iter),
    include_ghosts_(include_ghosts)
{
}

//----------------------------------------------------------------------

void EnzoBlock::p_check_write_first
(int num_files, std::string name_dir)
{
  EnzoMsgCheck * msg_check;
  bool is_first (false);
  const int index_file = create_msg_check_
    (&msg_check,num_files,name_dir,&is_first);

  if (is_first) {
    proxy_io_enzo_writer[index_file].p_write (msg_check);
  } else {
    delete msg_check;
  }
}

//----------------------------------------------------------------------

void EnzoBlock::p_check_write_next(int num_files)
{
  std::string name_dir {""};
  EnzoMsgCheck * msg_check;
  const int index_file = create_msg_check_
    (&msg_check,num_files);

  proxy_io_enzo_writer[index_file].p_write (msg_check);
}

//----------------------------------------------------------------------

void IoEnzoWriter::p_write (EnzoMsgCheck * msg_check)
{
  std::string name_this, name_next;
  Index index_this, index_next;
  long long order_index;
  bool is_first, is_last;
  std::string name_dir;

  msg_check->get_parameters
    (index_this,index_next,name_this,name_next,
     order_index,is_first,is_last,name_dir);

  if (thisIndex == 0 && monitor_iter_ &&
      ((is_first || is_last) || ((order_index % monitor_iter_) == 0))) {
    cello::monitor()->print("Method", "check %d",order_index);
  }
  
  // Write to block list file, opening or closing file as needed

  if (is_first) {

    // Create HDF5 file

    std::stringstream stream_block_list;
    stream_block_list << std::setfill('0');
    int max_digits = log(num_files_-1)/log(10) + 1;
    stream_block_list << "block_data-" << std::setw(max_digits) << thisIndex;

    // Create block list
    stream_block_list_ = create_block_list_
      (name_dir,stream_block_list.str()+".block_list");

    std::string name_file = stream_block_list.str() + ".h5";
    file_ = file_open_(name_dir,name_file);

    // Write HDF5 header meta data
    file_write_hierarchy_();
  }

  // Write block list
  write_block_list_(name_this, msg_check->block_level());

  // Write Block to HDF5
  file_write_block_(msg_check);

  delete msg_check;

  if (is_last) {
    // close block list
    close_block_list_();
    // close HDF5 file
    file_->file_close();
  }

  if (!is_last) {
    enzo::block_array()[index_next].p_check_write_next(num_files_);
  } else {
    proxy_enzo_simulation[0].p_check_done();
  }
}

//----------------------------------------------------------------------

std::ofstream IoEnzoWriter::create_block_list_(std::string name_dir, std::string name_file)
{
  std::ofstream stream_block_list (name_dir + "/" + name_file);

  ASSERT1("Simulation::create_block_list_",
          "Cannot open block_list file %s for writing",
          name_file.c_str(),stream_block_list);

  return stream_block_list;
}

//----------------------------------------------------------------------

void IoEnzoWriter::write_block_list_(std::string block_name, int level)
{
  stream_block_list_ << block_name << " " << level << "\n";
}

//----------------------------------------------------------------------

void IoEnzoWriter::close_block_list_()
{
  stream_block_list_.flush();
}

//----------------------------------------------------------------------

void EnzoSimulation::p_check_done()
{
  if (sync_check_done_.next()) {
    enzo::block_array().p_check_done();
  }
}

//----------------------------------------------------------------------

void EnzoBlock::p_check_done()
{
  compute_done();
}

//======================================================================

int EnzoBlock::create_msg_check_
( EnzoMsgCheck ** msg_check,
  int num_files, 
  std::string name_dir,
  bool * is_first
  )
{
  Index index_this, index_next;
  std::string name_this, name_next;
  int index_file;
  bool is_last;

  long long order_index, order_count;
  Index order_next;
  get_order(&order_index, &order_count, &order_next);

  index_this = this->index();
  index_next = order_next;

  name_this = this->name();
  name_next = this->name(index_next);

  index_file = order_index*num_files/order_count;

  const long long ib  = order_index;
  const long long ibm = order_index - 1;
  const long long ibp = order_index + 1;
  const long long nb = order_count;
  const long long nf = num_files;
  if (is_first) { (*is_first) = (ib  == 0)  || (ib*nf/nb != (ibm)*nf/nb); }
  is_last  = (ibp == nb) || (ib*nf/nb != (ibp)*nf/nb);

  *msg_check = new EnzoMsgCheck;

  (*msg_check)->set_block(this);

  (*msg_check)->set_parameters
    (index_this,index_next,name_this,name_next,
     order_index,is_first?(*is_first):false,is_last);

  (*msg_check)->set_name_dir (name_dir);

  (*msg_check)->set_adapt(adapt_);
  
  DataMsg * data_msg = create_data_msg_();
  (*msg_check)->set_data_msg(data_msg);

  return index_file;
}

//----------------------------------------------------------------------

std::string Simulation::file_create_dir_
(std::vector<std::string> directory_format, bool & already_exists)
{
  const int counter = Simulation::file_counter_++;
  const int cycle = cello::simulation()->cycle();
  const double time = cello::simulation()->time();

  cello::create_directory
    (&directory_format, counter,cycle,time,already_exists);

  ASSERT("Simulation::file_create_dir_",
         "Directory name must be non-empty",
         directory_format[0] != "");

  std::string name_dir = cello::expand_name
    (&directory_format,counter, cycle, time);

  return name_dir;
}

//----------------------------------------------------------------------
FileHdf5 * IoEnzoWriter::file_open_
(std::string path_name, std::string file_name)
{
  // Create File
  FileHdf5 * file = new FileHdf5 (path_name, file_name);
  file->file_create();

  return file;
}

//----------------------------------------------------------------------

void IoEnzoWriter::file_write_hierarchy_()
{
  IoSimulation io_simulation = (cello::simulation());

  for (size_t i=0; i<io_simulation.meta_count(); i++) {

    void * buffer;
    std::string name;
    int type_scalar;
    int nx,ny,nz;

    // Get object's ith metadata
    io_simulation.meta_value(i,& buffer, &name, &type_scalar, &nx,&ny,&nz);

    // Write object's ith metadata
    file_->file_write_meta(buffer,name.c_str(),type_scalar,nx,ny,nz);
  }

  io_simulation.save_to(cello::simulation());

  IoHierarchy io_hierarchy = (cello::hierarchy());

  for (size_t i=0; i<io_hierarchy.meta_count(); i++) {

    void * buffer;
    std::string name;
    int type_scalar;
    int nx,ny,nz;

    // Get object's ith metadata
    io_hierarchy.meta_value(i,& buffer, &name, &type_scalar, &nx,&ny,&nz);

    // Write object's ith metadata
    file_->file_write_meta(buffer,name.c_str(),type_scalar,nx,ny,nz);
  }
}

//----------------------------------------------------------------------

void IoEnzoWriter::file_write_block_ (EnzoMsgCheck * msg_check)
{
  Index  index_block;
  Index  index_next;
  std::string  name_block;
  std::string  name_next;
  long long  order_index;
  bool  is_first;
  bool  is_last;
  std::string  name_dir;

  msg_check->get_parameters
    ( index_block,
      index_next,
      name_block,
      name_next,
      order_index,
      is_first,
      is_last,
      name_dir);

  //  const bool is_local = (msg_check == nullptr);

  IoBlock * io_block = msg_check->io_block();
  double * lower = msg_check->block_lower();
  double * upper = msg_check->block_upper();
  int * size     = msg_check->block_size();

  // Create file group for block

  std::string group_name = "/" + name_block;

  file_->group_chdir(group_name);
  file_->group_create();

  // Write block meta data

  write_meta_ (file_, io_block, "group");

  // Write block Adapt

  file_->group_write_meta
    (msg_check->adapt_buffer_,"adapt_buffer",type_int,ADAPT_BUFFER_SIZE);

  // Create new data object to hold EnzoMsgCheck/DataMsg fields and particles

  Data * data;
  bool data_allocated (true);

  int num_field_data=1;
  data = new Data
    (size[0],size[1],size[2],
     num_field_data,
     lower[0],lower[1],lower[2],
     upper[0],upper[1],upper[2],
     cello::field_descr(),
     cello::particle_descr());

  data->allocate();

  msg_check->update(data);

  // Write Block Field data

  // number of "history" field data objects
  const int nh = data->num_field_data();
  const int nf = cello::field_descr()->field_count();
  // // May have multiple field_data objects for field history
  if (nh > 0) {
    for (int i_h=0; i_h<nh; i_h++) {
      FieldData * field_data = data->field_data(i_h);
      for (int i_f=0; i_f<nf; i_f++) {
        const int index_field = i_f;
;
        IoFieldData * io_field_data = enzo::factory()->create_io_field_data();
        io_field_data -> set_include_ghosts (include_ghosts_);

        void * buffer;
        std::string name;
        int type;
        int mx,my,mz;  // Array dimension
        int nx,ny,nz;  // Array size

        io_field_data->set_field_data((FieldData*)field_data);
        io_field_data->set_field_index(index_field);
        io_field_data->field_array
          (&buffer, &name, &type, &mx,&my,&mz, &nx,&ny,&nz);

        file_->mem_create(mx,my,mz,nx,ny,nz,0,0,0);
        if (mz > 1) {
          file_->data_create(name.c_str(),type,nz,ny,nx,1,nz,ny,nx,1);
        } else if (my > 1) {
          file_->data_create(name.c_str(),type,ny,nx,  1,1,ny,nx, 1,1);
        } else {
          file_->data_create(name.c_str(),type,nx,  1,  1,1,nx,  1,1,1);
        }
        file_->data_write(buffer);
        file_->data_close();

        delete io_field_data;
      }
    }
  }
  // // Write Block Particle data

  Particle particle = data->particle();

  for (int it=0; it<particle.num_types(); it++) {

    // get the number of particle batches and attributes
    const int nb = particle.num_batches(it);
    const int na = particle.num_attributes(it);

    // For each particle attribute
    for (int ia=0; ia<na; ia++) {

      IoParticleData * io_particle_data =
        enzo::factory()->create_io_particle_data();

      // For each particle attribute
      int np = particle.num_particles (it);

      const std::string name = "particle_"
        +                particle.type_name(it) + "_"
        +                particle.attribute_name(it,ia);

      const int type = particle.attribute_type(it,ia);

      // create the disk array
      file_->data_create(name.c_str(),type,np,1,1,1,np,1,1,1);

      // running count of particles in the type
      int i0 = 0;

      // for each batch of particles
      for (int ib=0; ib<nb; ib++) {

        // number of particles in batch (it,ib)
        const int mb = particle.num_particles(it,ib);

        // create the memory space for the batch
        file_->mem_create(mb,1,1,mb,1,1,0,0,0);

        // get the buffer of data
        const void * buffer = (const void *) particle.attribute_array(it,ia,ib);

        // find the hyper_slab of the disk dataset
        file_->data_slice (np,1,1,1, mb,1,1,1, i0,0,0,0);

        // update the running count of particles for the type
        i0 += mb;

        // write the batch to disk
        file_->data_write(buffer);

        // close the memory space
        file_->mem_close();
      }

      // check that the number of particles equals the number written

      ASSERT2 ("OutputData::write_particle_data()",
               "Particle count mismatch %d particles %d written",
               np,i0,
               np == i0);

      // close the attribute dataset
      file_->data_close();
      delete io_particle_data;
    }
  }

  if (data_allocated) delete data;

  file_->group_close();
}

//----------------------------------------------------------------------

DataMsg * EnzoBlock::create_data_msg_ ()
{
  int if3[3] = {0,0,0};
  int ic3[3] = {0,0,0};
  int g3[3] = {0};

  // Create refresh object required by FieldFace
  Refresh * refresh = new Refresh;

  // Initialize refresh fields
  bool any_fields = false;
  if (cello::field_descr()->field_count() > 0) {
    refresh->add_all_fields();
    any_fields = true;
  }

  // Initialize refresh particles
  bool any_particles = false;
  if (cello::particle_descr()->num_types()) {
    refresh->add_all_particles();
    any_particles = true;
  }

  // Create FieldFace object specifying fields to send
  FieldFace * field_face = create_face
    (if3,ic3,g3, refresh_same, refresh);

  // Create data message object to send
  DataMsg *   data_msg   = new DataMsg;
  if (any_fields) {
    FieldData * field_data = data()->field_data();
    data_msg -> set_field_face (field_face,true);
    data_msg -> set_field_data (field_data,false);
  }
  if (any_particles) {
    ParticleData * particle_data = data()->particle_data();
    data_msg -> set_particle_data (particle_data,false);
  }
  return data_msg;
}

//----------------------------------------------------------------------

void IoEnzoWriter::write_meta_
( FileHdf5 * file, Io * io, std::string type_meta )
{
  for (size_t i=0; i<io->meta_count(); i++) {

    void * buffer;
    std::string name;
    int type_scalar;
    int nx,ny,nz;

    // Get object's ith metadata

    io->meta_value(i,& buffer, &name, &type_scalar, &nx,&ny,&nz);

    // Write object's ith metadata
    if ( type_meta == "group" ) {
      file->group_write_meta(buffer,name.c_str(),type_scalar,nx,ny,nz);
    } else if (type_meta == "file") {
      file->file_write_meta(buffer,name.c_str(),type_scalar,nx,ny,nz);
    } else {
      ERROR1 ("MethodOutput::write_meta_()",
              "Unknown type_meta \"%s\"",
              type_meta.c_str());
    }
  }
}
<|MERGE_RESOLUTION|>--- conflicted
+++ resolved
@@ -75,15 +75,7 @@
 
 void EnzoMethodCheck::compute ( Block * block) throw()
 {
-<<<<<<< HEAD
-  const bool is_first_cycle = (cello::simulation()->cycle() ==
-                               cello::simulation()->initial_cycle());
-  if (!is_first_cycle) {
-=======
-  TRACE_CHECK_BLOCK("[2] EnzoMethodCheck::compute()",block);
-
   if (!cello::is_initial_cycle(InitCycleKind::fresh_or_noncharm_restart)) {
->>>>>>> b68d9868
     CkCallback callback(CkIndex_EnzoSimulation::r_method_check_enter(NULL),0,
                         proxy_enzo_simulation);
     block->contribute(callback);
