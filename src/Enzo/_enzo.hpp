// See LICENSE_CELLO file for license and copyright information

/// @file     enzo.hpp
/// @author   James Bordner (jobordner@ucsd.edu)
/// @date     2010-04-02
/// @brief    Include file for the \ref Enzo component

#ifndef ENZO_PRIVATE_HPP
#define ENZO_PRIVATE_HPP

//----------------------------------------------------------------------

#define OMEGA_TOLERANCE 1.0e-5

#ifdef CONFIG_PRECISION_SINGLE
#   define ETA_TOLERANCE 1.0e-5
#   define ENZO_HUGE_VAL HUGE_VALF
#   define type_enzo_float type_float
#endif
#ifdef CONFIG_PRECISION_DOUBLE
#   define ETA_TOLERANCE 1.0e-10
#   define ENZO_HUGE_VAL HUGE_VAL
#   define type_enzo_float type_double
#endif
#ifdef CONFIG_PRECISION_QUAD
#   define ETA_TOLERANCE 1.0e-20
#   define ENZO_HUGE_VAL HUGE_VALL
#endif

//----------------------------------------------------------------------

enum enzo_sync_id {
  enzo_sync_id_cg = sync_id_last,
  enzo_sync_id_comoving_expansion,
  enzo_sync_id_method_background_acceleration,
  enzo_sync_id_method_cosmology,
  enzo_sync_id_method_feedback,
  enzo_sync_id_method_radiative_transfer,
  enzo_sync_id_method_grackle,
  enzo_sync_id_method_gravity,
  enzo_sync_id_method_gravity_continue,
  enzo_sync_id_method_heat,
  enzo_sync_id_method_null,
  enzo_sync_id_method_pm_deposit,
  enzo_sync_id_method_pm_update,
  enzo_sync_id_method_ppm,
  enzo_sync_id_method_ppml,
  enzo_sync_id_method_star_maker,
  enzo_sync_id_method_turbulence,
  enzo_sync_id_method_vlct,
  enzo_sync_id_solver_bicgstab,
  enzo_sync_id_solver_bicgstab_precon_1,
  enzo_sync_id_solver_bicgstab_precon_2,
  enzo_sync_id_solver_bicgstab_loop_25,
  enzo_sync_id_solver_bicgstab_loop_85,
  enzo_sync_id_solver_cg_matvec,
  enzo_sync_id_solver_cg_loop_2,
  enzo_sync_id_solver_dd,
  enzo_sync_id_solver_dd_coarse,
  enzo_sync_id_solver_dd_domain,
  enzo_sync_id_solver_dd_smooth,
  enzo_sync_id_solver_mg0,
  enzo_sync_id_solver_mg0_coarse,
  enzo_sync_id_solver_mg0_last,
  enzo_sync_id_solver_mg0_post,
  enzo_sync_id_solver_mg0_pre,
  enzo_sync_id_solver_jacobi_1,
  enzo_sync_id_solver_jacobi_2,
  enzo_sync_id_solver_jacobi_3
};

//----------------------------------------------------------------------

// #include "macros_and_parameters.h"
#include "enzo_defines.hpp"
#include "enzo_typedefs.hpp"
#include "enzo_fortran.hpp"
#include "enzo_reductions.hpp"

//----------------------------------------------------------------------

enum return_enum {
  return_unknown,
  return_converged,
  return_diverged,
  return_error,
  return_bypass
};

//----------------------------------------------------------------------
// Cello include file
//----------------------------------------------------------------------

#include "cello.hpp"

//----------------------------------------------------------------------
// Component class includes
//----------------------------------------------------------------------

#include "fortran.h" /* included so scons knowns to install fortran.h */

#include "fortran_types.h" /* included so scons knowns to install fortran.h */

#include "enzo_constants.hpp"

// TODO: remove this include statement (this may be easier to do once we have
//       finished separating out the various subcomponents)
#include "utils/utils.hpp"

<<<<<<< HEAD
#include "inference/Index3.hpp"

#include "cosmology/EnzoPhysicsCosmology.hpp"
=======
>>>>>>> 44e798e1

// TODO: remove the following 3 after factoring out other subcomponents
#include "Enzo/cosmology/cosmology.hpp"
#include "Enzo/chemistry/chemistry.hpp"
#include "Enzo/fluid-props/fluid-props.hpp"

#include "enzo-core/EnzoUnits.hpp"

#include "enzo-core/EnzoFactory.hpp"

#include "enzo-core/EnzoSimulation.hpp"

#include "enzo-core/EnzoProblem.hpp"

#include "enzo-core/EnzoConfig.hpp"

#include "enzo-core/EnzoBlock.hpp"

#include "inference/EnzoLevelArray.hpp"
#include "inference/EnzoMethodInference.hpp"

#include "enzo-core/EnzoBoundary.hpp"

#include "enzo-core/EnzoMethodBalance.hpp"

#include "enzo-core/EnzoMsgCheck.hpp"

#include "enzo-core/EnzoStopping.hpp"

#endif /* ENZO_PRIVATE_HPP */<|MERGE_RESOLUTION|>--- conflicted
+++ resolved
@@ -107,12 +107,7 @@
 //       finished separating out the various subcomponents)
 #include "utils/utils.hpp"
 
-<<<<<<< HEAD
 #include "inference/Index3.hpp"
-
-#include "cosmology/EnzoPhysicsCosmology.hpp"
-=======
->>>>>>> 44e798e1
 
 // TODO: remove the following 3 after factoring out other subcomponents
 #include "Enzo/cosmology/cosmology.hpp"
