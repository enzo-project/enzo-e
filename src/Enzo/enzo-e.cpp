--- conflicted
+++ resolved
@@ -185,7 +185,6 @@
   CkPrintf ("PNG_1_5_X\n");
 #endif
 
-<<<<<<< HEAD
   Args parsed_args = parse_args_(PARALLEL_ARGC, PARALLEL_ARGV);
 
   switch (parsed_args.mode) {
@@ -236,20 +235,6 @@
       }
 
     default: ERROR("PARALLEL_MAIN_BEGIN", "unhandled case of Args::Mode");
-=======
-  //  feenableexcept(FE_INVALID | FE_OVERFLOW);
-
-  // Check and parse arguments
-
-  bool dryrun = false;
-  if (PARALLEL_ARGC > 2 && strcmp(PARALLEL_ARGV[2],"-dryrun")==0) {
-    dryrun = true;
-  } else if (PARALLEL_ARGC != 2) {
-    // Print usage if wrong number of arguments
-    printf ("\nUsage: %s %s <parameter-file> [ +balancer <load-balancer> ]\n\n",
-             PARALLEL_RUN,PARALLEL_ARGV[0]);
-    p_exit(1);
->>>>>>> ac7d10ec
   }
 
   // the program only reaches this point if parsed_args.mode is either
