--- conflicted
+++ resolved
@@ -279,13 +279,6 @@
 // ------------------------------- End S99 Stuff ------------------------------
 //
 
-<<<<<<< HEAD
-EnzoMethodDistributedFeedback::EnzoMethodDistributedFeedback() : Method() {
-
-  enzo::check_particle_attribute("star", "mass");
-  const EnzoConfig *enzo_config = enzo::config();
-  EnzoUnits *enzo_units = enzo::units();
-=======
 EnzoMethodDistributedFeedback::EnzoMethodDistributedFeedback
 ()
   : Method()
@@ -293,7 +286,6 @@
   cello::particle_descr()->check_particle_attribute("star","mass");
   const EnzoConfig * enzo_config = enzo::config();
   EnzoUnits * enzo_units = enzo::units();
->>>>>>> 3f7f33f4
 
   // AJE: This was the old way this was done:
   // Initialize default refresh object
