#------------------------------
# IMPORTS
#------------------------------

Import('env')
Import('use_papi')
Import('use_grackle')
Import('use_jemalloc')
Import('grackle_path')

Import('bin_path')
Import('inc_path')
Import('lib_path')

#------------------------------
# DEPENDENCIES
#------------------------------

components = []

components.append(['enzo','charm','simulation','problem', 'compute',
	      'array', 'control', 'mesh', 'data', 'io', 'disk', 'memory', 
	      'parameters', 
	      'error', 'monitor', 'parallel','performance',
	      'test','cello','external'])

if (use_papi):
	components.append(['papi'])


components.append(['hdf5','z','dl'])

libraries_external  = ['png','$FORTRANLIBS', 'boost_filesystem', 'boost_system']

if (use_jemalloc):
   libraries_external.append([ 'jemalloc' ])

includes_enzo = [Glob('*enzo*hpp'),'fortran.h', 'fortran_types.h']

if (use_grackle):   libraries_external.append('grackle')

#------------------------------
# SOURCE
#------------------------------

sources  = [Glob('enzo*cpp'),
<<<<<<< HEAD
            'crand.c',
=======
	    'FofLib.cpp',
>>>>>>> c15ee75d
    	    'calcdiss.F',
	    'calc_dt.F',
	    'calc_eigen.F',
	    'cic_deposit.F',
	    'cic_interp.F',
	    'cicinterp.F',
	    'euler.F',
	    'expand_terms.F',
	    'flux_hll.F',
	    'flux_hllc.F',
	    'flux_twoshock.F',
	    'grid_cic.F',
	    'interp1d.F',
	    'interp2d.F',
	    'interp3d.F',
	    'interpolate.F',
	    'inteuler.F',
	    'int_lin3d.F',
	    'intpos.F',
	    'intprim.F',
	    'intvar.F',
	    'ngpinterp.F',
            'opkda1.f',
            'opkda2.f',
            'opkdmain.f',
	    'pgas2d_dual.F',
	    'pgas2d.F',
	    'ppm_de.F',
	    'PPML_Conservative.F',
	    'PPML_HLLD.F',
	    'PPML_MAIN.F',
	    'PPML_monot.F',
	    'PPML_potokx.F',
	    'PPML_potoky.F',
	    'PPML_potokz.F',
	    'PPML_Primitive.F',
	    'PPML_sub.F',
	    'PPML_TimeStep.F',
            'PPML_IG_Conservative.F',
            'PPML_IG_HLLD.F',
            'PPML_IG_MAIN.F',
            'PPML_IG_monot.F',
            'PPML_IG_potokx.F',
            'PPML_IG_potoky.F',
            'PPML_IG_potokz.F',
            'PPML_IG_Primitive.F',
            'PPML_IG_sub.F',
            'PPML_IG_TimeStep.F',
	    'print_slice.F',
	    'tscint1d.F',
	    'tscint2d.F',
	    'tscint3d.F',
	    'turboinit2d.F',
	    'turboinit.F',
            'turbforcing2D.F',
            'turbforcingOU.F',
	    'twoshock.F',
	    'xeuler_sweep.F',
	    'yeuler_sweep.F',
	    'zeuler_sweep.F']


charm_main = []
includes_enzo.append(['enzo.decl.h','enzo.def.h'])
charm_main = ['../Cello/main_enzo.cpp']

#------------------------------
# ENVIRONMENTS
#------------------------------

env = env.Clone(LIBS=[components,libraries_external])

#------------------------------
# TARGETS
#------------------------------

libraries_enzo   = env.Library ('enzo', sources)

test_enzo_e = env.Program (['enzo-e.cpp', charm_main])

test_enzo_units = env.Program (['test_EnzoUnits.cpp'])

test_enzo_prolong = env.Program (['test_Prolong.cpp', charm_main])

binaries = [test_enzo_e, test_enzo_prolong, test_enzo_units]

env.CharmBuilder(['enzo.decl.h','enzo.def.h'],'enzo.ci',ARG = 'enzo')
env.CppBuilder('enzo.ci','enzo.CI',ARG = 'enzo')

#------------------------------
# INSTALL
#------------------------------

env.Alias('install-bin',env.Install (bin_path,binaries))
env.Alias('install-bin',env.Install ('#/bin/',binaries))

env.Alias('install-inc',env.Install (inc_path,includes_enzo))
env.Alias('install-lib',env.Install (lib_path,libraries_enzo))


<|MERGE_RESOLUTION|>--- conflicted
+++ resolved
@@ -44,12 +44,9 @@
 #------------------------------
 
 sources  = [Glob('enzo*cpp'),
-<<<<<<< HEAD
             'crand.c',
-=======
 	    'FofLib.cpp',
->>>>>>> c15ee75d
-    	    'calcdiss.F',
+	    'calcdiss.F',
 	    'calc_dt.F',
 	    'calc_eigen.F',
 	    'cic_deposit.F',
