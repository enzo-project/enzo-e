--- conflicted
+++ resolved
@@ -222,8 +222,7 @@
     entry void p_method_balance_migrate();
     entry void p_method_balance_done();
 
-<<<<<<< HEAD
-  // EnzoMethodGravity synchronization entry methods
+    // EnzoMethodGravity synchronization entry methods
     entry void p_method_gravity_continue();
     entry void p_method_gravity_end();
 
@@ -236,12 +235,6 @@
     entry void p_method_infer_update (int n, char buffer[n], int il3[3]);
     entry void p_method_infer_exit();
 
-=======
-    // EnzoMethodGravity synchronization entry methods
-    entry void p_method_gravity_continue();
-    entry void p_method_gravity_end();
-
->>>>>>> f999ad2f
     // checkpoint
     entry void p_check_write_first
       (int num_files, std::string ordering, std::string name_dir);
