#define FORTRAN
c=======================================================================
c////////////////////////  SUBROUTINE PGAS2D  \\\\\\\\\\\\\\\\\\\\\\\\\\
c
<<<<<<< HEAD
      subroutine pgas2d(dslice, eslice, pslice, uslice, vslice,
     &                  wslice, idim, jdim, i1, i2, j1, j2,
     &                  gamma, pmin)
=======
      subroutine pgas2d(
     &     dslice, eslice, pslice, uslice, vslice,
     &     wslice, idim, jdim, i1, i2, j1, j2,
     &     gamma, pmin, ierror)
>>>>>>> 5282aa38
c
c  COMPUTES GAS PRESSURE ON A SLICE
c
c  written by: Jim Stone
c  date:       January, 1991
c  modified1:  July, 1994; by Greg Bryan; changed to a slice
c
c  PURPOSE: Computes gas pressure needed for interpolations for PPM
c           solver.  EOS used is p=(gamma-1)*d*[E-(u**2+v**2+w**2)/2],
c          (eqn 2.1)
c          Only works for gamma law gas with gamma.gt.0
c          All quantities are zone centered (defined over nxz,nyz,nzz).
c
c  INPUTS:
c     dslice  - density slice
c     eslice  - total specific energy slice
c     gamma   - gamma law parameter
c     i1,i2   - starting and ending addresses for dimension 1
c     idim    - declared leading dimension of slices
c     j1,j2   - starting and ending addresses for dimension 2
c     jdim    - declared second dimension of slices
c     pmin    - minimum allowed pressure
c     uslice  - velocity-1 slice
c     vslice  - velocity-2 slice
c     wslice  - velocity-3 slice
c
c  OUTPUT ARGUMENTS: 
c     pslice  - pressure slice
c
c  EXTERNALS: 
c
c  LOCALS:
c
c-----------------------------------------------------------------------
c
      implicit NONE
#define FORTRAN
#include "fortran_types.h"
c
c-----------------------------------------------------------------------
c
c  argument declarations
c
      INTG_PREC i1, i2, idim, j1, j2, jdim
      R_PREC    gamma, pmin
      R_PREC dslice(idim,jdim), eslice(idim,jdim), pslice(idim,jdim),
     &     uslice(idim,jdim), vslice(idim,jdim), wslice(idim,jdim)
      INTG_PREC ierror
c
c  locals
c
      INTG_PREC i, j
c
c\\\\\\\\\\\\\\\\\\\\\\\\\\\\\\\\\\\\\\\\///////////////////////////////
c=======================================================================
c
c  compute the pressure
c
      do j=j1,j2
         do i=i1,i2
            pslice(i,j) =
     &           (gamma-1._RKIND)*dslice(i,j)*(
     &              eslice(i,j) - 0.5_RKIND*(uslice(i,j)**2 +
     &                                   vslice(i,j)**2 +
     &                                   wslice(i,j)**2  )
     &                                   )
            if (pslice(i,j) .lt. pmin) pslice(i,j) = pmin
         enddo
      enddo
c
      return
      end<|MERGE_RESOLUTION|>--- conflicted
+++ resolved
@@ -2,16 +2,10 @@
 c=======================================================================
 c////////////////////////  SUBROUTINE PGAS2D  \\\\\\\\\\\\\\\\\\\\\\\\\\
 c
-<<<<<<< HEAD
-      subroutine pgas2d(dslice, eslice, pslice, uslice, vslice,
-     &                  wslice, idim, jdim, i1, i2, j1, j2,
-     &                  gamma, pmin)
-=======
       subroutine pgas2d(
      &     dslice, eslice, pslice, uslice, vslice,
      &     wslice, idim, jdim, i1, i2, j1, j2,
      &     gamma, pmin, ierror)
->>>>>>> 5282aa38
 c
 c  COMPUTES GAS PRESSURE ON A SLICE
 c
