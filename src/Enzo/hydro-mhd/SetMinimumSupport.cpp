// See LICENSE_ENZO file for license and copyright information

/// @file      enzo_SetMinimumSupport.cpp
/// @author    Greg Bryan
/// @date      November, 1998
/// @brief     Set the energy to provide minimal pressure support


#include "Cello/cello.hpp"
#include "Enzo/enzo.hpp"
#include "Enzo/hydro-mhd/hydro-mhd.hpp"
#include "Enzo/utils/utils.hpp" // enzo_utils::consistent_cube_cellwidths

//----------------------------------------------------------------------
 
int enzo::SetMinimumSupport(EnzoBlock& block,
                            enzo_float &MinimumSupportEnergyCoefficient,
                            enzo_float minimum_pressure_support_parameter,
                            bool comoving_coordinates)
{

  Field field = block.data()->field();
  if (field.num_permanent() > 0) {  // TODO: revisit if-clause. This could be
                                    // improved. (plus we probably want to
                                    // report an error when false)
 
    /* Compute cosmology factors. */
 
    enzo_float cosmo_a = 1.0, cosmo_dadt = 0.0;

    EnzoPhysicsCosmology * cosmology = enzo::cosmology();

    ASSERT ("enzo::SetMinimumSupport()",
	    "comoving_coordinates enabled but missing EnzoPhysicsCosmology",
	    ! (comoving_coordinates && (cosmology == NULL)) );

    if (comoving_coordinates) {
<<<<<<< HEAD
      cosmology ->compute_expansion_factor(&cosmo_a, &cosmo_dadt,state()->time());
=======
      cosmology ->compute_expansion_factor(&cosmo_a, &cosmo_dadt, block.time());
>>>>>>> a7a62a74
    }

    enzo_float CosmoFactor = 1.0/cosmo_a;
 
    /* Determine the size of the grids. */

    const int GridRank = cello::rank();
 
    int dim, size = 1, i;
    for (dim = 0; dim < GridRank; dim++)
      size *= block.GridDimension[dim];

    enzo_float * density         = (enzo_float*) field.values("density");
    enzo_float * total_energy    = (enzo_float *)field.values("total_energy");
    enzo_float * internal_energy = (enzo_float *)field.values("internal_energy");
    enzo_float * velocity_x      = (enzo_float*) field.values("velocity_x");
    enzo_float * velocity_y      = (enzo_float*) field.values("velocity_y");
    enzo_float * velocity_z      = (enzo_float*) field.values("velocity_z");

    // Set minimum specific internal energy (aka gas energy)
    //
    // minimum pressure support sets the specific thermal energy such that
    //   lambda_J >= sqrt(K) * CellWidth
    // where lambda_J is the Jeans length or c_s * sqrt(pi / (G * rho)) and K
    // is MinimumPressureSupportParameter
    //
    // We can manipulate this inequality:
    //   c_s * sqrt(pi / (G * rho)) >= sqrt(K) * CellWidth
    //   c_s^2 *  pi / (G * rho) >= K * CellWidth^2
    //   gamma * (gamma - 1) * eint * pi / (G * rho) >= K * CellWidth^2
    //   eint >= G * K * CellWidth^2 * rho / (pi * gamma * (gamma - 1))
    //   eint >= MinimumSupportEnergyCoefficient * rho
    //
    // I'm don't totally understand where the extra CosmoFactor comes in...
    // that was here earlier

    ASSERT("EnzoBlock::SetMinimumSupport",
           "This function currently requires that cells are perfect cubes. "
           "The cell-widths are NOT all equal",
           enzo_utils::consistent_cube_cellwidths(block.CellWidth[0],
                                                  block.CellWidth[1],
                                                  block.CellWidth[2]));

    // TODO: Consider what kind of assumptions are made right here about cell
    //       shapes (are we assuming that each side is the same length?)
    // -> If this isn't a problem, add a clarifying comment!

    const enzo_float gamma = enzo::fluid_props()->gamma();
    MinimumSupportEnergyCoefficient =
      enzo::grav_constant_codeU() / (cello::pi * (gamma*(gamma-1.0))) *
      CosmoFactor * minimum_pressure_support_parameter *
      block.CellWidth[0] * block.CellWidth[0];

    /* PPM: set GE. */
    
    const EnzoDualEnergyConfig& de_config
        = enzo::fluid_props()->dual_energy_config();
    bool uses_dual_energy_formalism;
    if (de_config.bryan95_formulation()){
      uses_dual_energy_formalism = true;
    } else if (de_config.is_disabled()){
      uses_dual_energy_formalism = false;
    } else { // de_config.modern_formulation() == true
      // it's unlikely that there would be issues, but raise error to be safe
      ERROR("enzo::SetMinimumSupport",
            "the method is untested with this formulation of the dual "
            "energy formalism");
      uses_dual_energy_formalism = true;
    }

    if (uses_dual_energy_formalism) {
      for (i = 0; i < size; i++)
	internal_energy[i] = MAX(internal_energy[i],
				 MinimumSupportEnergyCoefficient*density[i]);
      if (GridRank != 3) return ENZO_FAIL;
      for (i = 0; i < size; i++)
	total_energy[i] = 
	  MAX((enzo_float)
	      (  internal_energy[i] +
		 0.5*(velocity_x[i]*velocity_x[i] +
		      velocity_y[i]*velocity_y[i] +
		      velocity_z[i]*velocity_z[i])),
	      total_energy[i]);
								
    } else {
      fprintf(stderr, "not implemented.\n");
      return ENZO_FAIL;
    }
 
  } // end: if (field.num_permanent() > 0)
 
  return ENZO_SUCCESS;
}<|MERGE_RESOLUTION|>--- conflicted
+++ resolved
@@ -35,11 +35,8 @@
 	    ! (comoving_coordinates && (cosmology == NULL)) );
 
     if (comoving_coordinates) {
-<<<<<<< HEAD
-      cosmology ->compute_expansion_factor(&cosmo_a, &cosmo_dadt,state()->time());
-=======
-      cosmology ->compute_expansion_factor(&cosmo_a, &cosmo_dadt, block.time());
->>>>>>> a7a62a74
+          cosmology ->compute_expansion_factor
+            (&cosmo_a, &cosmo_dadt, block.state()->time());
     }
 
     enzo_float CosmoFactor = 1.0/cosmo_a;
