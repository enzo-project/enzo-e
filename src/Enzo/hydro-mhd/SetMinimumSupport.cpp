// See LICENSE_ENZO file for license and copyright information

/// @file      enzo_SetMinimumSupport.cpp
/// @author    Greg Bryan
/// @date      November, 1998
/// @brief     Set the energy to provide minimal pressure support


#include "Cello/cello.hpp"
#include "Enzo/enzo.hpp"
#include "Enzo/hydro-mhd/hydro-mhd.hpp"
#include "Enzo/utils/utils.hpp" // enzo_utils::consistent_cube_cellwidths

//----------------------------------------------------------------------
 
int EnzoBlock::SetMinimumSupport(enzo_float &MinimumSupportEnergyCoefficient,
                                 enzo_float minimum_pressure_support_parameter,
				 bool comoving_coordinates)
{

  Field field = data()->field();
  if (field.num_permanent() > 0) {  // TODO: revisit if-clause. This could be
                                    // improved. (plus we probably want to
                                    // report an error when false)
 
    /* Compute cosmology factors. */
 
    enzo_float cosmo_a = 1.0, cosmo_dadt = 0.0;

    EnzoPhysicsCosmology * cosmology = enzo::cosmology();

    ASSERT ("EnzoBlock::SetMinimumSupport()",
	    "comoving_coordinates enabled but missing EnzoPhysicsCosmology",
	    ! (comoving_coordinates && (cosmology == NULL)) );

    if (comoving_coordinates) {
      cosmology ->compute_expansion_factor(&cosmo_a, &cosmo_dadt,time());
    }

    enzo_float CosmoFactor = 1.0/cosmo_a;
 
    /* Determine the size of the grids. */

    const int GridRank = cello::rank();
 
    int dim, size = 1, i;
    for (dim = 0; dim < GridRank; dim++)
      size *= GridDimension[dim];

    enzo_float * density         = (enzo_float*) field.values("density");
    enzo_float * total_energy    = (enzo_float *)field.values("total_energy");
    enzo_float * internal_energy = (enzo_float *)field.values("internal_energy");
    enzo_float * velocity_x      = (enzo_float*) field.values("velocity_x");
    enzo_float * velocity_y      = (enzo_float*) field.values("velocity_y");
    enzo_float * velocity_z      = (enzo_float*) field.values("velocity_z");

    // Set minimum specific internal energy (aka gas energy)
    //
    // minimum pressure support sets the specific thermal energy such that
    //   lambda_J >= sqrt(K) * CellWidth
    // where lambda_J is the Jeans length or c_s * sqrt(pi / (G * rho)) and K
    // is MinimumPressureSupportParameter
    //
    // We can manipulate this inequality:
    //   c_s * sqrt(pi / (G * rho)) >= sqrt(K) * CellWidth
    //   c_s^2 *  pi / (G * rho) >= K * CellWidth^2
    //   gamma * (gamma - 1) * eint * pi / (G * rho) >= K * CellWidth^2
    //   eint >= G * K * CellWidth^2 * rho / (pi * gamma * (gamma - 1))
    //   eint >= MinimumSupportEnergyCoefficient * rho
    //
    // I'm don't totally understand where the extra CosmoFactor comes in...
    // that was here earlier

<<<<<<< HEAD
    // TODO: check that CellWidth[0], CellWidth[1], and CellWidth[2] are
    //       identical
=======
    ASSERT("EnzoBlock::SetMinimumSupport",
           "This function currently requires that cells are perfect cubes. "
           "The cell-widths are NOT all equal",
           enzo_utils::consistent_cube_cellwidths(CellWidth[0], CellWidth[1],
                                                  CellWidth[2]));
>>>>>>> 91c2ae94

    const enzo_float gamma = enzo::fluid_props()->gamma();
    MinimumSupportEnergyCoefficient =
      enzo::grav_constant_codeU() / (cello::pi * (gamma*(gamma-1.0))) *
<<<<<<< HEAD
      CosmoFactor * MinimumPressureSupportParameter[in] *
=======
      CosmoFactor * minimum_pressure_support_parameter *
>>>>>>> 91c2ae94
      CellWidth[0] * CellWidth[0];

    /* PPM: set GE. */
    
    const EnzoDualEnergyConfig& de_config
        = enzo::fluid_props()->dual_energy_config();
    bool uses_dual_energy_formalism;
    if (de_config.bryan95_formulation()){
      uses_dual_energy_formalism = true;
    } else if (de_config.is_disabled()){
      uses_dual_energy_formalism = false;
    } else { // de_config.modern_formulation() == true
      // it's unlikely that there would be issues, but raise error to be safe
      ERROR("EnzoBlock::SetMinimumSupport",
            "the method is untested with this formulation of the dual "
            "energy formalism");
      uses_dual_energy_formalism = true;
    }

    if (uses_dual_energy_formalism) {
      for (i = 0; i < size; i++)
	internal_energy[i] = MAX(internal_energy[i],
				 MinimumSupportEnergyCoefficient*density[i]);
      if (GridRank != 3) return ENZO_FAIL;
      for (i = 0; i < size; i++)
	total_energy[i] = 
	  MAX((enzo_float)
	      (  internal_energy[i] +
		 0.5*(velocity_x[i]*velocity_x[i] +
		      velocity_y[i]*velocity_y[i] +
		      velocity_z[i]*velocity_z[i])),
	      total_energy[i]);
								
    }
    else {
      fprintf(stderr, "not implemented.\n");
      return ENZO_FAIL;
    }
 
  } // end: if (field.num_permanent() > 0)
 
  return ENZO_SUCCESS;
}<|MERGE_RESOLUTION|>--- conflicted
+++ resolved
@@ -71,25 +71,16 @@
     // I'm don't totally understand where the extra CosmoFactor comes in...
     // that was here earlier
 
-<<<<<<< HEAD
-    // TODO: check that CellWidth[0], CellWidth[1], and CellWidth[2] are
-    //       identical
-=======
     ASSERT("EnzoBlock::SetMinimumSupport",
            "This function currently requires that cells are perfect cubes. "
            "The cell-widths are NOT all equal",
            enzo_utils::consistent_cube_cellwidths(CellWidth[0], CellWidth[1],
                                                   CellWidth[2]));
->>>>>>> 91c2ae94
 
     const enzo_float gamma = enzo::fluid_props()->gamma();
     MinimumSupportEnergyCoefficient =
       enzo::grav_constant_codeU() / (cello::pi * (gamma*(gamma-1.0))) *
-<<<<<<< HEAD
-      CosmoFactor * MinimumPressureSupportParameter[in] *
-=======
       CosmoFactor * minimum_pressure_support_parameter *
->>>>>>> 91c2ae94
       CellWidth[0] * CellWidth[0];
 
     /* PPM: set GE. */
