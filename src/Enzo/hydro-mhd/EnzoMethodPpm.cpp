// See LICENSE_CELLO file for license and copyright information

/// @file     enzo_EnzoMethodPpm.cpp
/// @author   James Bordner (jobordner@ucsd.edu)
/// @date     Fri Apr  2 17:05:23 PDT 2010
/// @brief    Implements the EnzoMethodPpm class

#include "Cello/cello.hpp"
#include "Enzo/enzo.hpp"
#include "Enzo/hydro-mhd/hydro-mhd.hpp"

#include "Enzo/hydro-mhd/ppm_fortran/ppm_fortran.hpp" // FORTRAN_NAME(calc_dt)

// #define DEBUG_PPM
// #define COPY_FIELDS_TO_OUTPUT

#ifdef DEBUG_PPM
#  define TRACE_PPM(MESSAGE)						\
  CkPrintf ("%s:%d TRACE_PPM %s %s\n",					\
	    __FILE__,__LINE__,block->name().c_str(),MESSAGE);		\
  fflush (stdout);
#else
#  define TRACE_PPM(MESSAGE) /* ... */
#endif

#define COPY_FIELD(BLOCK,FIELD,FIELD_COPY)                              \
  {                                                                     \
    Field field = BLOCK->data()->field();                               \
    enzo_float * f = (enzo_float *) field.values(FIELD);                \
    enzo_float * f_copy = (enzo_float *) field.values(FIELD_COPY);      \
    if (f_copy) {                                                       \
      int mx,my,mz;                                                     \
      field.dimensions(0,&mx,&my,&mz);                                  \
      for (int i=0; i<mx*my*mz; i++) f_copy[i]=f[i];                    \
    }                                                                   \
  }

//----------------------------------------------------------------------

EnzoMethodPpm::EnzoMethodPpm (bool store_fluxes_for_corrections,
                              ParameterGroup p)
  : Method(),
    comoving_coordinates_(enzo::cosmology() != nullptr),
    store_fluxes_for_corrections_(store_fluxes_for_corrections),
    diffusion_(p.value_logical("diffusion", false)),
    flattening_(p.value_integer("flattening", 3)),
    pressure_free_(p.value_logical("pressure_free", false)),
    steepening_(p.value_logical("steepening", false)),
    use_minimum_pressure_support_(p.value_logical
                                  ("use_minimum_pressure_support",false)),
    minimum_pressure_support_parameter_(p.value_integer
                                        ("minimum_pressure_support_parameter",
                                         100))
{
  this->set_courant(p.value_float("courant",1.0));

  // check compatability with EnzoPhysicsFluidProps
  EnzoPhysicsFluidProps* fluid_props = enzo::fluid_props();
  const EnzoDualEnergyConfig& de_config = fluid_props->dual_energy_config();
  ASSERT("EnzoMethodPpm::EnzoMethodPpm",
         "selected formulation of dual energy formalism is incompatible",
         de_config.is_disabled() || de_config.bryan95_formulation());

  // technically, the PPM solver doesn't directly use any of the functionality
  // implemented by EnzoEOSIdeal, (it implements the required functionality in
  // fortran), but this check is here to ensure that the EOS is handled
  // consistently by different Methods in a given Enzo-E simulation
  ASSERT("EnzoMethodPpm::EnzoMethodPpm",
         "PPM solver is currently incompatible with a non-ideal EOS",
         fluid_props->eos_variant().holds_alternative<EnzoEOSIdeal>());

  const int rank = cello::rank();

  cello::define_field("density");
  cello::define_field("total_energy");
  cello::define_field("internal_energy");
  cello::define_field("pressure");
  if (rank >= 1) {
      cello::define_field("velocity_x");
      cello::define_field("acceleration_x");
  }
  if (rank >= 2) {
      cello::define_field("velocity_y");
      cello::define_field("acceleration_y");
  }
  if (rank >= 3) {
      cello::define_field("velocity_z");
      cello::define_field("acceleration_z");
  }

  // Initialize default Refresh object

  cello::simulation()->refresh_set_name(ir_post_,name());
  Refresh * refresh = cello::refresh(ir_post_);
  refresh->add_field("density");
  refresh->add_field("velocity_x");
  refresh->add_field("velocity_y");
  refresh->add_field("velocity_z");
  refresh->add_field("total_energy");
  refresh->add_field("internal_energy");
  refresh->add_field("pressure");
  refresh->add_field("acceleration_x");
  refresh->add_field("acceleration_y");
  refresh->add_field("acceleration_z");

  // add all color fields to refresh
  refresh->add_all_fields("color");

   // PPM parameters initialized in EnzoBlock::initialize()
}

//----------------------------------------------------------------------

void EnzoMethodPpm::pup (PUP::er &p)
{
  // NOTE: change this function whenever attributes change

  TRACEPUP;

  Method::pup(p);

  p | comoving_coordinates_;
  p | store_fluxes_for_corrections_;
  p | diffusion_;
  p | flattening_;
  p | pressure_free_;
  p | steepening_;
  p | use_minimum_pressure_support_;
  p | minimum_pressure_support_parameter_;
}

//----------------------------------------------------------------------

void EnzoMethodPpm::compute ( Block * block) throw()
{
  TRACE_PPM("BEGIN compute()");
#ifdef COPY_FIELDS_TO_OUTPUT
  const int rank = cello::rank();
  COPY_FIELD(block,"density","density_in");
  COPY_FIELD(block,"velocity_x","velocity_x_in");
  COPY_FIELD(block,"velocity_y","velocity_y_in");
  if (rank >= 3) COPY_FIELD(block,"velocity_z","velocity_z_in");
  COPY_FIELD(block,"total_energy","total_energy_in");
  COPY_FIELD(block,"internal_energy","internal_energy_in");
  COPY_FIELD(block,"pressure","pressure_in");
  COPY_FIELD(block,"acceleration_x","acceleration_x_in");
  COPY_FIELD(block,"acceleration_y","acceleration_y_in");
  if (rank >= 3) COPY_FIELD(block,"acceleration_z","acceleration_z_in");
#endif

  bool single_flux_array = true;
  if (store_fluxes_for_corrections_){
    Field field = block->data()->field();

    auto field_names = field.groups()->group_list("conserved");
    const int nf = field_names.size();
    std::vector<int> field_list;
    field_list.resize(nf);
    for (int i=0; i<nf; i++) {
      field_list[i] = field.field_id(field_names[i]);
    }

    int nx,ny,nz;
    field.size(&nx,&ny,&nz);
    block->data()->flux_data()->allocate(nx,ny,nz,field_list,single_flux_array);
  }

  if (block->is_leaf()) {

    EnzoBlock * enzo_block = enzo::block(block);

    // (this should go in interpolation / restriction not here)
    //
    // // restore energy consistency if dual energy formalism used
    //
    // if (enzo::fluid_props()->dual_energy_config().bryan95_formulation()) {
    //   int mx,my,mz;
    //   field.dimensions(0,&mx,&my,&mz);
    //   const int m = mx*my*mz;
    //   enzo_float * ie = (enzo_float*) field.values("internal_energy");
    //   enzo_float * te = (enzo_float*) field.values("total_energy");
    //   enzo_float * vxa = (enzo_float*) field.values("velocity_x");
    //   enzo_float * vya = (enzo_float*) field.values("velocity_y");
    //   enzo_float * vza = (enzo_float*) field.values("velocity_z");
    //   const int rank = cello::rank();
    //   if (rank == 1) {
    //     for (int i=0; i<m; i++) {
    //       const enzo_float vx = vxa[i]*vxa[i];
    //       te[i] = ie[i] + 0.5*(vx*vx);
    //     }
    //   } else if (rank == 2) {
    //     for (int i=0; i<m; i++) {
    //       const enzo_float vx = vxa[i]*vxa[i];
    //       const enzo_float vy = vya[i]*vya[i];
    //       te[i] = ie[i] + 0.5*(vx*vx+vy*vy);
    //     }
    //   } else if (rank == 3) {
    //     for (int i=0; i<m; i++) {
    //       const enzo_float vx = vxa[i]*vxa[i];
    //       const enzo_float vy = vya[i]*vya[i];
    //       const enzo_float vz = vza[i]*vza[i];
    //       te[i] = ie[i] + 0.5*(vx*vx+vy*vy+vz*vz);
    //     }
    //   }
    // }

    TRACE_PPM ("BEGIN SolveHydroEquations");

<<<<<<< HEAD
    const double time = block->state()->time();
    const double dt   = block->state()->dt();

    enzo_block->SolveHydroEquations 
      ( time, dt, comoving_coordinates_, single_flux_array,
        diffusion_, flattening_, pressure_free_, steepening_,
=======
    EnzoMethodPpm::SolveHydroEquations 
      ( *enzo_block, block->time(), block->dt(), comoving_coordinates_,
        single_flux_array, diffusion_, flattening_, pressure_free_,
        steepening_,
>>>>>>> a7a62a74
        use_minimum_pressure_support_,
        minimum_pressure_support_parameter_);

    TRACE_PPM ("END SolveHydroEquations");

  }

#ifdef COPY_FIELDS_TO_OUTPUT
  COPY_FIELD(block,"density","density_out");
  COPY_FIELD(block,"velocity_x","velocity_x_out");
  COPY_FIELD(block,"velocity_y","velocity_y_out");
  if (rank >= 3) COPY_FIELD(block,"velocity_z","velocity_z_out");
  COPY_FIELD(block,"total_energy","total_energy_out");
  COPY_FIELD(block,"internal_energy","internal_energy_out");
  COPY_FIELD(block,"pressure","pressure_out");
  COPY_FIELD(block,"acceleration_x","acceleration_x_out");
  COPY_FIELD(block,"acceleration_y","acceleration_y_out");
  if (rank >= 3) COPY_FIELD(block,"acceleration_z","acceleration_z_out");
#endif
  TRACE_PPM("END compute()");

  block->compute_done();

}

//----------------------------------------------------------------------

double EnzoMethodPpm::timestep ( Block * block ) throw()
{

  TRACE_PPM("timestep()");

  EnzoBlock * enzo_block = enzo::block(block);

  enzo_float cosmo_a = 1.0, cosmo_dadt=0.0;

  EnzoPhysicsCosmology * cosmology = enzo::cosmology();

  ASSERT ("EnzoMethodPpm::timestep()",
	  "comoving_coordinates enabled but missing EnzoPhysicsCosmology",
	  ! (comoving_coordinates_ && (cosmology == NULL)) );

  if (comoving_coordinates_) {

    enzo_float time = (enzo_float)enzo_block->state()->time();
    cosmology->compute_expansion_factor (&cosmo_a, &cosmo_dadt, time);

  }

  enzo_float dtBaryons = ENZO_HUGE_VAL;

  /* Compute the pressure. */

  enzo_float gamma = enzo::fluid_props()->gamma();

  EnzoComputePressure compute_pressure(gamma, comoving_coordinates_);
  compute_pressure.compute(enzo_block);

  Field field = enzo_block->data()->field();

  int rank = cello::rank();

  enzo_float * density    = (enzo_float *)field.values("density");
  enzo_float * velocity_x = (rank >= 1) ?
    (enzo_float *)field.values("velocity_x") : NULL;
  enzo_float * velocity_y = (rank >= 2) ?
    (enzo_float *)field.values("velocity_y") : NULL;
  enzo_float * velocity_z = (rank >= 3) ?
    (enzo_float *)field.values("velocity_z") : NULL;
  enzo_float * pressure = (enzo_float *) field.values("pressure");

  /* calculate minimum timestep */

  int pressure_free_int = pressure_free_;

  FORTRAN_NAME(calc_dt)(&rank,
			enzo_block->GridDimension,
			enzo_block->GridDimension+1,
			enzo_block->GridDimension+2,
			enzo_block->GridStartIndex,
			enzo_block->GridEndIndex,
			enzo_block->GridStartIndex+1,
			enzo_block->GridEndIndex+1,
			enzo_block->GridStartIndex+2,
			enzo_block->GridEndIndex+2,
			&enzo_block->CellWidth[0],
			&enzo_block->CellWidth[1],
			&enzo_block->CellWidth[2],
			&gamma, &pressure_free_int, &cosmo_a,
			density, pressure,
			velocity_x,
			velocity_y,
			velocity_z,
			&dtBaryons);

  TRACE1 ("dtBaryons: %f",dtBaryons);

  dtBaryons *= courant_;

  double dt = dtBaryons;

  return dt;
}<|MERGE_RESOLUTION|>--- conflicted
+++ resolved
@@ -206,19 +206,12 @@
 
     TRACE_PPM ("BEGIN SolveHydroEquations");
 
-<<<<<<< HEAD
     const double time = block->state()->time();
     const double dt   = block->state()->dt();
-
-    enzo_block->SolveHydroEquations 
-      ( time, dt, comoving_coordinates_, single_flux_array,
-        diffusion_, flattening_, pressure_free_, steepening_,
-=======
     EnzoMethodPpm::SolveHydroEquations 
-      ( *enzo_block, block->time(), block->dt(), comoving_coordinates_,
+      ( *enzo_block, time, dt, comoving_coordinates_,
         single_flux_array, diffusion_, flattening_, pressure_free_,
         steepening_,
->>>>>>> a7a62a74
         use_minimum_pressure_support_,
         minimum_pressure_support_parameter_);
 
