// See LICENSE_CELLO file for license and copyright information

/// @file     enzo_EnzoMethodTurbulence.cpp
/// @author   Alexei Kritsuk (kritsuk@gmail.com)
/// @author   James Bordner (jobordner@ucsd.edu)
/// @date     Wed Jul 23 00:31:04 UTC 2014
/// @brief    Implements the EnzoMethodTurbulence class

#include "Enzo/assorted/assorted.hpp"

#include "Cello/cello.hpp"
#include "Enzo/enzo.hpp"

<<<<<<< HEAD
#include "charm_enzo.hpp"
=======
//#include "enzo.decl.h"
>>>>>>> ef663162

// #define DEBUG_TURBULENCE

#ifdef DEBUG_TURBULENCE
#   define TRACE_TURBULENCE CkPrintf ("%s:%d TRACE DEBUG_TURBULENCE\n",__FILE__,__LINE__);
#else
#   define TRACE_TURBULENCE /*   */
#endif

//----------------------------------------------------------------------

EnzoMethodTurbulence::EnzoMethodTurbulence
(double edot,
 double density_initial,
 double temperature_initial,
 double mach_number,
 bool comoving_coordinates)
  : Method(),
    density_initial_(density_initial),
    temperature_initial_(temperature_initial),
    edot_(edot),
    mach_number_(mach_number),
    comoving_coordinates_(comoving_coordinates)
{
  TRACE_TURBULENCE;

  const int rank = cello::rank();

  cello::define_field("density");
  cello::define_field("temperature");
  cello::define_field("total_energy");
  if (rank >= 1) {
    cello::define_field("velocity_x");
    cello::define_field("acceleration_x");
  }
  if (rank >= 2) {
    cello::define_field("velocity_y");
    cello::define_field("acceleration_y");
  }
  if (rank >= 3) {
    cello::define_field("velocity_z");
    cello::define_field("acceleration_z");
  }

  // Initialize default Refresh object

  cello::simulation()->refresh_set_name(ir_post_,name());

  Refresh * refresh = cello::refresh(ir_post_);
  refresh->add_all_fields();

  // TURBULENCE parameters initialized in EnzoBlock::initialize()
}

//----------------------------------------------------------------------

void EnzoMethodTurbulence::pup (PUP::er &p)
{

  // NOTE: change this function whenever attributes change

  TRACEPUP;

  Method::pup(p);

  p | edot_;
  p | density_initial_;
  p | temperature_initial_;
  p | mach_number_;
  p | comoving_coordinates_;

}

//----------------------------------------------------------------------

void EnzoMethodTurbulence::compute ( Block * block) throw()
{
  TRACE_TURBULENCE;

  EnzoBlock * enzo_block = enzo::block(block);

  Field field = block->data()->field();

  const EnzoConfig * enzo_config = enzo::config();

  EnzoComputeTemperature compute_temperature(enzo::fluid_props(),
                                             comoving_coordinates_);

  compute_temperature.compute(enzo_block);

  enzo_float *  density = (enzo_float *) field.values("density");
  enzo_float *  velocity[3] = {
    (enzo_float *) field.values("velocity_x"),
    (enzo_float *) field.values("velocity_y"),
    (enzo_float *) field.values("velocity_z") };
  enzo_float * driving[3] = {
    (enzo_float *) field.values("driving_x"),
    (enzo_float *) field.values("driving_y"),
    (enzo_float *) field.values("driving_z") };
  enzo_float * temperature = (enzo_float *) field.values("temperature");

  int nx,ny,nz;
  field.size(&nx,&ny,&nz);
  int gx,gy,gz;
  field.ghost_depth(0,&gx,&gy,&gz);
  int ndx = nx + 2*gx;
  int ndy = ny + 2*gy;

  const int n = max_turbulence_array;
  double g[n];

  for (int i=0; i<max_turbulence_array-2; i++) g[i] = 0.0;

  g[index_turbulence_mind] = std::numeric_limits<double>::max();
  g[index_turbulence_maxd] = - std::numeric_limits<double>::max();

  int mx,my,mz;
  field.dimensions (0,&mx,&my,&mz);
  const int rank = ((mz == 1) ? ((my == 1) ? 1 : 2) : 3);

  EnzoUnits* enzo_units = enzo::units();
  const enzo_float kelvin_per_energy_u = enzo_units->kelvin_per_energy_units();

  if (block->is_leaf()) {

    for (int iz=0; iz<nz; iz++) {
      for (int iy=0; iy<ny; iy++) {
	for (int ix=0; ix<nx; ix++) {

	  int i = (ix+gx) + ndx*((iy+gy) + ndy*(iz+gz));

	  enzo_float d  = density[i];
	  for (int id=0; id<rank; id++) {
	    enzo_float v  = velocity[id][i];
	    enzo_float v2 = v*v;
	    enzo_float a  = driving[id][i];
	    enzo_float ti = kelvin_per_energy_u  / temperature[i];

	    g[index_turbulence_vad] +=   v*a*d;
	    g[index_turbulence_aad] +=   a*a*d;
	    g[index_turbulence_vvdot] += v2*d*ti;
	    g[index_turbulence_vvot] +=  v2*ti;
	    g[index_turbulence_vvd] +=   v2*d;
	    g[index_turbulence_vv] +=    v2;
	  }
	  g[index_turbulence_dd]  +=   d*d;
	  g[index_turbulence_d]   +=   d;
	  g[index_turbulence_dax] +=  d*driving[0][i];
	  g[index_turbulence_day] +=  (rank >= 2) ? d*driving[1][i] : 0.0;
	  g[index_turbulence_daz] +=  (rank >= 3) ? d*driving[2][i] : 0.0;
	  g[index_turbulence_dvx] +=  d*velocity[0][i];
	  g[index_turbulence_dvy] +=  (rank >= 2) ? d*velocity[1][i] : 0.0;
	  g[index_turbulence_dvz] +=  (rank >= 3) ? d*velocity[2][i] : 0.0;
	  g[index_turbulence_dlnd] += d*log(d);
	  g[index_turbulence_zones] += 1;
	  g[index_turbulence_mind] =
	    std::min(g[index_turbulence_mind], (double) d);
	  g[index_turbulence_maxd] =
	    std::max(g[index_turbulence_maxd], (double) d);
	}
      }
    }
  }

  CkCallback callback (CkIndex_EnzoBlock::r_method_turbulence_end(NULL),
		       enzo_block->proxy_array());
  enzo_block->contribute(n*sizeof(double),g,r_method_turbulence_type,callback);
}

//----------------------------------------------------------------------

CkReduction::reducerType r_method_turbulence_type;

void register_method_turbulence(void)
{ r_method_turbulence_type = CkReduction::addReducer(r_method_turbulence); }

CkReductionMsg * r_method_turbulence(int n, CkReductionMsg ** msgs)
{
  double accum[max_turbulence_array];
  for (int i=0; i<max_turbulence_array; i++) {
    accum[i] = 0.0;
  }
  accum[index_turbulence_mind] = std::numeric_limits<double>::max();
  accum[index_turbulence_maxd] = - std::numeric_limits<double>::max();

  for (int i=0; i<n; i++) {
    double * values = (double *) msgs[i]->getData();
    for (int ig=0; ig<max_turbulence_array-2; ig++) {
      accum [ig] += values[ig];
    }
    accum [index_turbulence_mind] =
      std::min(accum[index_turbulence_mind],values[index_turbulence_mind]);
    accum [index_turbulence_maxd] =
      std::max(accum[index_turbulence_maxd],values[index_turbulence_maxd]);
  }
  return CkReductionMsg::buildNew(max_turbulence_array*sizeof(double),accum);
}

//----------------------------------------------------------------------

void EnzoBlock::r_method_turbulence_end(CkReductionMsg * msg)
{
  TRACE_TURBULENCE;
  performance_start_(perf_compute,__FILE__,__LINE__);
  method()->compute_resume (this,msg);
  performance_stop_(perf_compute,__FILE__,__LINE__);
}

//----------------------------------------------------------------------

void EnzoMethodTurbulence::compute_resume
(Block * block,
 CkReductionMsg * msg) throw()
{
  TRACE_TURBULENCE;

  double * g = (double *)msg->getData();

  Data * data = block->data();
  Field field = data->field();


  int nx,ny,nz;
  field.size(&nx,&ny,&nz);
  int n = nx*ny*nz;

  double dt = block->state()->dt();

  int mx,my,mz;
  field.dimensions (0,&mx,&my,&mz);
  const int rank = ((mz == 1) ? ((my == 1) ? 1 : 2) : 3);

  double xdm,ydm,zdm;
  data->lower(&xdm,&ydm,&zdm);
  double xdp,ydp,zdp;
  data->upper(&xdp,&ydp,&zdp);

  // compute edot (TurbulenceSimulationInitialize.C)

  // If RandomForcingEdot (i.e. the energy injection rate) is not set
  // in the parameter file, get it from [MacLow1999] formula.  Note:
  // the formula is calibrated for generic forcing fields; coefficient
  // 0.81 can potentially be inappropriate for a purely solenoidal
  // forcing; also our Gamma is not quite 1.0.

  if (edot_ < 0.0) {
    // Only compute if needed at the beginning--could/should be in
    // EnzoInitialTurbulence
    double domain_x =               (xdp - xdm);
    double domain_y = (rank >= 2) ? (ydp - ydm) : 1.0;
    double domain_z = (rank >= 3) ? (zdp - zdm) : 1.0;
    double box_size = domain_x;
    double box_mass = domain_x * domain_y * domain_z * density_initial_;


    EnzoUnits* enzo_units = enzo::units();
    float v_rms = mach_number_ * sqrt(temperature_initial_ /
                                      enzo_units->kelvin_per_energy_units());

    edot_ = 0.81/box_size*box_mass*v_rms*v_rms*v_rms;

    // Approximate correction to the MacLow's factor (see eqs (7) - (8))
    // for **this PPM implementation**. Seems to be OK for 64^3, 128^3
    // and 256^3 Mach=3,6,10 simulations of **solenoidally** driven
    // turbulence. */

    //
    // (7) $\dot{E}_{\textsf{\scriptsize{kin}}} \simeq - \eta_{\nu} m
    //      \tilde{k} v^{3}_{\textsf{\scriptsize{rms}}}$
    //
    //
    // (8) $\dot{E}_{\textsf{\scriptsize{kin}}} = - \eta_{e} m^{-1/2}
    //      \tilde{k} E^{3/2}_{\textsf{\scriptsize{kin}}}$
    //

    edot_  *= 0.8;

  }

  // compute norm (ComputeRandomForcingNormalization.C)

  double norm = 0.0;

  if (edot_ != 0.0) {

    // Original code in ComputeRandomForcingNormalization.C:
    //
    //   float gv0 = GlobVal[0];
    //   if (gv0 < 1e-30 && gv0 > -1e-30 && MetaData->TopGridRank == 3) {ERROR_MESSAGE}
    //      else    *norm = 1.25*dt*RandomForcingEdot*numberOfGridZones/gv0;
    //  //  small push at the start, when gv0==0 due to zero initial velocities
    //   if (gv0 < 1e-30 && gv0 > -1e-30 && MetaData->TopGridRank == 2) *norm = 0.0001;
    //     else    *norm = 1.25*dt*RandomForcingEdot*numberOfGridZones/gv0;


    double vad = g[index_turbulence_vad];

    const bool small_g0 = std::abs(vad) < 1e-30;

    norm = small_g0 ? 0.0001 : 1.25*dt*edot_*n/vad;

      // OLD COMPUTATION:
      //
      //      norm = ( sqrt(g[0]*g[0] + 2.0*n*g[1]*dt*edot_) - g[0] ) / g[1];
  }

  // ASSUMES CONSTANT TIME STEP

  // double dt0 = dt;
  // norm = (dt/dt0)*norm;


  if (block->index().is_root()) {

    Monitor * monitor = cello::monitor();

    monitor->print ("Method","sum v*a*d    " "%.17g", g[index_turbulence_vad]);
    monitor->print ("Method","sum a*a*d    " "%.17g",g[index_turbulence_aad]);
    monitor->print ("Method","sum v*v*d/t  " "%.17g",g[index_turbulence_vvdot]);
    monitor->print ("Method","sum v*v/t    " "%.17g",g[index_turbulence_vvot]);
    monitor->print ("Method","sum v*v*d    " "%.17g",g[index_turbulence_vvd]);
    monitor->print ("Method","sum v*v      " "%.17g",g[index_turbulence_vv]);
    monitor->print ("Method","sum d*d      " "%.17g",g[index_turbulence_dd]);

    monitor->print ("Method","sum d*ax     " "%.17g",g[index_turbulence_dax]);
    monitor->print ("Method","sum d*ay     " "%.17g",g[index_turbulence_day]);
    monitor->print ("Method","sum d*az     " "%.17g",g[index_turbulence_daz]);

    monitor->print ("Method","sum d*vx     " "%.17g",g[index_turbulence_dvx]);
    monitor->print ("Method","sum d*vy     " "%.17g",g[index_turbulence_dvy]);
    monitor->print ("Method","sum d*vz     " "%.17g",g[index_turbulence_dvz]);

    monitor->print ("Method","sum d*ln(d)  " "%.17g",g[index_turbulence_dlnd]);
    monitor->print ("Method","sum zones    " "%.17g",g[index_turbulence_zones]);

    monitor->print ("Method","min d        " "%.17g",g[index_turbulence_mind]);
    monitor->print ("Method","max d        " "%.17g",g[index_turbulence_maxd]);
    monitor->print ("Method","sum d        " "%.17g",g[index_turbulence_d]);
    monitor->print ("Method","norm         " "%.17g",norm);

    monitor->print ("Method","kinetic energy          " "%.17g",
		    0.50*g[index_turbulence_vvd]/n);
    monitor->print ("Method","mass weighted rms Mach  " "%.17g",
		    sqrt(g[index_turbulence_vvdot]/n));
    monitor->print ("Method","volume weighed rms Mach " "%.17g",
		    sqrt(g[index_turbulence_vvot]/n));
    monitor->print ("Method","rms Velocity            " "%.17g",
		    sqrt(g[index_turbulence_vv]/n));
    monitor->print ("Method","Density variance        " "%.17g",
		    sqrt(g[index_turbulence_dd]/n));
    monitor->print ("Method","min/max Density         " "%.17g",
		    g[index_turbulence_mind] /
		    g[index_turbulence_maxd]);
  }

  if (block->is_leaf()) {
    compute_resume_(block,msg);
  }

  delete msg;
  block->compute_done();

}

//----------------------------------------------------------------------

void EnzoMethodTurbulence::compute_resume_
(Block * block, CkReductionMsg * msg) throw()
{

  TRACE_TURBULENCE;
  // Compute normalization

  Field field = block->data()->field();

  int mx,my,mz;
  int nx,ny,nz;
  int gx,gy,gz;
  field.dimensions (0,&mx,&my,&mz);
  field.size         (&nx,&ny,&nz);
  field.ghost_depth(0,&gx,&gy,&gz);

  int n = nx*ny*nz;

  double * g = (double *)msg->getData();

  double dt = block->state()->dt();

  double norm = (edot_ != 0.0) ?
    ( sqrt(g[0]*g[0] + 2.0*n*g[1]*dt*edot_) - g[0] ) / g[1] : 0.0;

  // ASSUMES CONSTANT TIME STEP

  double dt0 = dt;
  norm = (dt/dt0)*norm;

  const int rank = cello::rank();

  enzo_float * te = (enzo_float*) field.values ("total_energy");
  enzo_float * v3[3] = {
    (enzo_float*) field.values ("velocity_x"),
    (enzo_float*) field.values ("velocity_y"),
    (enzo_float*) field.values ("velocity_z") };
  enzo_float * a3[3] = {
    (enzo_float*) field.values ("driving_x"),
    (enzo_float*) field.values ("driving_y"),
    (enzo_float*) field.values ("driving_z") };

  // compute bulk momentum
  const enzo_float bm[3] =
    { enzo_float(g[index_turbulence_dax]/n),
      enzo_float(g[index_turbulence_day]/n),
      enzo_float(g[index_turbulence_daz]/n)};

  //  for (int dim = 0; dim <  MetaData->TopGridRank; dim++)
  //	bulkMomentum[dim] = GlobVal[7+dim]/numberOfGridZones;

  for (int iz=gz; iz<gz+nz; iz++) {
    for (int iy=gy; iy<gy+ny; iy++) {
      for (int ix=gx; ix<gx+nx; ix++) {
	int i = ix + mx*(iy + my*iz);
	for (int id=0; id<rank; id++) {
	  //	  	  te[i] += v3[id][i]*a3[id][i]*norm + 0.5*a3[id][i]*norm*a3[id][i]*norm;
	  //	  	  v3[id][i] += a3[id][i]*norm;
	  te[i] += (v3[id][i]*(a3[id][i]-bm[id]))*norm;
	  v3[id][i] += (a3[id][i]-bm[id])*norm;

	}
      }
    }
  }

  TRACE_TURBULENCE;

}<|MERGE_RESOLUTION|>--- conflicted
+++ resolved
@@ -10,12 +10,6 @@
 
 #include "Cello/cello.hpp"
 #include "Enzo/enzo.hpp"
-
-<<<<<<< HEAD
-#include "charm_enzo.hpp"
-=======
-//#include "enzo.decl.h"
->>>>>>> ef663162
 
 // #define DEBUG_TURBULENCE
 
