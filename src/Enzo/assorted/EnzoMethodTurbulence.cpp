// See LICENSE_CELLO file for license and copyright information

/// @file     enzo_EnzoMethodTurbulence.cpp
/// @author   Alexei Kritsuk (kritsuk@gmail.com)
/// @author   James Bordner (jobordner@ucsd.edu)
/// @date     Wed Jul 23 00:31:04 UTC 2014
/// @brief    Implements the EnzoMethodTurbulence class

#include "Enzo/assorted/assorted.hpp"

<<<<<<< HEAD
#include "enzo.hpp"

#include "charm_enzo.hpp"
=======
#include "Cello/cello.hpp"
#include "Enzo/enzo.hpp"
>>>>>>> df939d85

// #define DEBUG_TURBULENCE

#ifdef DEBUG_TURBULENCE
#   define TRACE_TURBULENCE CkPrintf ("%s:%d TRACE DEBUG_TURBULENCE\n",__FILE__,__LINE__);
#else
#   define TRACE_TURBULENCE /*   */
#endif

//----------------------------------------------------------------------

EnzoMethodTurbulence::EnzoMethodTurbulence
(double edot,
 double density_initial,
 double temperature_initial,
 double mach_number,
 bool comoving_coordinates)
  : Method(),
    density_initial_(density_initial),
    temperature_initial_(temperature_initial),
    edot_(edot),
    mach_number_(mach_number),
    comoving_coordinates_(comoving_coordinates)
{
  TRACE_TURBULENCE;

  const int rank = cello::rank();

  cello::define_field("density");
  cello::define_field("temperature");
  cello::define_field("total_energy");
  if (rank >= 1) {
    cello::define_field("velocity_x");
    cello::define_field("acceleration_x");
  }
  if (rank >= 2) {
    cello::define_field("velocity_y");
    cello::define_field("acceleration_y");
  }
  if (rank >= 3) {
    cello::define_field("velocity_z");
    cello::define_field("acceleration_z");
  }

  // Initialize default Refresh object

  cello::simulation()->refresh_set_name(ir_post_,name());

  Refresh * refresh = cello::refresh(ir_post_);
  refresh->add_all_fields();

  // TURBULENCE parameters initialized in EnzoBlock::initialize()
}

//----------------------------------------------------------------------

void EnzoMethodTurbulence::pup (PUP::er &p)
{

  // NOTE: change this function whenever attributes change

  TRACEPUP;

  Method::pup(p);

  p | edot_;
  p | density_initial_;
  p | temperature_initial_;
  p | mach_number_;
  p | comoving_coordinates_;

}

//----------------------------------------------------------------------

void EnzoMethodTurbulence::compute ( Block * block) throw()
{
  TRACE_TURBULENCE;

  EnzoBlock * enzo_block = enzo::block(block);

  Field field = block->data()->field();

  const EnzoConfig * enzo_config = enzo::config();

  EnzoComputeTemperature compute_temperature(enzo::fluid_props(),
                                             comoving_coordinates_);

  compute_temperature.compute(enzo_block);

  enzo_float *  density = (enzo_float *) field.values("density");
  enzo_float *  velocity[3] = {
    (enzo_float *) field.values("velocity_x"),
    (enzo_float *) field.values("velocity_y"),
    (enzo_float *) field.values("velocity_z") };
  enzo_float * driving[3] = {
    (enzo_float *) field.values("driving_x"),
    (enzo_float *) field.values("driving_y"),
    (enzo_float *) field.values("driving_z") };
  enzo_float * temperature = (enzo_float *) field.values("temperature");

  int nx,ny,nz;
  field.size(&nx,&ny,&nz);
  int gx,gy,gz;
  field.ghost_depth(0,&gx,&gy,&gz);
  int ndx = nx + 2*gx;
  int ndy = ny + 2*gy;

  const int n = max_turbulence_array;
  double g[n];

  for (int i=0; i<max_turbulence_array-2; i++) g[i] = 0.0;

  g[index_turbulence_mind] = std::numeric_limits<double>::max();
  g[index_turbulence_maxd] = - std::numeric_limits<double>::max();

  int mx,my,mz;
  field.dimensions (0,&mx,&my,&mz);
  const int rank = ((mz == 1) ? ((my == 1) ? 1 : 2) : 3);

  EnzoUnits* enzo_units = enzo::units();
  const enzo_float kelvin_per_energy_u = enzo_units->kelvin_per_energy_units();

  if (block->is_leaf()) {

    for (int iz=0; iz<nz; iz++) {
      for (int iy=0; iy<ny; iy++) {
	for (int ix=0; ix<nx; ix++) {

	  int i = (ix+gx) + ndx*((iy+gy) + ndy*(iz+gz));

	  enzo_float d  = density[i];
	  for (int id=0; id<rank; id++) {
	    enzo_float v  = velocity[id][i];
	    enzo_float v2 = v*v;
	    enzo_float a  = driving[id][i];
	    enzo_float ti = kelvin_per_energy_u  / temperature[i];

	    g[index_turbulence_vad] +=   v*a*d;
	    g[index_turbulence_aad] +=   a*a*d;
	    g[index_turbulence_vvdot] += v2*d*ti;
	    g[index_turbulence_vvot] +=  v2*ti;
	    g[index_turbulence_vvd] +=   v2*d;
	    g[index_turbulence_vv] +=    v2;
	  }
	  g[index_turbulence_dd]  +=   d*d;
	  g[index_turbulence_d]   +=   d;
	  g[index_turbulence_dax] +=  d*driving[0][i];
	  g[index_turbulence_day] +=  (rank >= 2) ? d*driving[1][i] : 0.0;
	  g[index_turbulence_daz] +=  (rank >= 3) ? d*driving[2][i] : 0.0;
	  g[index_turbulence_dvx] +=  d*velocity[0][i];
	  g[index_turbulence_dvy] +=  (rank >= 2) ? d*velocity[1][i] : 0.0;
	  g[index_turbulence_dvz] +=  (rank >= 3) ? d*velocity[2][i] : 0.0;
	  g[index_turbulence_dlnd] += d*log(d);
	  g[index_turbulence_zones] += 1;
	  g[index_turbulence_mind] =
	    std::min(g[index_turbulence_mind], (double) d);
	  g[index_turbulence_maxd] =
	    std::max(g[index_turbulence_maxd], (double) d);
	}
      }
    }
  }

  CkCallback callback (CkIndex_EnzoBlock::r_method_turbulence_end(NULL),
		       enzo_block->proxy_array());
  enzo_block->contribute(n*sizeof(double),g,r_method_turbulence_type,callback);
}

//----------------------------------------------------------------------

CkReduction::reducerType r_method_turbulence_type;

void register_method_turbulence(void)
{ r_method_turbulence_type = CkReduction::addReducer(r_method_turbulence); }

CkReductionMsg * r_method_turbulence(int n, CkReductionMsg ** msgs)
{
  double accum[max_turbulence_array];
  for (int i=0; i<max_turbulence_array; i++) {
    accum[i] = 0.0;
  }
  accum[index_turbulence_mind] = std::numeric_limits<double>::max();
  accum[index_turbulence_maxd] = - std::numeric_limits<double>::max();

  for (int i=0; i<n; i++) {
    double * values = (double *) msgs[i]->getData();
    for (int ig=0; ig<max_turbulence_array-2; ig++) {
      accum [ig] += values[ig];
    }
    accum [index_turbulence_mind] =
      std::min(accum[index_turbulence_mind],values[index_turbulence_mind]);
    accum [index_turbulence_maxd] =
      std::max(accum[index_turbulence_maxd],values[index_turbulence_maxd]);
  }
  return CkReductionMsg::buildNew(max_turbulence_array*sizeof(double),accum);
}

//----------------------------------------------------------------------

void EnzoBlock::r_method_turbulence_end(CkReductionMsg * msg)
{
  TRACE_TURBULENCE;
  performance_start_(perf_compute,__FILE__,__LINE__);
  method()->compute_resume (this,msg);
  performance_stop_(perf_compute,__FILE__,__LINE__);
}

//----------------------------------------------------------------------

void EnzoMethodTurbulence::compute_resume
(Block * block,
 CkReductionMsg * msg) throw()
{
  TRACE_TURBULENCE;

  double * g = (double *)msg->getData();

  Data * data = block->data();
  Field field = data->field();


  int nx,ny,nz;
  field.size(&nx,&ny,&nz);
  int n = nx*ny*nz;

  double dt = block->dt();

  int mx,my,mz;
  field.dimensions (0,&mx,&my,&mz);
  const int rank = ((mz == 1) ? ((my == 1) ? 1 : 2) : 3);

  double xdm,ydm,zdm;
  data->lower(&xdm,&ydm,&zdm);
  double xdp,ydp,zdp;
  data->upper(&xdp,&ydp,&zdp);

  // compute edot (TurbulenceSimulationInitialize.C)

  // If RandomForcingEdot (i.e. the energy injection rate) is not set
  // in the parameter file, get it from [MacLow1999] formula.  Note:
  // the formula is calibrated for generic forcing fields; coefficient
  // 0.81 can potentially be inappropriate for a purely solenoidal
  // forcing; also our Gamma is not quite 1.0.

  if (edot_ < 0.0) {
    // Only compute if needed at the beginning--could/should be in
    // EnzoInitialTurbulence
    double domain_x =               (xdp - xdm);
    double domain_y = (rank >= 2) ? (ydp - ydm) : 1.0;
    double domain_z = (rank >= 3) ? (zdp - zdm) : 1.0;
    double box_size = domain_x;
    double box_mass = domain_x * domain_y * domain_z * density_initial_;


    EnzoUnits* enzo_units = enzo::units();
    float v_rms = mach_number_ * sqrt(temperature_initial_ /
                                      enzo_units->kelvin_per_energy_units());

    edot_ = 0.81/box_size*box_mass*v_rms*v_rms*v_rms;

    // Approximate correction to the MacLow's factor (see eqs (7) - (8))
    // for **this PPM implementation**. Seems to be OK for 64^3, 128^3
    // and 256^3 Mach=3,6,10 simulations of **solenoidally** driven
    // turbulence. */

    //
    // (7) $\dot{E}_{\textsf{\scriptsize{kin}}} \simeq - \eta_{\nu} m
    //      \tilde{k} v^{3}_{\textsf{\scriptsize{rms}}}$
    //
    //
    // (8) $\dot{E}_{\textsf{\scriptsize{kin}}} = - \eta_{e} m^{-1/2}
    //      \tilde{k} E^{3/2}_{\textsf{\scriptsize{kin}}}$
    //

    edot_  *= 0.8;

  }

  // compute norm (ComputeRandomForcingNormalization.C)

  double norm = 0.0;

  if (edot_ != 0.0) {

    // Original code in ComputeRandomForcingNormalization.C:
    //
    //   float gv0 = GlobVal[0];
    //   if (gv0 < 1e-30 && gv0 > -1e-30 && MetaData->TopGridRank == 3) {ERROR_MESSAGE}
    //      else    *norm = 1.25*dt*RandomForcingEdot*numberOfGridZones/gv0;
    //  //  small push at the start, when gv0==0 due to zero initial velocities
    //   if (gv0 < 1e-30 && gv0 > -1e-30 && MetaData->TopGridRank == 2) *norm = 0.0001;
    //     else    *norm = 1.25*dt*RandomForcingEdot*numberOfGridZones/gv0;


    double vad = g[index_turbulence_vad];

    const bool small_g0 = std::abs(vad) < 1e-30;

    norm = small_g0 ? 0.0001 : 1.25*dt*edot_*n/vad;

      // OLD COMPUTATION:
      //
      //      norm = ( sqrt(g[0]*g[0] + 2.0*n*g[1]*dt*edot_) - g[0] ) / g[1];
  }

  // ASSUMES CONSTANT TIME STEP

  // double dt0 = dt;
  // norm = (dt/dt0)*norm;


  if (block->index().is_root()) {

    Monitor * monitor = cello::monitor();

    monitor->print ("Method","sum v*a*d    " "%.17g", g[index_turbulence_vad]);
    monitor->print ("Method","sum a*a*d    " "%.17g",g[index_turbulence_aad]);
    monitor->print ("Method","sum v*v*d/t  " "%.17g",g[index_turbulence_vvdot]);
    monitor->print ("Method","sum v*v/t    " "%.17g",g[index_turbulence_vvot]);
    monitor->print ("Method","sum v*v*d    " "%.17g",g[index_turbulence_vvd]);
    monitor->print ("Method","sum v*v      " "%.17g",g[index_turbulence_vv]);
    monitor->print ("Method","sum d*d      " "%.17g",g[index_turbulence_dd]);

    monitor->print ("Method","sum d*ax     " "%.17g",g[index_turbulence_dax]);
    monitor->print ("Method","sum d*ay     " "%.17g",g[index_turbulence_day]);
    monitor->print ("Method","sum d*az     " "%.17g",g[index_turbulence_daz]);

    monitor->print ("Method","sum d*vx     " "%.17g",g[index_turbulence_dvx]);
    monitor->print ("Method","sum d*vy     " "%.17g",g[index_turbulence_dvy]);
    monitor->print ("Method","sum d*vz     " "%.17g",g[index_turbulence_dvz]);

    monitor->print ("Method","sum d*ln(d)  " "%.17g",g[index_turbulence_dlnd]);
    monitor->print ("Method","sum zones    " "%.17g",g[index_turbulence_zones]);

    monitor->print ("Method","min d        " "%.17g",g[index_turbulence_mind]);
    monitor->print ("Method","max d        " "%.17g",g[index_turbulence_maxd]);
    monitor->print ("Method","sum d        " "%.17g",g[index_turbulence_d]);
    monitor->print ("Method","norm         " "%.17g",norm);

    monitor->print ("Method","kinetic energy          " "%.17g",
		    0.50*g[index_turbulence_vvd]/n);
    monitor->print ("Method","mass weighted rms Mach  " "%.17g",
		    sqrt(g[index_turbulence_vvdot]/n));
    monitor->print ("Method","volume weighed rms Mach " "%.17g",
		    sqrt(g[index_turbulence_vvot]/n));
    monitor->print ("Method","rms Velocity            " "%.17g",
		    sqrt(g[index_turbulence_vv]/n));
    monitor->print ("Method","Density variance        " "%.17g",
		    sqrt(g[index_turbulence_dd]/n));
    monitor->print ("Method","min/max Density         " "%.17g",
		    g[index_turbulence_mind] /
		    g[index_turbulence_maxd]);
  }

  if (block->is_leaf()) {
    compute_resume_(block,msg);
  }

  delete msg;
  block->compute_done();

}

//----------------------------------------------------------------------

void EnzoMethodTurbulence::compute_resume_
(Block * block, CkReductionMsg * msg) throw()
{

  TRACE_TURBULENCE;
  // Compute normalization

  Field field = block->data()->field();

  int mx,my,mz;
  int nx,ny,nz;
  int gx,gy,gz;
  field.dimensions (0,&mx,&my,&mz);
  field.size         (&nx,&ny,&nz);
  field.ghost_depth(0,&gx,&gy,&gz);

  int n = nx*ny*nz;

  double * g = (double *)msg->getData();

  double dt = block->dt();

  double norm = (edot_ != 0.0) ?
    ( sqrt(g[0]*g[0] + 2.0*n*g[1]*dt*edot_) - g[0] ) / g[1] : 0.0;

  // ASSUMES CONSTANT TIME STEP

  double dt0 = dt;
  norm = (dt/dt0)*norm;

  const int rank = cello::rank();

  enzo_float * te = (enzo_float*) field.values ("total_energy");
  enzo_float * v3[3] = {
    (enzo_float*) field.values ("velocity_x"),
    (enzo_float*) field.values ("velocity_y"),
    (enzo_float*) field.values ("velocity_z") };
  enzo_float * a3[3] = {
    (enzo_float*) field.values ("driving_x"),
    (enzo_float*) field.values ("driving_y"),
    (enzo_float*) field.values ("driving_z") };

  // compute bulk momentum
  const enzo_float bm[3] =
    { enzo_float(g[index_turbulence_dax]/n),
      enzo_float(g[index_turbulence_day]/n),
      enzo_float(g[index_turbulence_daz]/n)};

  //  for (int dim = 0; dim <  MetaData->TopGridRank; dim++)
  //	bulkMomentum[dim] = GlobVal[7+dim]/numberOfGridZones;

  for (int iz=gz; iz<gz+nz; iz++) {
    for (int iy=gy; iy<gy+ny; iy++) {
      for (int ix=gx; ix<gx+nx; ix++) {
	int i = ix + mx*(iy + my*iz);
	for (int id=0; id<rank; id++) {
	  //	  	  te[i] += v3[id][i]*a3[id][i]*norm + 0.5*a3[id][i]*norm*a3[id][i]*norm;
	  //	  	  v3[id][i] += a3[id][i]*norm;
	  te[i] += (v3[id][i]*(a3[id][i]-bm[id]))*norm;
	  v3[id][i] += (a3[id][i]-bm[id])*norm;

	}
      }
    }
  }

  TRACE_TURBULENCE;

}<|MERGE_RESOLUTION|>--- conflicted
+++ resolved
@@ -8,14 +8,8 @@
 
 #include "Enzo/assorted/assorted.hpp"
 
-<<<<<<< HEAD
-#include "enzo.hpp"
-
-#include "charm_enzo.hpp"
-=======
 #include "Cello/cello.hpp"
 #include "Enzo/enzo.hpp"
->>>>>>> df939d85
 
 // #define DEBUG_TURBULENCE
 
