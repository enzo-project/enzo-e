#=======================
# Define Charm++ modules
#=======================
# This section declares Charm++ module targets. These are header-only targets
# that represent the .decl.h and .def.h headers generated from the .ci
# interface files by the charm++ libraries.
#
# We also define dependencies between modules (represented by occurences of
# extern in the .ci file)
include(charm)
addCharmModule( "enzo" )
target_link_libraries(enzoCharmModule INTERFACE meshCharmModule)

# note: main_enzoCharmModule was created in a previous CMakeLists.txt file
target_link_libraries(main_enzoCharmModule INTERFACE enzoCharmModule)

#==============
# General setup
#==============

# the variable holds the commonly used root-include directory that lets files
# include headers by calling:
#    #include "Enzo/header/path.hpp"
#    #include "Cello/header/path.hpp"
# A target, called <MY-TARGET> uses of this variable in a call like:
#    target_include_directories(<MY-TARGET> PUBLIC ${ROOT_INCLUDE_DIR})
set(ROOT_INCLUDE_DIR ${CMAKE_CURRENT_SOURCE_DIR}/../)

# Get the list of source files
# - we do this using GLOB patterns. This approach is not recommended by the
#   authors of CMake (their recommendation is to explicitly list all files that
#   must be installed).
# - Some of the disadvantages of this approach are mitigated by inclusion of
#   the CONFIGURE_DEPENDS flag.
# - See the CMake Primer section of the developer documentation for more details
file(GLOB SRC_FILES CONFIGURE_DEPENDS
  *.cpp *.F *.hpp fortran.h fortran_types.h
)

set(Cello_LIBS "cello_component;charm_component;control;disk;error;data;io;memory;mesh;monitor;parameters;parallel;performance;problem;compute;simulation;test_Unit")

set(External_LIBS "Boost::filesystem;HDF5_C")
if (USE_GRACKLE)
  LIST(APPEND External_LIBS "Grackle::Grackle")
endif()
if (use_papi)
  LIST(APPEND External_LIBS "PAPI::papi")
endif()
if (use_jemalloc)
  LIST(APPEND External_LIBS "jemalloc::jemalloc")
endif()

#=======================
# Define Library Targets
#=======================

# Step 1: forward-declare the enzo library. This holds most of the files that
#         are turned into the enzo binary. (We will return to this shortly)
add_library(enzo STATIC ${SRC_FILES})

# Step 2: define main_enzo
# -> this includes a machinery for driving the simulation (it's directly
#    analogous to the "tester" targets in the Cello directory)
# -> we need to define it now (and as a separate target from the binary) in
#    order to support tests that are defined in the subdirectory
add_library(main_enzo OBJECT ${CMAKE_CURRENT_SOURCE_DIR}/../Cello/main_enzo.cpp)
# TODO: we may want to reconsider the way that the code is structured so that
# we aren't declaring targets with source files from the Cello layer
target_include_directories (main_enzo
  PUBLIC ${CMAKE_CURRENT_SOURCE_DIR}/../Cello # for main.hpp
)
target_link_libraries(main_enzo
  PRIVATE enzo parallel cello_component monitor Boost::filesystem
  PUBLIC main_enzoCharmModule # this is public because main_enzo.decl.h is in
                              # the public header file: main.hpp)
)
target_link_options(main_enzo PRIVATE ${Cello_TARGET_LINK_OPTIONS})

# Step 3: add subdirectories (turning our attention back to the enzo target)
# -> these add other libraries that will be used when linking the enzo target
# -> these also add source files to the enzo target

# add files in enzo-core to enzo target (and define a unit test)
add_subdirectory(enzo-core)

# add source files from other subdirectories to the enzo target
add_subdirectory(assorted)
add_subdirectory(chemistry)
add_subdirectory(cosmology)
add_subdirectory(fluid-props)
add_subdirectory(gravity)
add_subdirectory(io)
add_subdirectory(obsolete)
<<<<<<< HEAD
# note that the tests subdirectory introduces problem initializers that can
=======
add_subdirectory(particle)

# add files in hydro-mhd to enzo target and define the riemann library
add_subdirectory(hydro-mhd)

# define the Enzo::initial target
add_subdirectory(initial)

# define the Enzo::mesh target
add_subdirectory(mesh)

# define the Enzo::tests target
# (note that the tests subdirectory introduces problem initializers that can
>>>>>>> 0843a6b5
# be used to setup test-problems. The BUILD_TESTING option has no impact on
# what is built from this directory. The option only affects whether binaries,
# expressly used for unit-testing are built)
add_subdirectory(tests)
add_subdirectory(utils)

# define the Enzo::particle
add_subdirectory(particle)

# define the Enzo::utils target
add_subdirectory(utils)

# Step 4: specify additional information about the Enzo library
# (dependencies are only PUBLIC because of the way that all headers are
#  transitively included in all targets. If they weren't public, the include
#  directories would not be properly inherited)
target_link_libraries(enzo
<<<<<<< HEAD
  PUBLIC Enzo::particle riemann ${Cello_LIBS} ${External_LIBS}
=======
  PUBLIC Enzo::assorted Enzo::gravity Enzo::initial Enzo::mesh Enzo::tests
  PUBLIC Enzo::utils
  PUBLIC riemann ${Cello_LIBS} ${External_LIBS}
>>>>>>> 0843a6b5
  PUBLIC enzoCharmModule
)
target_include_directories(enzo
  PUBLIC ${CMAKE_CURRENT_SOURCE_DIR} # for enzo.hpp when linking to a target in
                                     # separate directory
)
target_link_options(enzo PRIVATE ${Cello_TARGET_LINK_OPTIONS})


# At the time of writing, cello.hpp is included in basically every source file
# (it's either directly included, or included via enzo.hpp). Thus it's okay to
# use these precompiled headers in all of the files.
target_link_libraries(enzo PRIVATE cello_component_PCH)

# At the time of wriing, enzo.hpp is included in just about every source file
# compiled as part of the enzo-target. For that reason, using
#     > if(USE_PRECOMPILED_HEADERS)
#     >    target_precompile_headers(enzo PRIVATE enzo.hpp)
#      > endif()
# actually saves a lot of extra time.
# - However, I'm VERY worried that future source files could get introduced
#   that don't include enzo.hpp. In that case, the precompiled headers would
#   allow the source file to access just about ANY in symbol in the entire
#   codebase without an appropriate include-statement.
# - While the same could still happen with the headers in cello_component_PCH,
#   I'm much less concerned since those are standard library headers and
#   charm++ headers
# - Maybe we can revisit this if we can come up with a better automatic test
#   for catching these cases (more helpful than the existing CI test). It could
#   when/if we start subdividing the enzo-target into subtargets...

#======================
# Define Binary Targets
#======================

# define the main executable
add_executable(enzo-e enzo-e.cpp)
target_link_libraries(enzo-e PRIVATE enzo main_enzo ${External_LIBS})
target_link_options(enzo-e PRIVATE ${Cello_TARGET_LINK_OPTIONS})

if (BUILD_TESTING)
  # define a unit test:
  #
  # consider removing the enzo-specific stuff from this test so that we can
  # define it entirely in the Cello layer
  add_executable(
    test_class_size "${CMAKE_CURRENT_SOURCE_DIR}/../Cello/test_class_size.cpp"
    )
  target_link_libraries(test_class_size PRIVATE enzo mesh tester_mesh)
  target_link_options(test_class_size PRIVATE ${Cello_TARGET_LINK_OPTIONS})
endif()<|MERGE_RESOLUTION|>--- conflicted
+++ resolved
@@ -84,17 +84,17 @@
 add_subdirectory(enzo-core)
 
 # add source files from other subdirectories to the enzo target
-add_subdirectory(assorted)
 add_subdirectory(chemistry)
 add_subdirectory(cosmology)
 add_subdirectory(fluid-props)
-add_subdirectory(gravity)
 add_subdirectory(io)
 add_subdirectory(obsolete)
-<<<<<<< HEAD
-# note that the tests subdirectory introduces problem initializers that can
-=======
-add_subdirectory(particle)
+
+# define the Enzo::assorted target
+add_subdirectory(assorted)
+
+# define the Enzo::gravity target
+add_subdirectory(gravity)
 
 # add files in hydro-mhd to enzo target and define the riemann library
 add_subdirectory(hydro-mhd)
@@ -105,17 +105,15 @@
 # define the Enzo::mesh target
 add_subdirectory(mesh)
 
+# define the Enzo::particle target
+add_subdirectory(particle)
+
 # define the Enzo::tests target
-# (note that the tests subdirectory introduces problem initializers that can
->>>>>>> 0843a6b5
+# (note that the Enzo::tests target introduces problem initializers that can
 # be used to setup test-problems. The BUILD_TESTING option has no impact on
 # what is built from this directory. The option only affects whether binaries,
 # expressly used for unit-testing are built)
 add_subdirectory(tests)
-add_subdirectory(utils)
-
-# define the Enzo::particle
-add_subdirectory(particle)
 
 # define the Enzo::utils target
 add_subdirectory(utils)
@@ -125,13 +123,9 @@
 #  transitively included in all targets. If they weren't public, the include
 #  directories would not be properly inherited)
 target_link_libraries(enzo
-<<<<<<< HEAD
-  PUBLIC Enzo::particle riemann ${Cello_LIBS} ${External_LIBS}
-=======
-  PUBLIC Enzo::assorted Enzo::gravity Enzo::initial Enzo::mesh Enzo::tests
-  PUBLIC Enzo::utils
+  PUBLIC Enzo::assorted Enzo::gravity Enzo::initial Enzo::mesh Enzo::particle
+  PUBLIC Enzo::tests Enzo::utils
   PUBLIC riemann ${Cello_LIBS} ${External_LIBS}
->>>>>>> 0843a6b5
   PUBLIC enzoCharmModule
 )
 target_include_directories(enzo
