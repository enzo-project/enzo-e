// See LICENSE_CELLO file for license and copyright information

/// @file     enzo_EnzoMethodComovingExpansion.cpp
/// @author   Britton Smith (bds006@ucsd.edu)
/// @date     Wed May 24 12:25:56 PDT 2017
/// @brief    Implements comoving expansion class

#include "cello.hpp"
#include "charm_simulation.hpp"
#include "enzo.hpp"
#include "enzo.decl.h"
//----------------------------------------------------------------------

EnzoMethodComovingExpansion::EnzoMethodComovingExpansion
( bool comoving_coordinates )
  : Method(),
    comoving_coordinates_(comoving_coordinates)
{
  cello::simulation()->refresh_set_name(ir_post_,name());

  const int rank = cello::rank();

  cello::define_field ("density");
  cello::define_field ("total_energy");
  cello::define_field ("internal_energy");
  cello::define_field ("pressure");
  if (rank >= 1) cello::define_field ("velocity_x");
  if (rank >= 2) cello::define_field ("velocity_y");
  if (rank >= 3) cello::define_field ("velocity_z");

  Refresh * refresh = cello::refresh(ir_post_);
  refresh->add_field("density");
  refresh->add_field("total_energy");
  refresh->add_field("internal_energy");
  refresh->add_field("velocity_x");
  refresh->add_field("velocity_y");
  refresh->add_field("velocity_z");

  if ( ! comoving_coordinates_ ) {
    WARNING
      ("EnzoMethodComovingExpansion::EnzoMethodComovingExpansion()",
       "Including \"comoving_expansion\" method but cosmology is disabled");
  }
}

//----------------------------------------------------------------------

void EnzoMethodComovingExpansion::compute ( Block * block) throw()
{

  if (block->cycle() == 0) {
    // skip first cycle
    block->compute_done();
    return;
  }
  EnzoBlock * enzo_block = enzo::block(block);
  Field field = enzo_block->data()->field();

  Monitor * monitor = cello::monitor();
  if (block->index().is_root()) {
    monitor->print("Method", "%s redshift %.8f",
		   this->name().c_str(),
		   enzo::cosmology()->current_redshift());
  }


  /* Only do this if
     1. this is a leaf block
     2. we are using comoving coordinates
     3. baryon fields are present.
  */

  if ((block->is_leaf() &&
       comoving_coordinates_ &&
       field.field_count() > 0))
    {

      EnzoPhysicsCosmology * cosmology = enzo::cosmology();

      ASSERT ("EnzoMethodComovingExpansion::compute()",
  	      "comoving_coordinates enabled but missing EnzoPhysicsCosmology",
  	      ! (comoving_coordinates_ && (cosmology == NULL)) );

      /* Compute adot/a at time = t-1/2dt (time-centered). */

      int has_history = ((field.num_history() > 0) &&
  			 (field.history_time(1) > 0.));
      enzo_float compute_time;
      if (has_history) {
  	compute_time = 0.5 * (enzo_block->time() +
  			      field.history_time(1));
      }
      else {
  	compute_time = enzo_block->time();
      }

      //      printf ("DEBUG_VELOCITY time old new = %g %g\n",field.history_time(1),enzo_block->time());
      enzo_float cosmo_a=1.0;
      enzo_float cosmo_dadt=0.0;
      cosmology->compute_expansion_factor (&cosmo_a, &cosmo_dadt, compute_time);
      //      double dt = enzo_block->time() - field.history_time(1);
      double dt = block->dt();
      enzo_float Coefficient = dt*cosmo_dadt/cosmo_a;


      /* Determine the size of the block. */

      int mx, my, mz, m, rank;
      field.dimensions(0,&mx,&my,&mz);
      m = mx*my*mz;
      rank = cello::rank();

      /* If we can, compute the pressure at the mid-point.
      	 We can, because we will always have an old baryon field now. */
      const int in = cello::index_static();
      enzo_float gamma = enzo::fluid_props()->gamma();

      // hard-code hydromethod for PPM for now
      int HydroMethod = 0;

      // hard-code CR method to off
      int CRModel = 0;
      enzo_float * cr_field_new = NULL;
      enzo_float * cr_field_old = NULL;

      /* Get the necessary fields.
  	 field.values(<field_name>, 0) is the field at the current time.
  	 field.values(<field_name>, 1) is the field at the previous time.
      */

      int i_new = 0;
      int i_old = has_history ? 1 : 0;

      enzo_float * density_new         =
  	(enzo_float *) field.values("density", i_new);
      enzo_float * density_old         =
  	(enzo_float *) field.values("density", i_old);
      enzo_float * total_energy_new    =
  	(enzo_float *) field.values("total_energy", i_new);
      enzo_float * total_energy_old    =
  	(enzo_float *) field.values("total_energy", i_old);
      enzo_float * internal_energy_new =
  	(enzo_float *) field.values("internal_energy", i_new);
      enzo_float * internal_energy_old =
  	(enzo_float *) field.values("internal_energy", i_old);

      enzo_float * velocity_x_new = NULL;
      enzo_float * velocity_y_new = NULL;
      enzo_float * velocity_z_new = NULL;
      enzo_float * velocity_x_old = NULL;
      enzo_float * velocity_y_old = NULL;
      enzo_float * velocity_z_old = NULL;

      velocity_x_new   = (enzo_float *) field.values("velocity_x", i_new);
      velocity_x_old   = (enzo_float *) field.values("velocity_x", i_old);
      if (rank >= 2) {
  	velocity_y_new = (enzo_float *) field.values("velocity_y", i_new);
  	velocity_y_old = (enzo_float *) field.values("velocity_y", i_old);
      }
      if (rank >= 3) {
  	velocity_z_new = (enzo_float *) field.values("velocity_z", i_new);
  	velocity_z_old = (enzo_float *) field.values("velocity_z", i_old);
      }

      // Compute the pressure *now*
      enzo_float * pressure_now     = (enzo_float *) field.values("pressure");
      EnzoComputePressure compute_pressure (gamma, comoving_coordinates_);
      compute_pressure.compute(block, pressure_now);

      // If history is present, compute time-centered pressure
      enzo_float * pressure = NULL;

      if (has_history) {
        EnzoComputePressure compute_pressure_old (gamma, comoving_coordinates_);
        compute_pressure_old.set_history(i_old);

        pressure = new enzo_float[m];

        compute_pressure_old.compute(block, pressure);

        // now compute the time-centered average of the two
        for (int i = 0; i < m; i ++){
          pressure[i] = 0.5*(pressure_now[i] + pressure[i]);
        }

      } else {

        // if not, just use current pressure
        pressure = pressure_now;
      }

<<<<<<< HEAD
      int idual;
      const EnzoDualEnergyConfig& de_config
        = enzo::fluid_props()->dual_energy_config();
      if (de_config.bryan95_formulation()){
        idual = 1;
      } else if (de_config.is_disabled()){
        idual = 0;
      } else { // de_config.modern_formulation() == true
        // I doubt this case has issues, but raise error to be safe
        ERROR("EnzoMethodComovingExpansion::compute",
              "the method is untested with this formulation of the dual "
              "energy formalism");
        idual = 1;
      }

=======
      int dual_energy_formalism = (int)enzo::uses_dual_energy_formalism();
>>>>>>> 8b8192d4
      /* Call fortran routine to do the real work. */

      FORTRAN_NAME(expand_terms)
	(
<<<<<<< HEAD
	 &rank, &m, &idual, &Coefficient,
	 (int*) &HydroMethod, &gamma,
=======
	 &rank, &m, &dual_energy_formalism, &Coefficient,
	 (int*) &HydroMethod, &EnzoBlock::Gamma[in],
>>>>>>> 8b8192d4
	 pressure,
	 density_new, total_energy_new, internal_energy_new,
	 velocity_x_new, velocity_y_new, velocity_z_new,
	 density_old, total_energy_old, internal_energy_old,
	 velocity_x_old, velocity_y_old, velocity_z_old,
	 &CRModel, cr_field_new, cr_field_old);


      if (has_history){
	delete [] pressure;
	pressure = NULL;
      }
    }

  block->compute_done();
}

//----------------------------------------------------------------------

double EnzoMethodComovingExpansion::timestep( Block * block ) throw()
{

  enzo_float dtExpansion = ENZO_HUGE_VAL;

  if (!comoving_coordinates_)
    return (double) dtExpansion;

  EnzoPhysicsCosmology * cosmology = enzo::cosmology();

  ASSERT ("EnzoMethodComovingExpansion::timestep()",
	  "comoving_coordinates enabled but missing EnzoPhysicsCosmology",
	  ! (comoving_coordinates_ && (cosmology == NULL)) );

  EnzoBlock * enzo_block = enzo::block(block);

  cosmology->compute_expansion_timestep(&dtExpansion,
                                        (enzo_float) enzo_block->time());

  return (double) dtExpansion;

}

//----------------------------------------------------------------------

void EnzoMethodComovingExpansion::pup (PUP::er &p)
{
  TRACEPUP;
  // NOTE: change this function whenever attributes change

  Method::pup(p);

  p | comoving_coordinates_;
}

//======================================================================<|MERGE_RESOLUTION|>--- conflicted
+++ resolved
@@ -189,36 +189,14 @@
         pressure = pressure_now;
       }
 
-<<<<<<< HEAD
-      int idual;
-      const EnzoDualEnergyConfig& de_config
-        = enzo::fluid_props()->dual_energy_config();
-      if (de_config.bryan95_formulation()){
-        idual = 1;
-      } else if (de_config.is_disabled()){
-        idual = 0;
-      } else { // de_config.modern_formulation() == true
-        // I doubt this case has issues, but raise error to be safe
-        ERROR("EnzoMethodComovingExpansion::compute",
-              "the method is untested with this formulation of the dual "
-              "energy formalism");
-        idual = 1;
-      }
-
-=======
-      int dual_energy_formalism = (int)enzo::uses_dual_energy_formalism();
->>>>>>> 8b8192d4
+      int idual = static_cast<int>
+        (! enzo::fluid_props()->dual_energy_config().is_disabled());
       /* Call fortran routine to do the real work. */
 
       FORTRAN_NAME(expand_terms)
 	(
-<<<<<<< HEAD
 	 &rank, &m, &idual, &Coefficient,
 	 (int*) &HydroMethod, &gamma,
-=======
-	 &rank, &m, &dual_energy_formalism, &Coefficient,
-	 (int*) &HydroMethod, &EnzoBlock::Gamma[in],
->>>>>>> 8b8192d4
 	 pressure,
 	 density_new, total_energy_new, internal_energy_new,
 	 velocity_x_new, velocity_y_new, velocity_z_new,
