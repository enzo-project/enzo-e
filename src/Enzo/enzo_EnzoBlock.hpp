// See LICENSE_CELLO file for license and copyright information

/// @file     enzo_EnzoBlock.hpp
/// @author   James Bordner (jobordner@ucsd.edu)
/// @date     Thu Mar  3 23:01:51 PST 2011
/// @brief    [\ref Enzo] Declaration of the EnzoBlock class

#ifndef ENZO_ENZO_BLOCK_HPP
#define ENZO_ENZO_BLOCK_HPP

enum field_type {
  field_bfieldx,
  field_bfieldx_rx,
  field_bfieldx_ry,
  field_bfieldx_rz,
  field_bfieldy,
  field_bfieldy_rx,
  field_bfieldy_ry,
  field_bfieldy_rz,
  field_bfieldz,
  field_bfieldz_rx,
  field_bfieldz_ry,
  field_bfieldz_rz,
  field_color,
  field_density,
  field_dens_rx,
  field_dens_ry,
  field_dens_rz,
  field_internal_energy,
  field_total_energy,
  field_velocity_x,
  field_velocity_y,
  field_velocity_z,
  field_velox,
  field_velox_rx,
  field_velox_ry,
  field_velox_rz,
  field_veloy,
  field_veloy_rx,
  field_veloy_ry,
  field_veloy_rz,
  field_veloz,
  field_veloz_rx,
  field_veloz_ry,
  field_veloz_rz
};

//----------------------------------------------------------------------

class EnzoBlock : public Block

{

  /// @class    EnzoBlock
  /// @ingroup  Enzo
  /// @brief    [\ref Enzo] An EnzoBlock is a Block with Enzo data

  friend class IoEnzoBlock;

  friend class EnzoSimulationCharm;
  friend class EnzoSimulationMpi;
  friend class EnzoTimestep;
  friend class EnzoTimestepPpm;
  friend class EnzoTimestepPpml;
  friend class EnzoInitialImplosion2;

  //----------------------------------------------------------------------
  // functions

  static void initialize (Parameters * parameters, FieldDescr *);

  //----------------------------------------------------------------------
  // variables

  /// Boundary

  static int  BoundaryRank;
  static int  BoundaryDimension[MAX_DIMENSION];
  static int  BoundaryFieldType[MAX_NUMBER_OF_BARYON_FIELDS];
  static bc_enum *BoundaryType[MAX_NUMBER_OF_BARYON_FIELDS][MAX_DIMENSION][2];
  static enzo_float *BoundaryValue[MAX_NUMBER_OF_BARYON_FIELDS][MAX_DIMENSION][2]; 

  /// Cosmology

  static int ComovingCoordinates;
  static int UseMinimumPressureSupport;
  static enzo_float MinimumPressureSupportParameter;
  static enzo_float ComovingBoxSize;
  static enzo_float HubbleConstantNow;
  static enzo_float OmegaMatterNow;
  static enzo_float OmegaLambdaNow;
  static enzo_float MaxExpansionRate;

  // Chemistry

  static int MultiSpecies;

  // Gravity

  static int GravityOn;

  // Physics

  static int PressureFree;
  static enzo_float Gamma;
  static enzo_float GravitationalConstant;

  // Problem-specific

  static int ProblemType;

  // Method PPM

  static int PPMFlatteningParameter;
  static int PPMDiffusionParameter;
  static int PPMSteepeningParameter;

  // Parallel

  //  static int ProcessorNumber;

  // Numerics

  static int DualEnergyFormalism;
  static enzo_float DualEnergyFormalismEta1;
  static enzo_float DualEnergyFormalismEta2;

  static enzo_float pressure_floor;
  static enzo_float density_floor;
  static enzo_float number_density_floor;
  static enzo_float temperature_floor;

  static enzo_float CourantSafetyNumber;
  static enzo_float InitialRedshift;
  static enzo_float InitialTimeInCodeUnits;

  // Domain

  static enzo_float DomainLeftEdge [MAX_DIMENSION];
  static enzo_float DomainRightEdge[MAX_DIMENSION];

  // PPM

  static int field_index_[NUM_FIELDS];

  static int GridRank;

  static int ghost_depth[MAX_DIMENSION];

  // Fields

  static int NumberOfBaryonFields;      // active baryon fields

  static int FieldType[MAX_NUMBER_OF_BARYON_FIELDS];



public: // interface

  /// Initialize the EnzoBlock chare array
  EnzoBlock
  (
   int ix, int iy, int iz,
   int nbx, int nby, int nbz,
   int nx, int ny, int nz,
   double xm, double ym, double zm,
   double hx, double hy, double hz,
#ifdef CONFIG_USE_CHARM
   CkChareID proxy_patch,
#endif
   int patch_id,
   int patch_rank,
   int num_field_blocks) throw();

#ifdef CONFIG_USE_CHARM
  /// Initialize a migrated Block
  EnzoBlock (CkMigrateMessage *m) 
<<<<<<< HEAD
  {
    TRACE("CkMigrateMessage");
    // for (int field = 0; field < EnzoBlock::NumberOfBaryonFields; field++) {
    //   BaryonField[field] = (enzo_float *)field_block_[0]->field_values(field);
    // }
  };
=======
  { initialize(); };
>>>>>>> 5789b77d

  /// Initialize the EnzoBlock chare array
  EnzoBlock
  (
   int nbx, int nby, int nbz,
   int nx, int ny, int nz,
   double xm, double ym, double zm,
   double hx, double hy, double hz,
   CkChareID proxy_patch,
   int patch_id,
   int patch_rank,
   int num_field_blocks) throw();

  /// Pack / unpack the Block in a CHARM++ program
  void pup(PUP::er &p)
  { 

    Block::pup(p);

    TRACE ("BEGIN EnzoBlock::pup()");
    p | Time_;
    p | CycleNumber;
    p | OldTime;
    p | dt;

    WARNING("EnzoBlock::pup()", "AccelerationField not pup'ed");
    WARNING("EnzoBlock::pup()", "SubgridFluxes not pup'ed");

    PUParray(p,GridLeftEdge,MAX_DIMENSION); 
    PUParray(p,GridDimension,MAX_DIMENSION); 
    PUParray(p,GridStartIndex,MAX_DIMENSION); 
    PUParray(p,GridEndIndex,MAX_DIMENSION); 
    PUParray(p,CellWidth,MAX_DIMENSION);

    WARNING("EnzoBlock::pup()", "BaryonField not pup'ed");
    WARNING("EnzoBlock::pup()", "OldBaryonField not pup'ed");
    if (p.isUnpacking()) {
      for (int field = 0; field < EnzoBlock::NumberOfBaryonFields; field++) {
	TRACE2("p[%d] = %p",field,field_block_[0]->field_values(field));
	BaryonField[field] = (enzo_float *)field_block_[0]->field_values(field);
      }
    }
    TRACE ("END EnzoBlock::pup()");

  };

#endif

  /// Destructor
  virtual ~EnzoBlock() throw();


  /// Write attributes, e.g. to stdout for debugging
  void write(FILE *fp=stdout) throw ();

  //----------------------------------------------------------------------
  // Enzo attribute access functions
  //----------------------------------------------------------------------

  /// When Enzo accesses Time, refresh Cello time_ to Time_
  double Time() { Time_ = time_; return Time_; };

  //----------------------------------------------------------------------
  // Original Enzo functions
  //----------------------------------------------------------------------

  //  enzo_float ComputeTimeStep();

  /// Compute the ratio of specific heats
  int ComputeGammaField(enzo_float *GammaField);

  /// Compute the pressure field at the given time) - dual energy
  int ComputePressureDualEnergyFormalism
  ( enzo_float time, enzo_float *pressure );

  /// Compute the pressure field at the given time
  int ComputePressure(enzo_float time, enzo_float *pressure);

  /// Compute the temperature field
  int ComputeTemperatureField(enzo_float *temperature);

  /// Computes the expansion factors (a & dadt) at the requested time
  int CosmologyComputeExpansionFactor
  (enzo_float time, enzo_float *a, enzo_float *dadt);

  /// Computes the maximum allowed expansion timestep at given time
  int CosmologyComputeExpansionTimestep
  (enzo_float time, enzo_float *dtExpansion);

  /// Compute and return the cosmology units
  int CosmologyGetUnits
  ( enzo_float *DensityUnits, 
    enzo_float *LengthUnits, 
    enzo_float *TemperatureUnits, 
    enzo_float *TimeUnits, 
    enzo_float *VelocityUnits, 
    enzo_float Time);

  /// Find field type field in array field_type, returning the index
  /// into the field array or -1 if it is not there
  int FindField(int field, int farray[], int numfields);

  /// Identify certain commonly used variables from the list
  int IdentifyPhysicalQuantities
  ( int &DensNum, 
    int &GENum, 
    int &Vel1Num, 
    int &Vel2Num, 
    int &Vel3Num, 
    int &TENum);

  /// Identify the multi-species fields
  int IdentifySpeciesFields
  ( int &DeNum, 
    int &HINum, 
    int &HIINum, 
    int &HeINum, 
    int &HeIINum, 
    int &HeIIINum, 
    int &HMNum, 
    int &H2INum, 
    int &H2IINum, 
    int &DINum, 
    int &DIINum, 
    int &HDINum);

  /// Copy the current baryon fields to the old baryon fields
  int SetExternalBoundaryValues();

  /// Set the energy to provide minimal pressure support
  int SetMinimumSupport(enzo_float &MinimumSupportEnergyCoefficient);

  /// Solve the hydro equations, saving subgrid fluxes
  int SolveHydroEquations ( int CycleNumber, enzo_float time, enzo_float dt);

  /// Set external boundary values
  int SetExternalBoundary
  ( int FieldRank, 
    int GridDims[], 
    int GridOffset[], 
    int StartIndex[], 
    int EndIndex[], 
    enzo_float *Field, 
    int FieldType);

  /// Solve the mhd equations (with ppml), saving subgrid fluxes
  int SolveMHDEquations(FieldDescr *,  enzo_float dt);

  /// Return the Cello FieldBlock index for the given field type
  int index (enum field_type type) const
  { return field_index_[type];}

  /// Set Block's cycle
  virtual void set_cycle (int cycle) throw();

  /// Set Block's time
  virtual void set_time (double time) throw();

  /// Set Block's dt
  virtual void set_dt (double dt) throw();

  /// Initialize Block
  virtual void initialize () throw();

public: // attributes (YIKES!)

  enzo_float Time_;

  int CycleNumber;

  enzo_float OldTime;
  enzo_float dt;

  /// cell cntr acceleration at n+1/2
  enzo_float *AccelerationField[MAX_DIMENSION]; 

  /// Fluxes
  fluxes ** SubgridFluxes;

  /// starting pos (active problem space)
  enzo_float GridLeftEdge[MAX_DIMENSION]; 
  /// total dimensions of all grids
  int GridDimension[MAX_DIMENSION]; 
  /// starting index of the active region
  int GridStartIndex[MAX_DIMENSION]; 
  /// stoping index of the active region
  int GridEndIndex[MAX_DIMENSION]; 
  enzo_float CellWidth[MAX_DIMENSION];
  /// pointers to arrays
  enzo_float *BaryonField[MAX_NUMBER_OF_BARYON_FIELDS]; 
  /// pointers to old arrays
  enzo_float *OldBaryonField[MAX_NUMBER_OF_BARYON_FIELDS]; 

};

#endif /* ENZO_ENZO_BLOCK_HPP */
<|MERGE_RESOLUTION|>--- conflicted
+++ resolved
@@ -175,16 +175,10 @@
 #ifdef CONFIG_USE_CHARM
   /// Initialize a migrated Block
   EnzoBlock (CkMigrateMessage *m) 
-<<<<<<< HEAD
   {
     TRACE("CkMigrateMessage");
-    // for (int field = 0; field < EnzoBlock::NumberOfBaryonFields; field++) {
-    //   BaryonField[field] = (enzo_float *)field_block_[0]->field_values(field);
-    // }
+    initialize();
   };
-=======
-  { initialize(); };
->>>>>>> 5789b77d
 
   /// Initialize the EnzoBlock chare array
   EnzoBlock
