// See LICENSE_CELLO file for license and copyright information

/// @file     enzo_EnzoConfig.cpp
/// @author   James Bordner (jobordner@ucsd.edu)
/// @date     2012-10-03
/// @brief    Implementation of the EnzoConfig class

#include "cello.hpp"
#include "enzo.hpp"

extern CProxy_EnzoSimulation proxy_enzo_simulation;

//----------------------------------------------------------------------

EnzoConfig g_enzo_config;

EnzoConfig::EnzoConfig() throw ()
  :
  adapt_mass_type(0),
  ppm_diffusion(false),
  ppm_dual_energy(false),
  ppm_dual_energy_eta_1(0.0),
  ppm_dual_energy_eta_2(0.0),
  ppm_flattening(0),
  ppm_minimum_pressure_support_parameter(0),
  ppm_number_density_floor(0.0),
  ppm_density_floor(0.0),
  ppm_pressure_floor(0.0),
  ppm_pressure_free(false),
  ppm_temperature_floor(0.0),
  ppm_steepening(false),
  ppm_use_minimum_pressure_support(false),
  ppm_mol_weight(0.0),
  field_gamma(0.0),
  field_uniform_density(1.0),
  physics_cosmology(false),
  physics_cosmology_hubble_constant_now(0.0),
  physics_cosmology_omega_matter_now(0.0),
  physics_cosmology_omega_lamda_now(0.0),
  physics_cosmology_omega_baryon_now(1.0),
  physics_cosmology_omega_cdm_now(0.0),
  physics_cosmology_comoving_box_size(0.0),
  physics_cosmology_max_expansion_rate(0.0),
  physics_cosmology_initial_redshift(0.0),
  physics_cosmology_final_redshift(0.0),
  physics_gravity(false),
  // EnzoInitialBCenter
  initial_bcenter_update_etot(false),
  // EnzoInitialBurkertBodenheimer
  initial_burkertbodenheimer_rank(0),
  initial_burkertbodenheimer_radius_relative(0.0),
  initial_burkertbodenheimer_particle_ratio(0.0),
  initial_burkertbodenheimer_mass(0.0),
  initial_burkertbodenheimer_temperature(0.0),
  initial_burkertbodenheimer_densityprofile(1),
  initial_burkertbodenheimer_rotating(true),
  initial_burkertbodenheimer_outer_velocity(-1),
  // EnzoInitialCloud
  initial_cloud_subsample_n(0),
  initial_cloud_radius(0.),
  initial_cloud_center_x(0.0),
  initial_cloud_center_y(0.0),
  initial_cloud_center_z(0.0),
  initial_cloud_density_cloud(0.0),
  initial_cloud_density_wind(0.0),
  initial_cloud_velocity_wind(0.0),
  initial_cloud_etot_wind(0.0),
  initial_cloud_eint_wind(0.0),
  initial_cloud_metal_mass_frac(0.0),
  initial_cloud_initialize_uniform_bfield(false),
  initial_cloud_perturb_stddev(0.0),
  initial_cloud_trunc_dev(0.0),
  initial_cloud_perturb_seed(0),
  // EnzoInitialCosmology
  initial_cosmology_temperature(0.0),
  // EnzoInitialCollapse
  initial_collapse_rank(0),
  initial_collapse_radius_relative(0.0),
  initial_collapse_particle_ratio(0.0),
  initial_collapse_mass(0.0),
  initial_collapse_temperature(0.0),
  // EnzoInitialFeedbackTest
  initial_feedback_test_density(),
  initial_feedback_test_star_mass(),
  initial_feedback_test_temperature(),
  initial_feedback_test_from_file(),
  initial_feedback_test_metal_fraction(0.01),
  // EnzoInitialGrackleTest
#ifdef CONFIG_USE_GRACKLE
  initial_grackle_test_maximum_H_number_density(1000.0),
  initial_grackle_test_maximum_metallicity(1.0),
  initial_grackle_test_maximum_temperature(1.0E8),
  initial_grackle_test_minimum_H_number_density(0.1),
  initial_grackle_test_minimum_metallicity(1.0E-4),
  initial_grackle_test_minimum_temperature(10.0),
  initial_grackle_test_reset_energies(0),
#endif /* CONFIG_USE_GRACKLE */
  // EnzoInitialHdf5
  initial_hdf5_max_level(),
  initial_hdf5_format(),
  initial_hdf5_blocking(),
  initial_hdf5_monitor_iter(),
  initial_hdf5_field_files(),
  initial_hdf5_field_datasets(),
  initial_hdf5_field_names(),
  initial_hdf5_field_coords(),
  initial_hdf5_particle_files(),
  initial_hdf5_particle_datasets(),
  initial_hdf5_particle_coords(),
  initial_hdf5_particle_types(),
  initial_hdf5_particle_attributes(),
  // EnzoInitialInclinedWave
  initial_inclinedwave_alpha(0.0),
  initial_inclinedwave_beta(0.0),
  initial_inclinedwave_amplitude(0.0),
  initial_inclinedwave_lambda(0.0),
  initial_inclinedwave_parallel_vel(std::numeric_limits<double>::min()),
  initial_inclinedwave_positive_vel(true),
  initial_inclinedwave_wave_type(""),
  // EnzoInitialMusic
  initial_music_field_files(),
  initial_music_field_datasets(),
  initial_music_field_names(),
  initial_music_field_coords(),
  initial_music_particle_files(),
  initial_music_particle_datasets(),
  initial_music_particle_coords(),
  initial_music_particle_types(),
  initial_music_particle_attributes(),
  initial_music_throttle_internode(),
  initial_music_throttle_intranode(),
  initial_music_throttle_node_files(),
  initial_music_throttle_close_count(),
  initial_music_throttle_group_size(),
  initial_music_throttle_seconds_stagger(),
  initial_music_throttle_seconds_delay(),
  // EnzoInitialPm
  initial_pm_field(""),
  initial_pm_mpp(0.0),
  initial_pm_level(0),
  // EnzoInitialSedov[23]
  initial_sedov_rank(0),
  initial_sedov_radius_relative(0.0),
  initial_sedov_pressure_in(0.0),
  initial_sedov_pressure_out(0.0),
  initial_sedov_density(0.0),
  // EnzoInitialSedovRandom
  initial_sedov_random_half_empty(false),
  initial_sedov_random_grackle_cooling(false),
  initial_sedov_random_max_blasts(0),
  initial_sedov_random_radius_relative(0.0),
  initial_sedov_random_pressure_in(0.0),
  initial_sedov_random_pressure_out(0.0),
  initial_sedov_random_density(0.0),
  initial_sedov_random_te_multiplier(0),
  // EnzoInitialShockTube
  initial_shock_tube_setup_name(""),
  initial_shock_tube_aligned_ax(""),
  initial_shock_tube_axis_velocity(0.0),
  initial_shock_tube_trans_velocity(0.0),
  initial_shock_tube_flip_initialize(false),
  // EnzoInitialSoup
  initial_soup_rank(0),
  initial_soup_file(""),
  initial_soup_rotate(false),
  initial_soup_pressure_in(0.0),
  initial_soup_pressure_out(0.0),
  initial_soup_density(0.0),
  // EnzoInitialTurbulence
  initial_turbulence_density(0.0),
  initial_turbulence_pressure(0.0),
  initial_turbulence_temperature(0.0),
  // EnzoInitialIsolatedGalaxy
  initial_IG_scale_length(0.0343218),       // Gas disk scale length in code units
  initial_IG_scale_height(0.00343218),      // Gas disk scale height in code units
  initial_IG_disk_mass(42.9661),            // Gas disk mass in code units
  initial_IG_gas_fraction(0.2),             // Gas disk M_gas / M_star
  initial_IG_disk_temperature(1e4),         // Gas disk temperature in K
  initial_IG_disk_metal_fraction(1.0E-10),         // Gas disk metal fraction
  initial_IG_gas_halo_mass(0.1),             // Gas halo total mass in code units
  initial_IG_gas_halo_temperature(1e4),      // Gas halo initial temperature
  initial_IG_gas_halo_metal_fraction(1.0E-10),      // Gas halo metal fraction
  initial_IG_gas_halo_density(0.0),          // Gas halo uniform density (ignored if zero)
  initial_IG_gas_halo_radius(1.0),           // Gas halo maximum radius in code units
  initial_IG_use_gas_particles(false),      // Set up gas by depositing baryonic particles to grid
  initial_IG_live_dm_halo(false),
  initial_IG_stellar_disk(false),
  initial_IG_stellar_bulge(false),
  initial_IG_analytic_velocity(false),
  initial_IG_include_recent_SF(false),
  initial_IG_recent_SF_start(-100.0),
  initial_IG_recent_SF_end(0.0),
  initial_IG_recent_SF_bin_size(5.0),
  initial_IG_recent_SF_SFR(2.0),
  initial_IG_recent_SF_seed(12345),
  // EnzoInitialMergeStarsTest
  initial_merge_stars_test_particle_data_filename(""),
  // EnzoMethodCheck
  method_check_num_files(1),
  method_check_ordering("order_morton"),
  method_check_dir(),
  method_check_monitor_iter(0),
  // EnzoMethodHeat
  method_heat_alpha(0.0),
  // EnzoMethodHydro
  method_hydro_method(""),
  method_hydro_dual_energy(false),
  method_hydro_dual_energy_eta_1(0.0),
  method_hydro_dual_energy_eta_2(0.0),
  method_hydro_reconstruct_method(""),
  method_hydro_reconstruct_conservative(0),
  method_hydro_reconstruct_positive(0),
  method_hydro_riemann_solver(""),
  // EnzoMethodFeedback,
  method_feedback_ejecta_mass(0.0),
  method_feedback_supernova_energy(1.0),
  method_feedback_ejecta_metal_fraction(0.0),
  method_feedback_stencil(3),
  method_feedback_radius(-1),
  method_feedback_shift_cell_center(true),
  method_feedback_ke_fraction(0.0),
  method_feedback_use_ionization_feedback(false),
  method_feedback_time_first_sn(-1), // in Myr
  // EnzoMethodStarMaker,
  method_star_maker_flavor(""),                              // star maker type to use
  method_star_maker_use_density_threshold(true),           // check above density threshold before SF
  method_star_maker_use_velocity_divergence(true),         // check for converging flow before SF
  method_star_maker_use_dynamical_time(true),              // compute t_ff / t_dyn. Otherwise take as 1.0
  method_star_maker_use_self_gravitating(false),            //
  method_star_maker_use_h2_self_shielding(false),
  method_star_maker_use_jeans_mass(false),
  method_star_maker_number_density_threshold(0.0),         // Number density threshold in cgs
  method_star_maker_maximum_mass_fraction(0.5),            // maximum cell mass fraction to convert to stars
  method_star_maker_efficiency(0.01),            // star maker efficiency per free fall time
  method_star_maker_minimum_star_mass(1.0E4),    // minimum star particle mass in solar masses
  method_star_maker_maximum_star_mass(1.0E4),    // maximum star particle mass in solar masses
  // EnzoMethodTurbulence
  method_turbulence_edot(0.0),
  method_turbulence_mach_number(0.0),
  method_grackle_use_grackle(false),
#ifdef CONFIG_USE_GRACKLE
  method_grackle_chemistry(),
  method_grackle_use_cooling_timestep(false),
  method_grackle_radiation_redshift(-1.0),
#endif
  // EnzoMethodGravity
  method_gravity_grav_const(0.0),
  method_gravity_solver(""),
  method_gravity_order(4),
  method_gravity_dt_max(0.0),
  method_gravity_accumulate(false),
  /// EnzoMethodBackgroundAcceleration
  method_background_acceleration_flavor(""),
  method_background_acceleration_mass(0.0),
  method_background_acceleration_DM_mass(0.0),
  method_background_acceleration_DM_density(0.0),
  method_background_acceleration_bulge_mass(0.0),
  method_background_acceleration_core_radius(1.0E-10),
  method_background_acceleration_bulge_radius(1.0E-10),
  method_background_acceleration_stellar_mass(0.0),
  method_background_acceleration_DM_mass_radius(0.0),
  method_background_acceleration_stellar_scale_height_r(1.0E-10),
  method_background_acceleration_stellar_scale_height_z(1.0E-10),
  method_background_acceleration_apply_acceleration(true), // for debugging
  /// EnzoMethodPmDeposit
  method_pm_deposit_alpha(0.5),
  /// EnzoMethodPmUpdate
  method_pm_update_max_dt(std::numeric_limits<double>::max()),
  /// EnzoMethodMHDVlct
  method_vlct_riemann_solver(""),
  method_vlct_half_dt_reconstruct_method(""),
  method_vlct_full_dt_reconstruct_method(""),
  method_vlct_theta_limiter(0.0),
  method_vlct_density_floor(0.0),
  method_vlct_pressure_floor(0.0),
  method_vlct_mhd_choice(""),
  method_vlct_dual_energy(false),
  method_vlct_dual_energy_eta(0.0),
  /// EnzoMethodMergeStars
  method_merge_stars_merging_radius_cells(0.0),
  /// EnzoProlong
  prolong_enzo_type(),
  prolong_enzo_positive(true),
  prolong_enzo_use_linear(false),
  /// EnzoSolverMg0
  solver_pre_smooth(),
  solver_post_smooth(),
  solver_last_smooth(),
  solver_coarse_solve(),
  solver_domain_solve(),
  solver_weight(),
  solver_restart_cycle(),
  /// EnzoSolver<Krylov>
  solver_precondition(),
  solver_coarse_level(),
  solver_is_unigrid(),
  stopping_redshift()

{
  for (int i=0; i<3; i++) {
    initial_cloud_uniform_bfield[i] = 0;
    initial_sedov_array[i] = 0;
    initial_soup_array[i]  = 0;
    initial_soup_d_pos[i]  = 0.0;
    initial_soup_d_size[i] = 0.0;
    initial_collapse_array[i] = 0;
    initial_IG_center_position[i] = 0.5;
    initial_IG_bfield[i] = 0.0;
    method_background_acceleration_center[i] = 0.5;
    method_background_acceleration_angular_momentum[i] = 0;

    initial_feedback_test_position[i] = 0.5;
  }

  method_background_acceleration_angular_momentum[2] = 1;

#ifdef CONFIG_USE_GRACKLE
    method_grackle_chemistry = NULL;
#endif
}

//----------------------------------------------------------------------

EnzoConfig::~EnzoConfig() throw ()
{
#ifdef CONFIG_USE_GRACKLE
  if (method_grackle_chemistry){
    delete[] method_grackle_chemistry->grackle_data_file;
    delete method_grackle_chemistry;
  }
#endif // CONFIG_USE_GRACKLE
}

//----------------------------------------------------------------------

void EnzoConfig::pup (PUP::er &p)
{

  Config::pup(p);
  TRACEPUP;

  // NOTE: change this function whenever attributes change

  p | adapt_mass_type;

  p | ppm_diffusion;
  p | ppm_dual_energy;
  p | ppm_dual_energy_eta_1;
  p | ppm_dual_energy_eta_2;
  p | ppm_flattening;
  p | ppm_minimum_pressure_support_parameter;
  p | ppm_number_density_floor;
  p | ppm_density_floor;
  p | ppm_pressure_floor;
  p | ppm_pressure_free;
  p | ppm_temperature_floor;
  p | ppm_steepening;
  p | ppm_use_minimum_pressure_support;
  p | ppm_mol_weight;

  p | field_gamma;
  p | field_uniform_density;

  p | physics_cosmology;
  p | physics_cosmology_hubble_constant_now;
  p | physics_cosmology_omega_lamda_now;
  p | physics_cosmology_omega_matter_now;
  p | physics_cosmology_omega_baryon_now;
  p | physics_cosmology_omega_cdm_now;
  p | physics_cosmology_comoving_box_size;
  p | physics_cosmology_max_expansion_rate;
  p | physics_cosmology_initial_redshift;
  p | physics_cosmology_final_redshift;

  p | physics_gravity;

  p | initial_bcenter_update_etot;

  p | initial_cloud_subsample_n;
  p | initial_cloud_radius;
  p | initial_cloud_center_x;
  p | initial_cloud_center_y;
  p | initial_cloud_center_z;
  p | initial_cloud_density_cloud;
  p | initial_cloud_density_wind;
  p | initial_cloud_velocity_wind;
  p | initial_cloud_etot_wind;
  p | initial_cloud_eint_wind;
  p | initial_cloud_metal_mass_frac;
  p | initial_cloud_initialize_uniform_bfield;
  PUParray(p,initial_cloud_uniform_bfield,3);
  p | initial_cloud_perturb_stddev;
  p | initial_cloud_trunc_dev;
  p | initial_cloud_perturb_seed;

  p | initial_cosmology_temperature;

  p | initial_collapse_rank;
  PUParray(p,initial_collapse_array,3);
  p | initial_collapse_radius_relative;
  p | initial_collapse_particle_ratio;
  p | initial_collapse_mass;
  p | initial_collapse_temperature;

#ifdef CONFIG_USE_GRACKLE
  p | initial_grackle_test_minimum_H_number_density;
  p | initial_grackle_test_maximum_H_number_density;
  p | initial_grackle_test_minimum_temperature;
  p | initial_grackle_test_maximum_temperature;
  p | initial_grackle_test_minimum_metallicity;
  p | initial_grackle_test_maximum_metallicity;
  p | initial_grackle_test_reset_energies;
#endif /* CONFIG_USE_GRACKLE */

  p | initial_inclinedwave_alpha;
  p | initial_inclinedwave_beta;
  p | initial_inclinedwave_amplitude;
  p | initial_inclinedwave_lambda;
  p | initial_inclinedwave_parallel_vel;
  p | initial_inclinedwave_positive_vel;
  p | initial_inclinedwave_wave_type;

  p | initial_sedov_rank;
  PUParray(p,initial_sedov_array,3);
  p | initial_sedov_radius_relative;
  p | initial_sedov_pressure_in;
  p | initial_sedov_pressure_out;
  p | initial_sedov_density;

  PUParray(p,initial_sedov_random_array,3);
  p | initial_sedov_random_half_empty;
  p | initial_sedov_random_grackle_cooling;
  p | initial_sedov_random_max_blasts;
  p | initial_sedov_random_radius_relative;
  p | initial_sedov_random_pressure_in;
  p | initial_sedov_random_pressure_out;
  p | initial_sedov_random_density;
  p | initial_sedov_random_te_multiplier;

  p | initial_turbulence_density;
  p | initial_turbulence_pressure;
  p | initial_turbulence_temperature;

  p | initial_hdf5_max_level;
  p | initial_hdf5_format;
  PUParray(p, initial_hdf5_blocking,3);
  p | initial_hdf5_monitor_iter;
  p | initial_hdf5_field_files;
  p | initial_hdf5_field_datasets;
  p | initial_hdf5_field_names;
  p | initial_hdf5_field_coords;
  p | initial_hdf5_particle_files;
  p | initial_hdf5_particle_datasets;
  p | initial_hdf5_particle_coords;
  p | initial_hdf5_particle_types;
  p | initial_hdf5_particle_attributes;

  p | initial_music_field_files;
  p | initial_music_field_datasets;
  p | initial_music_field_names;
  p | initial_music_field_coords;
  p | initial_music_particle_files;
  p | initial_music_particle_datasets;
  p | initial_music_particle_coords;
  p | initial_music_particle_types;
  p | initial_music_particle_attributes;
  p | initial_music_throttle_internode;
  p | initial_music_throttle_intranode;
  p | initial_music_throttle_node_files;
  p | initial_music_throttle_close_count;
  p | initial_music_throttle_group_size;
  p | initial_music_throttle_seconds_stagger;
  p | initial_music_throttle_seconds_delay;

  p | initial_pm_field;
  p | initial_pm_mpp;
  p | initial_pm_level;

  p | initial_burkertbodenheimer_rank;
  PUParray(p,initial_burkertbodenheimer_array,3);
  p | initial_burkertbodenheimer_radius_relative;
  p | initial_burkertbodenheimer_particle_ratio;
  p | initial_burkertbodenheimer_mass;
  p | initial_burkertbodenheimer_temperature;
  p | initial_burkertbodenheimer_densityprofile;
  p | initial_burkertbodenheimer_rotating;
  p | initial_burkertbodenheimer_outer_velocity;

  PUParray(p, initial_feedback_test_position,3);
  p | initial_feedback_test_density;
  p | initial_feedback_test_star_mass;
  p | initial_feedback_test_temperature;
  p | initial_feedback_test_from_file;
  p | initial_feedback_test_metal_fraction;

  PUParray(p, initial_IG_center_position,3);
  PUParray(p, initial_IG_bfield,3);
  p | initial_IG_scale_length;
  p | initial_IG_scale_height;
  p | initial_IG_disk_mass;
  p | initial_IG_gas_fraction;
  p | initial_IG_disk_temperature;
  p | initial_IG_disk_metal_fraction;
  p | initial_IG_gas_halo_mass;
  p | initial_IG_gas_halo_temperature;
  p | initial_IG_gas_halo_metal_fraction;
  p | initial_IG_gas_halo_density;
  p | initial_IG_gas_halo_radius;
  p | initial_IG_use_gas_particles;
  p | initial_IG_live_dm_halo;
  p | initial_IG_stellar_disk;
  p | initial_IG_stellar_bulge;
  p | initial_IG_analytic_velocity;
  p | initial_IG_include_recent_SF;
  p | initial_IG_recent_SF_start;
  p | initial_IG_recent_SF_end;
  p | initial_IG_recent_SF_bin_size;
  p | initial_IG_recent_SF_SFR;
  p | initial_IG_recent_SF_seed;

  p | initial_shock_tube_setup_name;
  p | initial_shock_tube_aligned_ax;
  p | initial_shock_tube_axis_velocity;
  p | initial_shock_tube_trans_velocity;
  p | initial_shock_tube_flip_initialize;

  p | initial_soup_rank;
  p | initial_soup_file;
  p | initial_soup_rotate;
  PUParray(p,initial_soup_array,3);
  PUParray(p,initial_soup_d_pos,3);
  PUParray(p,initial_soup_d_size,3);
  p | initial_soup_pressure_in;
  p | initial_soup_pressure_out;
  p | initial_soup_density;

  p | initial_merge_stars_test_particle_data_filename;

  p | method_check_num_files;
  p | method_check_ordering;
  p | method_check_dir;
  p | method_check_monitor_iter;

  p | method_heat_alpha;

  p | method_hydro_method;
  p | method_hydro_dual_energy;
  p | method_hydro_dual_energy_eta_1;
  p | method_hydro_dual_energy_eta_2;
  p | method_hydro_reconstruct_method;
  p | method_hydro_reconstruct_conservative;
  p | method_hydro_reconstruct_positive;
  p | method_hydro_riemann_solver;

  p | method_feedback_ejecta_mass;
  p | method_feedback_supernova_energy;
  p | method_feedback_ejecta_metal_fraction;
  p | method_feedback_stencil;
  p | method_feedback_radius;
  p | method_feedback_shift_cell_center;
  p | method_feedback_ke_fraction;
  p | method_feedback_use_ionization_feedback;
  p | method_feedback_time_first_sn;

  p | method_star_maker_flavor;
  p | method_star_maker_use_density_threshold;
  p | method_star_maker_use_velocity_divergence;
  p | method_star_maker_use_dynamical_time;
  p | method_star_maker_use_self_gravitating;
  p | method_star_maker_use_h2_self_shielding;
  p | method_star_maker_use_jeans_mass;
  p | method_star_maker_number_density_threshold;
  p | method_star_maker_maximum_mass_fraction;
  p | method_star_maker_efficiency;
  p | method_star_maker_minimum_star_mass;
  p | method_star_maker_maximum_star_mass;

  p | method_turbulence_edot;

  p | method_gravity_grav_const;
  p | method_gravity_solver;
  p | method_gravity_order;
  p | method_gravity_dt_max;
  p | method_gravity_accumulate;

  p | method_background_acceleration_flavor;
  p | method_background_acceleration_mass;
  p | method_background_acceleration_DM_mass;
  p | method_background_acceleration_DM_density;
  p | method_background_acceleration_bulge_mass;
  p | method_background_acceleration_core_radius;
  p | method_background_acceleration_bulge_radius;
  p | method_background_acceleration_stellar_mass;
  p | method_background_acceleration_DM_mass_radius;
  p | method_background_acceleration_stellar_scale_height_r;
  p | method_background_acceleration_stellar_scale_height_z;
  p | method_background_acceleration_apply_acceleration;
  PUParray(p,method_background_acceleration_angular_momentum,3);
  PUParray(p,method_background_acceleration_center,3);

  p | method_pm_deposit_alpha;
  p | method_pm_update_max_dt;

  p | method_vlct_riemann_solver;
  p | method_vlct_half_dt_reconstruct_method;
  p | method_vlct_full_dt_reconstruct_method;
  p | method_vlct_theta_limiter;
  p | method_vlct_density_floor;
  p | method_vlct_pressure_floor;
  p | method_vlct_mhd_choice;
  p | method_vlct_dual_energy;
  p | method_vlct_dual_energy_eta;

  p | method_merge_stars_merging_radius_cells;

  p | prolong_enzo_type;
  p | prolong_enzo_positive;
  p | prolong_enzo_use_linear;

  p | solver_pre_smooth;
  p | solver_post_smooth;
  p | solver_last_smooth;
  p | solver_coarse_solve;
  p | solver_domain_solve;
  p | solver_weight;
  p | solver_restart_cycle;
  p | solver_precondition;
  p | solver_coarse_level;
  p | solver_is_unigrid;

  p | stopping_redshift;

  p | units_mass;
  p | units_density;
  p | units_length;
  p | units_time;

  p | method_grackle_use_grackle;

#ifdef CONFIG_USE_GRACKLE
  if (method_grackle_use_grackle) {
    p  | method_grackle_use_cooling_timestep;
    p  | method_grackle_radiation_redshift;
    if (p.isUnpacking()) { method_grackle_chemistry = new chemistry_data; }
    p | *method_grackle_chemistry;
  } else {
    method_grackle_chemistry = nullptr;
  }
#endif /* CONFIG_USE_GRACKLE */

}

//----------------------------------------------------------------------

void EnzoConfig::read(Parameters * p) throw()
{
  TRACE("BEGIN EnzoConfig::read()");

  // Read Cello parameters


  TRACE("EnzoCharm::read calling Config::read()");

  ((Config*)this) -> read (p);

  read_adapt_(p);

  read_field_(p);

  read_initial_bcenter_(p);
  read_initial_burkertbodenheimer_(p);
  read_initial_cloud_(p);
  read_initial_collapse_(p);
  read_initial_cosmology_(p);
  read_initial_feedback_test_(p);
  read_initial_grackle_(p);
  read_initial_hdf5_(p);
  read_initial_inclined_wave_(p);
  read_initial_isolated_galaxy_(p);
  read_initial_merge_stars_test_(p);
  read_initial_music_(p);
  read_initial_pm_(p);
  read_initial_sedov_(p);
  read_initial_sedov_random_(p);
  read_initial_shock_tube_(p);
  read_initial_soup_(p);
  read_initial_turbulence_(p);
  
  read_method_background_acceleration_(p);
  read_method_check_(p);
  read_method_feedback_(p);
  read_method_grackle_(p);
  read_method_gravity_(p);
  read_method_heat_(p);
  read_method_merge_stars_(p);
  read_method_pm_deposit_(p);
  read_method_pm_update_(p);
  read_method_ppm_(p);
  read_method_star_maker_(p);
  read_method_turbulence_(p);
  read_method_vlct_(p);
  read_physics_(p);

  read_prolong_enzo_(p);

  read_solvers_(p);

  read_stopping_(p);


  TRACE("END   EnzoConfig::read()");
}

//======================================================================

void EnzoConfig::read_adapt_(Parameters *p)
{

  adapt_mass_type.resize(num_adapt);

  for (int ia=0; ia<num_adapt; ia++) {

    std::string prefix = "Adapt:" + adapt_list[ia] + ":";
    adapt_mass_type[ia] = p->value_string(prefix+"mass_type","unknown");
    ASSERT2("EnzoConfig::read()",
	    "Unknown mass_type %s for parameter %s",
	    adapt_mass_type[ia].c_str(),(prefix+"mass_type").c_str(),
	    (adapt_type[ia] != "mass" ||
	     (adapt_mass_type[ia]=="dark" ||
	      adapt_mass_type[ia]=="baryon")));
  }
}

//----------------------------------------------------------------------

void EnzoConfig::read_field_(Parameters *p)
{
  field_gamma = p->value_float ("Field:gamma",5.0/3.0);
  field_uniform_density = p->value_float ("Field:uniform_density",1.0);
}

//----------------------------------------------------------------------

void EnzoConfig::read_initial_collapse_(Parameters * p)
{
  initial_collapse_rank =  p->value_integer("Initial:collapse:rank",0);
  for (int i=0; i<initial_collapse_rank; i++) {
    initial_collapse_array[i] =
      p->list_value_integer (i,"Initial:collapse:array",1);
  }
  for (int i=initial_collapse_rank; i<3; i++) {
    initial_collapse_array[i] = 1;
  }
  initial_collapse_radius_relative =
    p->value_float("Initial:collapse:radius_relative",0.1);
  initial_collapse_particle_ratio =
    p->value_float("Initial:collapse:particle_ratio",0.0);
  initial_collapse_mass =
    p->value_float("Initial:collapse:mass",cello::mass_solar);
  initial_collapse_temperature =
    p->value_float("Initial:collapse:temperature",10.0);
}

//----------------------------------------------------------------------

void EnzoConfig::read_initial_cosmology_(Parameters * p)
{
  initial_cosmology_temperature =
    p->value_float("Initial:cosmology:temperature",0.0);
}

//----------------------------------------------------------------------

void EnzoConfig::read_initial_grackle_(Parameters * p)
{
  // Grackle test initialization
#ifdef CONFIG_USE_GRACKLE
  initial_grackle_test_minimum_H_number_density =
    p->value_float("Initial:grackle_test:minimum_H_number_density",0.1);
  initial_grackle_test_maximum_H_number_density =
    p->value_float("Initial:grackle_test:maximum_H_number_density",1000.0);
  initial_grackle_test_minimum_temperature =
    p->value_float("Initial:grackle_test:minimum_temperature",10.0);
  initial_grackle_test_maximum_temperature =
    p->value_float("Initial:grackle_test:maximum_temperature",1.0E8);
  initial_grackle_test_minimum_metallicity =
    p->value_float("Initial:grackle_test:minimum_metallicity", 1.0E-4);
  initial_grackle_test_maximum_metallicity =
    p->value_float("Initial:grackle_test:maximum_metallicity", 1.0);
  initial_grackle_test_reset_energies =
    p->value_integer("Initial:grackle_test:reset_energies",0);
#endif /* CONFIG_USE_GRACKLE */
}

//----------------------------------------------------------------------

void EnzoConfig::read_initial_hdf5_(Parameters * p)
{
  const std::string name_initial = "Initial:hdf5:";

  initial_hdf5_max_level = p->value_integer (name_initial + "max_level", 0);
  initial_hdf5_format    = p->value_string  (name_initial + "format", "music");

  for (int i=0; i<3; i++) {
    initial_hdf5_blocking[i] =
      p->list_value_integer(i,name_initial+"blocking",1);
  }

  initial_hdf5_monitor_iter = p->value_integer (name_initial + "monitor_iter", 0);

  const int num_files = p->list_length (name_initial + "file_list");

  for (int index_file=0; index_file<num_files; index_file++) {

    std::string file_id = name_initial +
      p->list_value_string (index_file,name_initial+"file_list") + ":";

    const std::string type    = p->value_string (file_id + "type","");
    const std::string name    = p->value_string (file_id + "name","");
    const std::string file    = p->value_string (file_id + "file","");
    const std::string dataset = p->value_string (file_id + "dataset","");
    const std::string coords  = p->value_string (file_id + "coords","xyz");

    if (type == "particle") {

      const std::string attribute = p->value_string (file_id+"attribute","");

      initial_hdf5_particle_files.     push_back(file);
      initial_hdf5_particle_datasets.  push_back(dataset);
      initial_hdf5_particle_coords.    push_back(coords);
      initial_hdf5_particle_types.     push_back(name);
      initial_hdf5_particle_attributes.push_back(attribute);

    } else if (type == "field") {

      initial_hdf5_field_files.        push_back(file);
      initial_hdf5_field_datasets.     push_back(dataset);
      initial_hdf5_field_names.        push_back(name);
      initial_hdf5_field_coords.       push_back(coords);

    } else {
      ERROR2 ("EnzoConfig::read",
	      "Unknown particle type %s for parameter %s",
	      type.c_str(),(file_id+"type").c_str());
    }
  }
}

//----------------------------------------------------------------------

void EnzoConfig::read_initial_music_(Parameters * p)
{
  const std::string name_initial = "Initial:music:";

  const int num_files = p->list_length (name_initial + "file_list");

  for (int index_file=0; index_file<num_files; index_file++) {

    std::string file_id = name_initial +
      p->list_value_string (index_file,name_initial+"file_list") + ":";

    std::string type    = p->value_string (file_id+"type","");
    std::string name    = p->value_string (file_id+"name","");
    std::string file    = p->value_string (file_id+"file","");
    std::string dataset = p->value_string (file_id+"dataset","");
    std::string coords  = p->value_string (file_id+"coords","xyz");

    if (type == "particle") {
      std::string attribute = p->value_string (file_id+"attribute","");
      //      if (name != "") {
      initial_music_particle_files.     push_back(file);
      initial_music_particle_datasets.  push_back(dataset);
      initial_music_particle_coords.    push_back(coords);
      initial_music_particle_types.     push_back(name);
      initial_music_particle_attributes.push_back(attribute);
      //      }
    } else if (type == "field") {

      initial_music_field_files.        push_back(file);
      initial_music_field_datasets.     push_back(dataset);
      initial_music_field_names.        push_back(name);
      initial_music_field_coords.       push_back(coords);
    } else {
      ERROR2 ("EnzoConfig::read",
	      "Unknown particle type %s for parameter %s",
	      type.c_str(),(file_id+"type").c_str());
    }
  }
  // "sleep_by_process", "limit_per_node"
  initial_music_throttle_internode = p->value_logical
    ("Initial:music:throttle_internode",false);
  initial_music_throttle_intranode = p->value_logical
    ("Initial:music:throttle_intranode",false);
  initial_music_throttle_node_files = p->value_logical
    ("Initial:music:throttle_node_files",false);
  initial_music_throttle_close_count = p->value_integer
    ("Initial:music:throttle_close_count",0);
  initial_music_throttle_group_size = p->value_integer
    ("Initial:music:throttle_group_size",std::numeric_limits<int>::max());
  initial_music_throttle_seconds_stagger = p->value_float
    ("Initial:music:throttle_seconds_stagger",0.0);
  initial_music_throttle_seconds_delay = p->value_float
    ("Initial:music:throttle_seconds_delay",0.0);

}

//----------------------------------------------------------------------

void EnzoConfig::read_initial_pm_(Parameters * p)
{
  initial_pm_field        = p->value_string  ("Initial:pm:field","density");
  initial_pm_mpp          = p->value_float   ("Initial:pm:mpp",-1.0);
  initial_pm_level        = p->value_integer ("Initial:pm:level",-1);
}

//----------------------------------------------------------------------

void EnzoConfig::read_initial_burkertbodenheimer_(Parameters * p)
{
  // Burkert Bodenheimer initialization

  initial_burkertbodenheimer_rank =  p->value_integer("Initial:burkertbodenheimer:rank",0);
  for (int i=0; i<initial_burkertbodenheimer_rank; i++) {
    initial_burkertbodenheimer_array[i] =
      p->list_value_integer (i,"Initial:burkertbodenheimer:array",1);
  }
  for (int i=initial_burkertbodenheimer_rank; i<3; i++) {
    initial_burkertbodenheimer_array[i] = 1;
  }
  initial_burkertbodenheimer_radius_relative =
    p->value_float("Initial:burkertbodenheimer:radius_relative",0.1);
  initial_burkertbodenheimer_particle_ratio =
    p->value_float("Initial:burkertbodenheimer:particle_ratio",0.0);
  initial_burkertbodenheimer_mass =
    p->value_float("Initial:burkertbodenheimer:mass",cello::mass_solar);
  initial_burkertbodenheimer_temperature =
    p->value_float("Initial:burkertbodenheimer:temperature",10.0);
  initial_burkertbodenheimer_densityprofile =
    p->value_integer ("Initial:burkertbodenheimer:densityprofile",2);
  initial_burkertbodenheimer_rotating =
   p->value_logical ("Initial:burkertbodenheimer:rotating",true);
  initial_burkertbodenheimer_outer_velocity =
   p->value_float ("Initial:burkertbodenheimer:outer_velocity",-1.0);
}

//----------------------------------------------------------------------

void EnzoConfig::read_initial_inclined_wave_(Parameters * p)
{

  // InitialInclinedWave initialization

  initial_inclinedwave_alpha          = p->value_float
    ("Initial:inclined_wave:alpha",0.0);
  initial_inclinedwave_beta           = p->value_float
    ("Initial:inclined_wave:beta",0.0);
  initial_inclinedwave_amplitude      = p->value_float
    ("Initial:inclined_wave:amplitude",1.e-6);
  initial_inclinedwave_lambda         = p->value_float
    ("Initial:inclined_wave:lambda",1.0);
  // The default vaue for parallel_vel is known by EnzoInitialInclinedWave
  // to mean that a value was not specified
  initial_inclinedwave_parallel_vel   = p->value_float
    ("Initial:inclined_wave:parallel_vel", std::numeric_limits<double>::min());
  initial_inclinedwave_positive_vel   = p->value_logical
    ("Initial:inclined_wave:positive_vel",true);
  initial_inclinedwave_wave_type      = p->value_string
    ("Initial:inclined_wave:wave_type","alfven");
}

//----------------------------------------------------------------------

void EnzoConfig::read_initial_sedov_(Parameters * p)
{
  initial_sedov_rank = p->value_integer ("Initial:sedov:rank",0);

  initial_sedov_array[0] = p->list_value_integer (0,"Initial:sedov:array",1);
  initial_sedov_array[1] = p->list_value_integer (1,"Initial:sedov:array",1);
  initial_sedov_array[2] = p->list_value_integer (2,"Initial:sedov:array",1);

  initial_sedov_radius_relative =
    p->value_float("Initial:sedov:radius_relative",0.1);
  initial_sedov_pressure_in =
    p->value_float("Initial:sedov:pressure_in",1.0);
  initial_sedov_pressure_out =
    p->value_float("Initial:sedov:pressure_out",1e-5);
  initial_sedov_density =
    p->value_float("Initial:sedov:density",1.0);
}

//----------------------------------------------------------------------

void EnzoConfig::read_initial_sedov_random_(Parameters * p)
{
  initial_sedov_random_array[0] =
    p->list_value_integer (0,"Initial:sedov_random:array",1);
  initial_sedov_random_array[1] =
    p->list_value_integer (1,"Initial:sedov_random:array",1);
  initial_sedov_random_array[2] =
    p->list_value_integer (2,"Initial:sedov_random:array",1);

  initial_sedov_random_half_empty =
    p->value_logical ("Initial:sedov_random:half_empty",false);
  initial_sedov_random_grackle_cooling =
    p->value_logical ("Initial:sedov_random:grackle_cooling",false);
  initial_sedov_random_max_blasts =
    p->value_integer ("Initial:sedov_random:max_blasts",1);
  initial_sedov_random_radius_relative =
    p->value_float   ("Initial:sedov_random:radius_relative",0.1);
  initial_sedov_random_pressure_in =
    p->value_float   ("Initial:sedov_random:pressure_in",1.0);
  initial_sedov_random_pressure_out =
    p->value_float   ("Initial:sedov_random:pressure_out",1e-5);
  initial_sedov_random_density =
    p->value_float   ("Initial:sedov_random:density",1.0);
  initial_sedov_random_te_multiplier =
    p->value_integer  ("Initial:sedov_random:te_multiplier",1);
}

//----------------------------------------------------------------------

void EnzoConfig::read_initial_shock_tube_(Parameters * p)
{
  // Shock Tube Initialization
  initial_shock_tube_setup_name = p->value_string
    ("Initial:shock_tube:setup_name","");
  initial_shock_tube_aligned_ax = p->value_string
    ("Initial:shock_tube:aligned_ax","x");
  initial_shock_tube_axis_velocity = p->value_float
    ("Initial:shock_tube:axis_velocity",0.0);
  initial_shock_tube_trans_velocity = p->value_float
    ("Initial:shock_tube:transverse_velocity",0.0);
  initial_shock_tube_flip_initialize = p -> value_logical
    ("Initial:shock_tube:flip_initialize", false);
}

//----------------------------------------------------------------------

void EnzoConfig::read_initial_bcenter_(Parameters * p)
{
  // VL+CT b-field initialization
  initial_bcenter_update_etot = p->value_logical
    ("Initial:vlct_bfield:update_etot",false);
}

//----------------------------------------------------------------------

void EnzoConfig::read_initial_cloud_(Parameters * p)
{
  // Cloud Crush Initialization
  initial_cloud_subsample_n     = p->value_integer
    ("Initial:cloud:subsample_n",0);
  initial_cloud_radius          = p->value_float
    ("Initial:cloud:cloud_radius",0.0);
  initial_cloud_center_x        = p->value_float
    ("Initial:cloud:cloud_center_x",0.0);
  initial_cloud_center_y        = p->value_float
    ("Initial:cloud:cloud_center_y",0.0);
  initial_cloud_center_z        = p->value_float
    ("Initial:cloud:cloud_center_z",0.0);
  initial_cloud_density_cloud   = p->value_float
    ("Initial:cloud:cloud_density",0.0);
  initial_cloud_density_wind    = p->value_float
    ("Initial:cloud:wind_density",0.0);
  initial_cloud_velocity_wind   = p->value_float
    ("Initial:cloud:wind_velocity",0.0);
  initial_cloud_etot_wind       = p->value_float
    ("Initial:cloud:wind_total_energy",0.0);
  initial_cloud_eint_wind       = p->value_float
    ("Initial:cloud:wind_internal_energy",0.0);
  initial_cloud_metal_mass_frac = p->value_float
    ("Initial:cloud:metal_mass_fraction",0.0);
  initial_cloud_perturb_stddev  = p->value_float
    ("Initial:cloud:perturb_standard_deviation",0.0);
  initial_cloud_trunc_dev       = p->value_float
    ("Initial:cloud:perturb_truncation_deviation",0.0);
  int init_cloud_perturb_seed_  = p->value_integer
    ("Initial:cloud:perturb_seed",0);
  ASSERT("EnzoConfig::read()", "Initial:cloud:perturb_seed must be >=0",
	 init_cloud_perturb_seed_ >= 0);
  initial_cloud_perturb_seed = (unsigned int) init_cloud_perturb_seed_;

  int initial_cloud_uniform_bfield_length = p->list_length
    ("Initial:cloud:uniform_bfield");
  if (initial_cloud_uniform_bfield_length == 0){
    initial_cloud_initialize_uniform_bfield = false;
  } else if (initial_cloud_uniform_bfield_length == 3){
    initial_cloud_initialize_uniform_bfield = true;
    for (int i = 0; i <3; i++){
      initial_cloud_uniform_bfield[i] = p->list_value_float
	(i,"Initial:cloud:uniform_bfield");
    }
  } else {
    ERROR("EnzoConfig::read",
	  "Initial:cloud:uniform_bfield must contain 0 or 3 entries.");
  }
}

//----------------------------------------------------------------------

void EnzoConfig::read_initial_soup_(Parameters * p)
{
  // InitialSoup initialization

  initial_soup_rank      = p->value_integer ("Initial:soup:rank",0);
  initial_soup_file      = p->value_string ("Initial:soup:file","soup.png");
  initial_soup_rotate    = p->value_logical ("Initial:soup:rotate",false);
  for (int axis=0; axis<3; axis++) {
    initial_soup_array[axis]  = p->list_value_integer
      (axis,"Initial:soup:array",1);
    initial_soup_d_pos[axis]  = p->list_value_float
      (axis,"Initial:soup:d_pos",0.0);
    initial_soup_d_size[axis] = p->list_value_float
      (axis,"Initial:soup:d_size",0.0);
  }
  initial_soup_pressure_in =
    p->value_float("Initial:soup:pressure_in",1.0);
  initial_soup_pressure_out =
    p->value_float("Initial:soup:pressure_out",1e-5);
  initial_soup_density =
    p->value_float("Initial:soup:density",1.0);
}

//----------------------------------------------------------------------

void EnzoConfig::read_initial_turbulence_(Parameters * p)
{
  initial_turbulence_density = p->value_float
    ("Initial:turbulence:density",1.0);

  // Must specify pressure or temperature
  initial_turbulence_pressure =    p->value_float
    ("Initial:turbulence:pressure",   0.0);
  initial_turbulence_temperature = p->value_float
    ("Initial:turbulence:temperature",0.0);

  bool uses_turbulence = false;
  for (size_t i=0; i<method_list.size(); i++) {
    if (method_list[i] == "turbulence") uses_turbulence=true;
  }

  if (uses_turbulence) {
    ASSERT ("EnzoConfig::read",
  	    "Either initial turbulence pressure or temperature must be defined",
  	    ! ((initial_turbulence_pressure == 0.0) &&
  	       (initial_turbulence_temperature == 0.0)));
    ASSERT ("EnzoConfig::read",
  	    "Initial turbulence pressure and temperature cannot "
	    "both be defined",
  	    ! ((initial_turbulence_pressure != 0.0) &&
  	       (initial_turbulence_temperature != 0.0)));
  }
}

//----------------------------------------------------------------------

void EnzoConfig::read_initial_isolated_galaxy_(Parameters * p)
{
  initial_IG_scale_length = p->value_float
    ("Initial:isolated_galaxy:scale_length", 0.0343218);
  initial_IG_scale_height = p->value_float
    ("Initial:isolated_galaxy:scale_height", 0.00343218);
  initial_IG_disk_mass = p->value_float
    ("Initial:isolated_galaxy:disk_mass", 42.9661);
  initial_IG_gas_fraction = p->value_float
    ("Initial:isolated_galaxy:gas_fraction", 0.2);
  initial_IG_disk_temperature = p->value_float
    ("Initial:isolated_galaxy:disk_temperature", 1.0E4);
  initial_IG_disk_metal_fraction = p->value_float
    ("Initial:isolated_galaxy:disk_metal_fraction", 1.0E-10);
  initial_IG_gas_halo_mass = p->value_float
    ("Initial:isolated_galaxy:gas_halo_mass", 0.1);
  initial_IG_gas_halo_temperature = p->value_float
    ("Initial:isolated_galaxy:gas_halo_temperature", 1.0E4);
  initial_IG_gas_halo_density = p->value_float
    ("Initial:isolated_galaxy:gas_halo_density", 0.0);
  initial_IG_gas_halo_radius = p->value_float
    ("Initial:isolated_galaxy:gas_halo_radius", 1.0);
  initial_IG_gas_halo_metal_fraction = p->value_float
    ("Initial:isolated_galaxy:gas_halo_metal_fraction", 1.0E-10);
  initial_IG_use_gas_particles = p->value_logical
    ("Initial:isolated_galaxy:use_gas_particles", false);
  initial_IG_live_dm_halo = p->value_logical
    ("Initial:isolated_galaxy:live_dm_halo",false);
  initial_IG_stellar_disk = p->value_logical
    ("Initial:isolated_galaxy:stellar_disk", false);
  initial_IG_stellar_bulge = p->value_logical
    ("Initial:isolated_galaxy:stellar_bulge", false);
  initial_IG_analytic_velocity = p->value_logical
    ("Initial:isolated_galaxy:analytic_velocity", false);
  initial_IG_include_recent_SF = p->value_logical
    ("Initial:isolated_galaxy:include_recent_SF", false);
  initial_IG_recent_SF_start = p->value_float
    ("Initial:isolated_galaxy:recent_SF_start", -100.0);
  initial_IG_recent_SF_end = p->value_float
    ("Initial:isolated_galaxy:recent_SF_end", 0.0);
  initial_IG_recent_SF_SFR = p->value_float
    ("Initial:isolated_galaxy:recent_SF_SFR", 2.0);
  initial_IG_recent_SF_bin_size = p->value_float
    ("Initial:isolated_galaxy:recent_SF_bin_size", 5.0);
  initial_IG_recent_SF_seed = p->value_integer
    ("Initial:isolated_galaxy:recent_SF_seed", 12345);

  for (int axis=0; axis<3; axis++) {
    initial_IG_center_position[axis]  = p->list_value_float
      (axis,"Initial:isolated_galaxy:center_position",0.5);
    initial_IG_bfield[axis] = p->list_value_float
      (axis, "Initial:isolated_galaxy:bfield",0.0);
  }
}

//----------------------------------------------------------------------

void EnzoConfig::read_initial_feedback_test_(Parameters * p)
{
  for (int axis=0; axis<3; axis++){
    initial_feedback_test_position[axis] = p->list_value_float
      (axis, "Initial:feedback_test:position", 0.5);
  }
  initial_feedback_test_density = p->value_float
    ("Initial:feedback_test:density", 1.0E-24);

  initial_feedback_test_star_mass = p->value_float
    ("Initial:feedback_test:star_mass", 1000.0);

  initial_feedback_test_temperature = p->value_float
    ("Initial:feedback_test:temperature", 1.0E4);

  initial_feedback_test_from_file = p->value_logical
    ("Initial:feedback_test:from_file", false);

  initial_feedback_test_metal_fraction = p->value_float
    ("Initial:feedback_test:metal_fraction", 0.01);
}

void EnzoConfig::read_initial_merge_stars_test_(Parameters * p)
{
  initial_merge_stars_test_particle_data_filename= p->value_string
    ("Initial:merge_stars_test:particle_data_filename","");
}

void EnzoConfig::read_method_grackle_(Parameters * p)

{
  method_grackle_use_grackle = false;

#ifdef CONFIG_USE_GRACKLE

  /// Grackle parameters

  for (size_t i=0; i<method_list.size(); i++) {
    if (method_list[i] == "grackle") method_grackle_use_grackle=true;
  }

  // Defaults alert PUP::er() to ignore
  if (method_grackle_use_grackle) {

    method_grackle_chemistry = new chemistry_data;
    set_default_chemistry_parameters(method_grackle_chemistry);
    //    *method_grackle_chemistry = _set_default_chemistry_parameters();

    /* this must be set AFTER default values are set */
    method_grackle_chemistry->use_grackle = method_grackle_use_grackle;

    // Copy over parameters from Enzo-E to Grackle
    method_grackle_chemistry->Gamma = p->value_float ("Field:gamma",5.0/3.0);

    //
    method_grackle_use_cooling_timestep = p->value_logical
      ("Method:grackle:use_cooling_timestep", false);

    // for when not using cosmology - redshift of UVB
    method_grackle_radiation_redshift = p->value_float
      ("Method:grackle:radiation_redshift", -1.0);

    // Set Grackle parameters from parameter file
    method_grackle_chemistry->with_radiative_cooling = p->value_integer
      ("Method:grackle:with_radiative_cooling",
       method_grackle_chemistry->with_radiative_cooling);

    method_grackle_chemistry->primordial_chemistry = p->value_integer
      ("Method:grackle:primordial_chemistry",
       method_grackle_chemistry->primordial_chemistry);

    method_grackle_chemistry->metal_cooling = p->value_integer
      ("Method:grackle:metal_cooling",
       method_grackle_chemistry->metal_cooling);

    method_grackle_chemistry->h2_on_dust = p->value_integer
      ("Method:grackle:h2_on_dust",
       method_grackle_chemistry->h2_on_dust);

    method_grackle_chemistry->three_body_rate = p->value_integer
      ("Method:grackle:three_body_rate",
       method_grackle_chemistry->three_body_rate);

    method_grackle_chemistry->cmb_temperature_floor = p->value_integer
      ("Method:grackle:cmb_temperature_floor",
       method_grackle_chemistry->cmb_temperature_floor);

    std::string grackle_data_file_ = p->value_string
      ("Method:grackle:data_file", "");
    ASSERT("EnzoConfig::read",
	   "no value specified for \"Method:grackle:data_file\"",
	   grackle_data_file_.length() > 0);

    method_grackle_chemistry->grackle_data_file
      = new char[grackle_data_file_.length() + 1];
    strcpy(method_grackle_chemistry->grackle_data_file,
	   grackle_data_file_.c_str());

    method_grackle_chemistry->cie_cooling = p->value_integer
      ("Method:grackle:cie_cooling",
       method_grackle_chemistry->cie_cooling);

    method_grackle_chemistry->h2_optical_depth_approximation = p->value_integer
      ("Method:grackle:h2_optical_depth_approximation",
       method_grackle_chemistry->h2_optical_depth_approximation);

    method_grackle_chemistry->h2_charge_exchange_rate = p->value_integer
      ("Method:grackle:h2_charge_exchange_rate",
       method_grackle_chemistry->h2_charge_exchange_rate);

    method_grackle_chemistry->photoelectric_heating = p->value_integer
      ("Method:grackle:photoelectric_heating",
       method_grackle_chemistry->photoelectric_heating);

    method_grackle_chemistry->photoelectric_heating_rate = p->value_float
      ("Method:grackle:photoelectric_heating_rate",
       method_grackle_chemistry->photoelectric_heating_rate);

    method_grackle_chemistry->CaseBRecombination = p->value_integer
      ("Method:grackle:CaseBRecombination",
       method_grackle_chemistry->CaseBRecombination);

    method_grackle_chemistry->UVbackground = p->value_integer
      ("Method:grackle:UVbackground",
       method_grackle_chemistry->UVbackground);

    method_grackle_chemistry->use_volumetric_heating_rate = p->value_integer
      ("Method:grackle:use_volumetric_heating_rate",
       method_grackle_chemistry->use_volumetric_heating_rate);

    method_grackle_chemistry->use_specific_heating_rate = p->value_integer
      ("Method:grackle:use_specific_heating_rate",
       method_grackle_chemistry->use_specific_heating_rate);

    method_grackle_chemistry->self_shielding_method = p->value_integer
      ("Method:grackle:self_shielding_method",
       method_grackle_chemistry->self_shielding_method);

    method_grackle_chemistry->H2_self_shielding = p->value_integer
      ("Method:grackle:H2_self_shielding",
       method_grackle_chemistry->H2_self_shielding);

    method_grackle_chemistry->HydrogenFractionByMass = p->value_float
      ("Method:grackle:HydrogenFractionByMass",
       method_grackle_chemistry->HydrogenFractionByMass);

    method_grackle_chemistry->DeuteriumToHydrogenRatio = p->value_float
      ("Method:grackle:DeuteriumToHydrogenRatio",
       method_grackle_chemistry->DeuteriumToHydrogenRatio);

    method_grackle_chemistry->SolarMetalFractionByMass = p->value_float
      ("Method:grackle:SolarMetalFractionByMass",
       method_grackle_chemistry->SolarMetalFractionByMass);

    method_grackle_chemistry->Compton_xray_heating = p->value_integer
      ("Method:grackle:Compton_xray_heating",
       method_grackle_chemistry->Compton_xray_heating);

    method_grackle_chemistry->LWbackground_sawtooth_suppression = p->value_integer
      ("Method:grackle:LWbackground_sawtooth_suppression",
       method_grackle_chemistry->LWbackground_sawtooth_suppression);

    method_grackle_chemistry->LWbackground_intensity = p->value_float
      ("Method:grackle:LWbackground_intensity",
       method_grackle_chemistry->LWbackground_intensity);

    method_grackle_chemistry->UVbackground_redshift_on = p->value_float
      ("Method:grackle:UVbackground_redshift_on",
       method_grackle_chemistry->UVbackground_redshift_on);

    method_grackle_chemistry->UVbackground_redshift_off = p->value_float
      ("Method:grackle:UVbackground_redshift_off",
       method_grackle_chemistry->UVbackground_redshift_off);

    method_grackle_chemistry->UVbackground_redshift_fullon = p->value_float
      ("Method:grackle:UVbackground_redshift_fullon",
       method_grackle_chemistry->UVbackground_redshift_fullon);

    method_grackle_chemistry->UVbackground_redshift_drop = p->value_float
      ("Method:grackle:UVbackground_redshift_drop",
       method_grackle_chemistry->UVbackground_redshift_drop);

  // When radiative transfer is eventually included, make
    // sure to set the below parameter to match the Enzo-E
    // parameter for turning RT on / off:
    //   method_grackle_chemistry->use_radiative_transfer = ENZO_E_PARAMETER_NAME;

  }
#endif /* CONFIG_USE_GRACKLE */
}

//----------------------------------------------------------------------

void EnzoConfig::read_method_feedback_(Parameters * p)
{
  method_feedback_ejecta_mass = p->value_float
    ("Method:feedback:ejecta_mass",0.0);

  method_feedback_supernova_energy = p->value_float
    ("Method:feedback:supernova_energy",1.0);

  method_feedback_ejecta_metal_fraction = p->value_float
    ("Method:feedback:ejecta_metal_fraction",0.1);

  method_feedback_stencil = p->value_integer
    ("Method:feedback:stencil",3);

  method_feedback_radius = p->value_float
    ("Method:feedback:radius",-1.0);

  method_feedback_shift_cell_center = p->value_logical
    ("Method:feedback:shift_cell_center", true);

  method_feedback_ke_fraction = p->value_float
    ("Method:feedback:ke_fraction", 0.0);

  method_feedback_time_first_sn = p->value_float
    ("Method:feedback:time_first_sn", -1.0);

  method_feedback_use_ionization_feedback = p->value_logical
    ("Method:feedback:use_ionization_feedback", false);
}

//----------------------------------------------------------------------

void EnzoConfig::read_method_star_maker_(Parameters * p)
{
<<<<<<< HEAD

  method_star_maker_type = p->value_string
    ("Method:star_maker:type","stochastic");
=======
  
  method_star_maker_flavor = p->value_string
    ("Method:star_maker:flavor","stochastic");
>>>>>>> 9b183809

  method_star_maker_use_density_threshold = p->value_logical
    ("Method:star_maker:use_density_threshold",true);

  method_star_maker_use_velocity_divergence = p->value_logical
    ("Method:star_maker:use_velocity_divergence",true);

  method_star_maker_use_dynamical_time = p->value_logical
    ("Method:star_maker:use_dynamical_time",true);

  method_star_maker_use_self_gravitating = p->value_logical
    ("Method:star_maker:use_self_gravitating", false);

  method_star_maker_use_h2_self_shielding = p->value_logical
    ("Method:star_maker:use_h2_self_shielding", false);

  method_star_maker_use_jeans_mass = p->value_logical
    ("Method:star_maker:use_jeans_mass", false);

  method_star_maker_number_density_threshold = p->value_float
    ("Method:star_maker:number_density_threshold",0.0);

  method_star_maker_maximum_mass_fraction = p->value_float
    ("Method:star_maker:maximum_mass_fraction",0.5);

  method_star_maker_efficiency = p->value_float
    ("Method:star_maker:efficiency",0.01);

  method_star_maker_minimum_star_mass = p->value_float
    ("Method:star_maker:minimum_star_mass",1.0E4);

  method_star_maker_maximum_star_mass = p->value_float
    ("Method:star_maker:maximum_star_mass",1.0E4);
}


void EnzoConfig::read_method_background_acceleration_(Parameters * p)
{
  method_background_acceleration_flavor = p->value_string
   ("Method:background_acceleration:flavor","unknown");

  method_background_acceleration_mass = p->value_float
   ("Method:background_acceleration:mass",0.0);

  method_background_acceleration_DM_mass = p->value_float
   ("Method:background_acceleration:DM_mass",-1.0);

  method_background_acceleration_DM_density = p->value_float
   ("Method:background_acceleration:DM_density", -1.0);

  method_background_acceleration_bulge_mass = p->value_float
    ("Method:background_acceleration:bulge_mass", 0.0);

  method_background_acceleration_core_radius = p->value_float
    ("Method:background_acceleration:core_radius", 1.0E-10);

  method_background_acceleration_bulge_radius = p->value_float
    ("Method:background_acceleration:bulge_radius", 1.0E-10);

  method_background_acceleration_stellar_mass = p->value_float
    ("Method:background_acceleration:stellar_mass", 0.0);

  method_background_acceleration_DM_mass_radius = p->value_float
   ("Method:background_acceleration:DM_mass_radius", 0.0);

  method_background_acceleration_stellar_scale_height_r = p->value_float
   ("Method:background_acceleration:stellar_scale_height_r", 1.0E-10);

  method_background_acceleration_stellar_scale_height_z = p->value_float
   ("Method:background_acceleration:stellar_scale_height_z", 1.0E-10);

  method_background_acceleration_apply_acceleration = p->value_logical
    ("Method:background_acceleration:apply_acceleration", true);

  for (int axis = 0; axis < 3; axis++){
    method_background_acceleration_center[axis] = p->list_value_float
      (axis,"Method:background_acceleration:center",0.5);
    method_background_acceleration_angular_momentum[axis] = p->list_value_float
      (axis,"Method:background_acceleration:angular_momentum",0);
  }

  // Not sure if I need. Seems this flag tells the hydo solver
  // if gravity exists... so I would expect to need this... but Does
  // not get triggered for self-gravity at the moment... so not sure
  for (size_t i=0; i<method_list.size(); i++) {
    if (method_list[i] == "background_acceleration") physics_gravity=true;
  }
}

//----------------------------------------------------------------------

void EnzoConfig::read_method_vlct_(Parameters * p)
{
  method_vlct_riemann_solver = p->value_string
    ("Method:mhd_vlct:riemann_solver","hlld");
  method_vlct_half_dt_reconstruct_method = p->value_string
    ("Method:mhd_vlct:half_dt_reconstruct_method","nn");
  method_vlct_full_dt_reconstruct_method = p->value_string
    ("Method:mhd_vlct:full_dt_reconstruct_method","plm");
  method_vlct_theta_limiter = p->value_float
    ("Method:mhd_vlct:theta_limiter", 1.5);
  method_vlct_density_floor = p->value_float
    ("Method:mhd_vlct:density_floor", 0.0);
  method_vlct_pressure_floor = p->value_float
    ("Method:mhd_vlct:pressure_floor", 0.0);
  method_vlct_dual_energy = p->value_logical
    ("Method:mhd_vlct:dual_energy", false);
  method_vlct_dual_energy_eta = p->value_float
    ("Method:mhd_vlct:dual_energy_eta", 0.001);

  // we should raise an error if mhd_choice is not specified
  bool uses_vlct = false;
  for (size_t i=0; i<method_list.size(); i++) {
    if (method_list[i] == "mhd_vlct") uses_vlct=true;
  }
  method_vlct_mhd_choice = p->value_string
    ("Method:mhd_vlct:mhd_choice", "");
  if (uses_vlct && (method_vlct_mhd_choice == "")){
    ERROR("EnzoConfig::read", "Method:mhd_vlct:mhd_choice was not specified");
  }
}

//----------------------------------------------------------------------

void EnzoConfig::read_method_gravity_(Parameters * p)
{
  method_gravity_grav_const = p->value_float
    ("Method:gravity:grav_const",6.67384e-8);

  method_gravity_solver = p->value_string
    ("Method:gravity:solver","unknown");

  //--------------------------------------------------
  // Physics
  //--------------------------------------------------

  method_gravity_order = p->value_integer
    ("Method:gravity:order",4);

  method_gravity_accumulate = p->value_logical
    ("Method:gravity:accumulate",true);

  method_gravity_dt_max = p->value_float
    ("Method:gravity:dt_max",1.0e10);
}

//----------------------------------------------------------------------

void EnzoConfig::read_method_check_(Parameters * p)
{
  p->group_set(0,"Method");
  p->group_push("check");

  method_check_num_files = p->value_integer
    ("num_files",1);
  method_check_ordering = p->value_string
    ("ordering","order_morton");

  if (p->type("dir") == parameter_string) {
    method_check_dir.resize(1);
    method_check_dir[0] = p->value_string("dir","");
  } else if (p->type("dir") == parameter_list) {
    int size = p->list_length("dir");
    if (size > 0) method_check_dir.resize(size);
    for (int i=0; i<size; i++) {
      method_check_dir[i] = p->list_value_string(i,"dir","");
    }
  }
  method_check_monitor_iter = p->value_integer("monitor_iter",0);
}

//----------------------------------------------------------------------

void EnzoConfig::read_method_heat_(Parameters * p)
{
  method_heat_alpha = p->value_float
    ("Method:heat:alpha",1.0);
}

void EnzoConfig::read_method_merge_stars_(Parameters * p)
{
  method_merge_stars_merging_radius_cells = p->value_float
    ("Method:merge_stars:merging_radius_cells",8.0);
}

//----------------------------------------------------------------------

void EnzoConfig::read_method_pm_deposit_(Parameters * p)
{
  method_pm_deposit_alpha = p->value_float ("Method:pm_deposit:alpha",0.5);
}

//----------------------------------------------------------------------

void EnzoConfig::read_method_pm_update_(Parameters * p)
{
  method_pm_update_max_dt = p->value_float
    ("Method:pm_update:max_dt", std::numeric_limits<double>::max());
}

//----------------------------------------------------------------------

void EnzoConfig::read_method_ppm_(Parameters * p)
{
  double floor_default = 1e-6;

  ppm_diffusion = p->value_logical
    ("Method:ppm:diffusion", false);
  ppm_dual_energy = p->value_logical
    ("Method:ppm:dual_energy",false);
  ppm_dual_energy_eta_1 = p->value_float
    ("Method:ppm:dual_energy_eta_1", 0.001);
  ppm_dual_energy_eta_2 = p->value_float
    ("Method:ppm:dual_energy_eta_2", 0.1);
  ppm_flattening = p->value_integer
    ("Method:ppm:flattening", 3);
  ppm_minimum_pressure_support_parameter = p->value_integer
    ("Method:ppm:minimum_pressure_support_parameter",100);
  ppm_number_density_floor = p->value_float
    ("Method:ppm:number_density_floor", floor_default);
  ppm_density_floor = p->value_float
    ("Method:ppm:density_floor", floor_default);
  ppm_pressure_floor = p->value_float
    ("Method:ppm:pressure_floor", floor_default);
  ppm_pressure_free = p->value_logical
    ("Method:ppm:pressure_free",false);
  ppm_temperature_floor = p->value_float
    ("Method:ppm:temperature_floor", floor_default);
  ppm_steepening = p->value_logical
    ("Method:ppm:steepening", false);
  ppm_use_minimum_pressure_support = p->value_logical
    ("Method:ppm:use_minimum_pressure_support",false);
  ppm_mol_weight = p->value_float
    ("Method:ppm:mol_weight",0.6);
}

//----------------------------------------------------------------------

void EnzoConfig::read_method_turbulence_(Parameters * p)
{
  method_turbulence_edot = p->value_float
    ("Method:turbulence:edot",-1.0);
  method_turbulence_mach_number = p->value_float
    ("Method:turbulence:mach_number",0.0);
}

//----------------------------------------------------------------------

void EnzoConfig::read_physics_(Parameters * p)
{
  num_physics = p->list_length("Physics:list");

  for (int index_physics=0; index_physics<num_physics; index_physics++) {

    std::string name =
      p->list_value_string(index_physics,"Physics:list");

    std::string full_name = std::string("Physics:") + name;

    if (physics_list[index_physics] == "cosmology") {

      physics_cosmology = true;

      physics_cosmology_hubble_constant_now = p->value_float
        (full_name + ":hubble_constant_now",0.701);

      physics_cosmology_omega_matter_now = p->value_float
        (full_name + ":omega_matter_now",   0.279);

      physics_cosmology_omega_baryon_now = p->value_float
        (full_name + ":omega_baryon_now",   1.0);

      physics_cosmology_omega_cdm_now = p->value_float
        (full_name + ":omega_cdm_now",   0.0);

      physics_cosmology_omega_lamda_now = p->value_float
        (full_name + ":omega_lambda_now",   0.721);


      physics_cosmology_comoving_box_size = p->value_float
        (full_name + ":comoving_box_size", 64.0);

      physics_cosmology_max_expansion_rate = p->value_float
        (full_name + ":max_expansion_rate", 0.01);

      physics_cosmology_initial_redshift = p->value_float
        (full_name + ":initial_redshift",  20.0);;

      physics_cosmology_final_redshift = p->value_float
        (full_name + ":final_redshift",  0.0);;

    }

    if (physics_list[index_physics] == "gravity") {

      physics_gravity = true;

    }
  }
}

//----------------------------------------------------------------------

void EnzoConfig::read_prolong_enzo_(Parameters * p)
{
  prolong_enzo_type       = p->value_string  ("Prolong:enzo:type","2A");
  prolong_enzo_positive   = p->value_logical ("Prolong:enzo:positive",true);
  prolong_enzo_use_linear = p->value_logical ("Prolong:enzo:use_linear",false);
}

//----------------------------------------------------------------------

void EnzoConfig::read_solvers_(Parameters * p)
{
  num_solvers = p->list_length("Solver:list");

  solver_pre_smooth.  resize(num_solvers);
  solver_coarse_solve.resize(num_solvers);
  solver_domain_solve.resize(num_solvers);
  solver_post_smooth. resize(num_solvers);
  solver_last_smooth. resize(num_solvers);
  solver_weight.      resize(num_solvers);
  solver_restart_cycle.resize(num_solvers);
  solver_precondition.resize(num_solvers);
  solver_coarse_level.resize(num_solvers);
  solver_is_unigrid.resize(num_solvers);

  for (int index_solver=0; index_solver<num_solvers; index_solver++) {

    std::string solver_name =
      std::string("Solver:") + p->list_value_string(index_solver,"Solver:list");

    std::string solver;

    solver = p->value_string (solver_name + ":precondition","unknown");
    if (solver_index.find(solver) != solver_index.end()) {
      solver_precondition[index_solver] = solver_index[solver];
    } else {
      solver_precondition[index_solver] = -1;
    }

    solver = p->value_string (solver_name + ":pre_smooth","unknown");
    if (solver_index.find(solver) != solver_index.end()) {
      solver_pre_smooth[index_solver] = solver_index[solver];
    } else {
      solver_pre_smooth[index_solver] = -1;
    }

    solver = p->value_string (solver_name + ":coarse_solve","unknown");
    if (solver_index.find(solver) != solver_index.end()) {
      solver_coarse_solve[index_solver] = solver_index[solver];
    } else {
      solver_coarse_solve[index_solver] = -1;
    }

    solver = p->value_string (solver_name + ":domain_solve","unknown");
    if (solver_index.find(solver) != solver_index.end()) {
      solver_domain_solve[index_solver] = solver_index[solver];
    } else {
      solver_domain_solve[index_solver] = -1;
    }

    solver = p->value_string (solver_name + ":post_smooth","unknown");
    if (solver_index.find(solver) != solver_index.end()) {
      solver_post_smooth[index_solver] = solver_index[solver];
    } else {
      solver_post_smooth[index_solver] = -1;
    }

    solver = p->value_string (solver_name + ":last_smooth","unknown");
    if (solver_index.find(solver) != solver_index.end()) {
      solver_last_smooth[index_solver] = solver_index[solver];
    } else {
      solver_last_smooth[index_solver] = -1;
    }

    solver_weight[index_solver] =
      p->value_float(solver_name + ":weight",1.0);

    solver_restart_cycle[index_solver] =
      p->value_integer(solver_name + ":restart_cycle",1);

    solver_coarse_level[index_solver] =
      p->value_integer (solver_name + ":coarse_level",
                        solver_min_level[index_solver]);

    solver_is_unigrid[index_solver] =
      p->value_logical (solver_name + ":is_unigrid",false);

  }
}

//----------------------------------------------------------------------

void EnzoConfig::read_stopping_(Parameters * p)
{
  stopping_redshift = p->value_float ("Stopping:redshift",0.0);
}

//----------------------------------------------------------------------<|MERGE_RESOLUTION|>--- conflicted
+++ resolved
@@ -1438,15 +1438,9 @@
 
 void EnzoConfig::read_method_star_maker_(Parameters * p)
 {
-<<<<<<< HEAD
-
-  method_star_maker_type = p->value_string
-    ("Method:star_maker:type","stochastic");
-=======
   
   method_star_maker_flavor = p->value_string
     ("Method:star_maker:flavor","stochastic");
->>>>>>> 9b183809
 
   method_star_maker_use_density_threshold = p->value_logical
     ("Method:star_maker:use_density_threshold",true);
