--- conflicted
+++ resolved
@@ -191,16 +191,9 @@
   initial_IG_recent_SF_end(0.0),
   initial_IG_recent_SF_bin_size(5.0),
   initial_IG_recent_SF_SFR(2.0),
-  initial_IG_recent_SF_seed(12345),
-<<<<<<< HEAD
+  initial_IG_recent_SF_seed(12345),  
   // EnzoInitialMergeStarsTest
   initial_merge_stars_test_particle_data_filename(""),
-  // EnzoProlong
-  interpolation_method(""),
-  // EnzoMethodCheckGravity
-  method_check_gravity_particle_type(),
-=======
->>>>>>> 7b818299
   // EnzoMethodHeat
   method_heat_alpha(0.0),
   // EnzoMethodHydro
@@ -533,15 +526,8 @@
   p | initial_soup_pressure_out;
   p | initial_soup_density;
 
-<<<<<<< HEAD
   p | initial_merge_stars_test_particle_data_filename;
 
-  p | interpolation_method;
-
-  p | method_check_gravity_particle_type;
-
-=======
->>>>>>> 7b818299
   p | method_heat_alpha;
 
   p | method_hydro_method;
@@ -684,6 +670,7 @@
   read_initial_turbulence_(p);
   read_initial_isolated_galaxy_(p);
   read_initial_feedback_test_(p);
+  read_initial_merge_stars_test_(p);
   
   read_method_grackle_(p);
   read_method_feedback_(p);
@@ -696,6 +683,7 @@
   read_method_pm_update_(p);
   read_method_ppm_(p);
   read_method_turbulence_(p);
+  read_method_merge_stars_(p);
   
   read_physics_(p);
   
@@ -1229,15 +1217,11 @@
     ("Initial:feedback_test:metal_fraction", 0.01);
 }
 
-<<<<<<< HEAD
+void EnzoConfig::read_initial_merge_stars_test_(Parameters * p)
+{
   initial_merge_stars_test_particle_data_filename= p->value_string
     ("Initial:merge_stars_test:particle_data_filename","");
-  
-  method_check_gravity_particle_type = p->value_string
-    ("Method:check_gravity:particle_type","dark");
-=======
-//----------------------------------------------------------------------
->>>>>>> 7b818299
+}
 
 void EnzoConfig::read_method_grackle_(Parameters * p)
 
@@ -1570,6 +1554,10 @@
   method_gravity_solver = p->value_string
     ("Method:gravity:solver","unknown");
 
+  //--------------------------------------------------
+  // Physics
+  //--------------------------------------------------
+
   method_gravity_order = p->value_integer
     ("Method:gravity:order",4);
 
@@ -1583,6 +1571,12 @@
 {
   method_heat_alpha = p->value_float
     ("Method:heat:alpha",1.0);
+}
+
+void EnzoConfig::read_method_merge_stars_(Parameters * p)
+{
+  method_merge_stars_merging_radius_cells = p->value_float
+    ("Method:merge_stars:merging_radius_cells",8.0);
 }
 
 //----------------------------------------------------------------------
@@ -1647,16 +1641,7 @@
     ("Method:turbulence:mach_number",0.0);
 }
 
-<<<<<<< HEAD
-  method_merge_stars_merging_radius_cells = p->value_float
-    ("Method:merge_stars:merging_radius_cells",8.0);
-
-  //--------------------------------------------------
-  // Physics
-  //--------------------------------------------------
-=======
-//----------------------------------------------------------------------
->>>>>>> 7b818299
+//----------------------------------------------------------------------
 
 void EnzoConfig::read_physics_(Parameters * p)
 {
