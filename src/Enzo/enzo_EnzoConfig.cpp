--- conflicted
+++ resolved
@@ -253,7 +253,7 @@
   method_feedback_analytic_SNR_shell_mass(true),
   method_feedback_fade_SNR(true),
   method_feedback_NEvents(-1),
-<<<<<<< HEAD
+  method_feedback_radiation(true),
   // EnzoMethodInference
   method_inference_level_base(0),
   method_inference_level_array(0),
@@ -264,8 +264,6 @@
   method_inference_overdensity_threshold(0),
   method_inference_starnet_S1(true),
   method_inference_starnet_S2(true),
-=======
-  method_feedback_radiation(true),
   // EnzoMethodM1Closure
   method_m1_closure(false),
   method_m1_closure_N_groups(1), // # of frequency bins
@@ -290,7 +288,6 @@
   method_m1_closure_energy_lower(),
   method_m1_closure_energy_upper(),
   method_m1_closure_energy_mean(),
->>>>>>> 64ca34f0
   // EnzoMethodStarMaker,
   method_star_maker_flavor(""),                              // star maker type to use
   method_star_maker_use_altAlpha(false),
