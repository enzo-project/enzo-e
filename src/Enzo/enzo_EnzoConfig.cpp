--- conflicted
+++ resolved
@@ -192,16 +192,12 @@
   initial_IG_recent_SF_bin_size(5.0),
   initial_IG_recent_SF_SFR(2.0),
   initial_IG_recent_SF_seed(12345),  
-  // EnzoInitialMergeStarsTest
-<<<<<<< HEAD
-  initial_merge_stars_test_particle_data_filename(""),
+  // EnzoInitialMergeSinksTest
+  initial_merge_sinks_test_particle_data_filename(""),
   // EnzoInitialAccretionTest
-  initial_accretion_test_star_mass(0.0),
+  initial_accretion_test_sink_mass(0.0),
   initial_accretion_test_gas_density(0.0),
   initial_accretion_test_gas_pressure(0.0),
-=======
-  initial_merge_sinks_test_particle_data_filename(""),
->>>>>>> 2a7d03b2
   // EnzoMethodHeat
   method_heat_alpha(0.0),
   // EnzoMethodHydro
@@ -278,18 +274,14 @@
   method_vlct_mhd_choice(""),
   method_vlct_dual_energy(false),
   method_vlct_dual_energy_eta(0.0),
-  /// EnzoMethodMergeStars
-<<<<<<< HEAD
-  method_merge_stars_merging_radius_cells(0.0),
+  /// EnzoMethodMergeSinks
+  method_merge_sinks_merging_radius_cells(0.0),
   /// EnzoMethodAccretionCompute
   method_accretion_compute_accretion_radius_cells(0.0),
   method_accretion_compute_flavor(""),
   method_accretion_compute_density_threshold(0.0),
   method_accretion_compute_max_mass_fraction(0.0),
   method_accretion_compute_conserve_angular_momentum(false),
-=======
-  method_merge_sinks_merging_radius_cells(0.0),
->>>>>>> 2a7d03b2
   /// EnzoProlong
   prolong_enzo_type(),
   prolong_enzo_positive(true),
@@ -547,9 +539,9 @@
 
   p | initial_merge_sinks_test_particle_data_filename;
 
-  PUParray(p,initial_accretion_test_star_position,3);
-  PUParray(p,initial_accretion_test_star_velocity,3);
-  p | initial_accretion_test_star_mass;
+  PUParray(p,initial_accretion_test_sink_position,3);
+  PUParray(p,initial_accretion_test_sink_velocity,3);
+  p | initial_accretion_test_sink_mass;
   p | initial_accretion_test_gas_density;
   p | initial_accretion_test_gas_pressure;
 
@@ -623,17 +615,13 @@
   p | method_vlct_dual_energy;
   p | method_vlct_dual_energy_eta;
 
-<<<<<<< HEAD
-  p | method_merge_stars_merging_radius_cells;
+  p | method_merge_sinks_merging_radius_cells;
   
   p | method_accretion_compute_accretion_radius_cells;
   p | method_accretion_compute_flavor;
   p | method_accretion_compute_density_threshold;
   p | method_accretion_compute_max_mass_fraction;
   p | method_accretion_compute_conserve_angular_momentum;
-=======
-  p | method_merge_sinks_merging_radius_cells;
->>>>>>> 2a7d03b2
 
   p | prolong_enzo_type;
   p | prolong_enzo_positive;
@@ -706,12 +694,8 @@
   read_initial_turbulence_(p);
   read_initial_isolated_galaxy_(p);
   read_initial_feedback_test_(p);
-<<<<<<< HEAD
-  read_initial_merge_stars_test_(p);
+  read_initial_merge_sinks_test_(p);
   read_initial_accretion_test_(p);
-=======
-  read_initial_merge_sinks_test_(p);
->>>>>>> 2a7d03b2
   
   read_method_grackle_(p);
   read_method_feedback_(p);
@@ -724,12 +708,8 @@
   read_method_pm_update_(p);
   read_method_ppm_(p);
   read_method_turbulence_(p);
-<<<<<<< HEAD
-  read_method_merge_stars_(p);
+  read_method_merge_sinks_(p);
   read_method_accretion_compute_(p);
-=======
-  read_method_merge_sinks_(p);
->>>>>>> 2a7d03b2
   
   read_physics_(p);
   
@@ -1272,17 +1252,17 @@
 void EnzoConfig::read_initial_accretion_test_(Parameters * p)
 {
   for (int axis=0; axis<3; axis++){
-    initial_accretion_test_star_position[axis] = p->list_value_float
-      (axis, "Initial:accretion_test:star_position", 0.0);
+    initial_accretion_test_sink_position[axis] = p->list_value_float
+      (axis, "Initial:accretion_test:sink_position", 0.0);
   }
 
   for (int axis=0; axis<3; axis++){
-    initial_accretion_test_star_velocity[axis] = p->list_value_float
-      (axis, "Initial:accretion_test:star_velocity", 0.0);
-  }
-
-  initial_accretion_test_star_mass = p->value_float
-    ("Initial:accretion_test:star_mass",0.0);
+    initial_accretion_test_sink_velocity[axis] = p->list_value_float
+      (axis, "Initial:accretion_test:sink_velocity", 0.0);
+  }
+
+  initial_accretion_test_sink_mass = p->value_float
+    ("Initial:accretion_test:sink_mass",0.0);
 
   initial_accretion_test_gas_density = p->value_float
     ("Initial:accretion_test:gas_density",1.0e-6);
@@ -1643,13 +1623,9 @@
     ("Method:heat:alpha",1.0);
 }
 
-<<<<<<< HEAD
-//----------------------------------------------------------------------
-
-void EnzoConfig::read_method_merge_stars_(Parameters * p)
-=======
+//----------------------------------------------------------------------
+
 void EnzoConfig::read_method_merge_sinks_(Parameters * p)
->>>>>>> 2a7d03b2
 {
   method_merge_sinks_merging_radius_cells = p->value_float
     ("Method:merge_sinks:merging_radius_cells",8.0);
