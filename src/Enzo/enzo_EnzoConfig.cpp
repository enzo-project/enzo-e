// See LICENSE_CELLO file for license and copyright information

/// @file     enzo_EnzoConfig.cpp
/// @author   James Bordner (jobordner@ucsd.edu)
/// @date     2012-10-03
/// @brief    Implementation of the EnzoConfig class

#include "cello.hpp"
#include "enzo.hpp"

extern CProxy_EnzoSimulation proxy_enzo_simulation;

//----------------------------------------------------------------------

EnzoConfig g_enzo_config;

EnzoConfig::EnzoConfig() throw ()
  :
  adapt_mass_type(0),
  ppm_diffusion(false),
  ppm_dual_energy(false),
  ppm_dual_energy_eta_1(0.0),
  ppm_dual_energy_eta_2(0.0),
  ppm_flattening(0),
  ppm_minimum_pressure_support_parameter(0),
  ppm_number_density_floor(0.0),
  ppm_density_floor(0.0),
  ppm_pressure_floor(0.0),
  ppm_pressure_free(false),
  ppm_temperature_floor(0.0),
  ppm_steepening(false),
  ppm_use_minimum_pressure_support(false),
  ppm_mol_weight(0.0),
  field_gamma(0.0),
  field_uniform_density(1.0),
  physics_cosmology(false),
  physics_cosmology_hubble_constant_now(0.0),
  physics_cosmology_omega_matter_now(0.0),
  physics_cosmology_omega_lamda_now(0.0),
  physics_cosmology_omega_baryon_now(1.0),
  physics_cosmology_omega_cdm_now(0.0),
  physics_cosmology_comoving_box_size(0.0),
  physics_cosmology_max_expansion_rate(0.0),
  physics_cosmology_initial_redshift(0.0),
  physics_cosmology_final_redshift(0.0),
  physics_gravity(false),
  // EnzoInitialBCenter
  initial_bcenter_update_etot(false),
  // EnzoInitialCloud
  initial_cloud_subsample_n(0),
  initial_cloud_radius(0.),
  initial_cloud_center_x(0.0),
  initial_cloud_center_y(0.0),
  initial_cloud_center_z(0.0),
  initial_cloud_density_cloud(0.0),
  initial_cloud_density_wind(0.0),
  initial_cloud_velocity_wind(0.0),
  initial_cloud_etot_wind(0.0),
  initial_cloud_eint_wind(0.0),
  initial_cloud_metal_mass_frac(0.0),
  initial_cloud_initialize_uniform_bfield(false),
  initial_cloud_perturb_stddev(0.0),
  initial_cloud_trunc_dev(0.0),
  initial_cloud_perturb_seed(0),
  // EnzoInitialCosmology
  initial_cosmology_temperature(0.0),
  // EnzoInitialCollapse
  initial_collapse_rank(0),
  initial_collapse_radius_relative(0.0),
  initial_collapse_particle_ratio(0.0),
  initial_collapse_mass(0.0),
  initial_collapse_temperature(0.0),
  // EnzoInitialGrackleTest
#ifdef CONFIG_USE_GRACKLE
  initial_grackle_test_maximum_H_number_density(1000.0),
  initial_grackle_test_maximum_metallicity(1.0),
  initial_grackle_test_maximum_temperature(1.0E8),
  initial_grackle_test_minimum_H_number_density(0.1),
  initial_grackle_test_minimum_metallicity(1.0E-4),
  initial_grackle_test_minimum_temperature(10.0),
  initial_grackle_test_reset_energies(0),
#endif /* CONFIG_USE_GRACKLE */
<<<<<<< HEAD
  initial_feedback_test_density(),
  initial_feedback_test_star_mass(),
  initial_feedback_test_temperature(),
  initial_feedback_test_from_file(),
=======
  // EnzoInitialInclinedWave
  initial_inclinedwave_alpha(0.0),
  initial_inclinedwave_beta(0.0),
  initial_inclinedwave_amplitude(0.0),
  initial_inclinedwave_lambda(0.0),
  initial_inclinedwave_parallel_vel(std::numeric_limits<double>::min()),
  initial_inclinedwave_positive_vel(true),
  initial_inclinedwave_wave_type(""),
>>>>>>> b411b9ce
  // EnzoInitialMusic
  initial_music_field_files(),
  initial_music_field_datasets(),
  initial_music_field_names(),
  initial_music_field_coords(),
  initial_music_particle_files(),
  initial_music_particle_datasets(),
  initial_music_particle_coords(),
  initial_music_particle_types(),
  initial_music_particle_attributes(),
  initial_music_throttle_internode(),
  initial_music_throttle_intranode(),
  initial_music_throttle_node_files(),
  initial_music_throttle_close_count(),
  initial_music_throttle_group_size(),
  initial_music_throttle_seconds_stagger(),
  initial_music_throttle_seconds_delay(),
  // EnzoInitialPm
  initial_pm_field(""),
  initial_pm_mpp(0.0),
  initial_pm_level(0),
  // EnzoInitialBurkertBodenheimer
  initial_burkertbodenheimer_rank(0),
  initial_burkertbodenheimer_radius_relative(0.0),
  initial_burkertbodenheimer_particle_ratio(0.0),
  initial_burkertbodenheimer_mass(0.0),
  initial_burkertbodenheimer_temperature(0.0),
  initial_burkertbodenheimer_densityprofile(1),
  initial_burkertbodenheimer_rotating(true),
  initial_burkertbodenheimer_outer_velocity(-1),
  // EnzoInitialSedov[23]
  initial_sedov_rank(0),
  initial_sedov_radius_relative(0.0),
  initial_sedov_pressure_in(0.0),
  initial_sedov_pressure_out(0.0),
  initial_sedov_density(0.0),
  // EnzoInitialSedovRandom
  initial_sedov_random_half_empty(false),
  initial_sedov_random_grackle_cooling(false),
  initial_sedov_random_max_blasts(0),
  initial_sedov_random_radius_relative(0.0),
  initial_sedov_random_pressure_in(0.0),
  initial_sedov_random_pressure_out(0.0),
  initial_sedov_random_density(0.0),
  initial_sedov_random_te_multiplier(0),
  // EnzoInitialShockTube
  initial_shock_tube_setup_name(""),
  initial_shock_tube_aligned_ax(""),
  initial_shock_tube_axis_velocity(0.0),
  initial_shock_tube_trans_velocity(0.0),
  initial_shock_tube_flip_initialize(false),
  // EnzoInitialSoup
  initial_soup_rank(0),
  initial_soup_file(""),
  initial_soup_rotate(false),
  initial_soup_pressure_in(0.0),
  initial_soup_pressure_out(0.0),
  initial_soup_density(0.0),
  // EnzoInitialTurbulence
  initial_turbulence_density(0.0),
  initial_turbulence_pressure(0.0),
  initial_turbulence_temperature(0.0),
  // EnzoInitialIsolatedGalaxy
  initial_IG_scale_length(0.0343218),       // Gas disk scale length in code units
  initial_IG_scale_height(0.00343218),      // Gas disk scale height in code units
  initial_IG_disk_mass(42.9661),            // Gas disk mass in code units
  initial_IG_gas_fraction(0.2),             // Gas disk M_gas / M_star
  initial_IG_disk_temperature(1e4),         // Gas disk temperature in K
  initial_IG_disk_metal_fraction(1.0E-10),         // Gas disk metal fraction
  initial_IG_gas_halo_mass(0.1),             // Gas halo total mass in code units
  initial_IG_gas_halo_temperature(1e4),      // Gas halo initial temperature
  initial_IG_gas_halo_metal_fraction(1.0E-10),      // Gas halo metal fraction
  initial_IG_gas_halo_density(0.0),          // Gas halo uniform density (ignored if zero)
  initial_IG_gas_halo_radius(1.0),           // Gas halo maximum radius in code units
  initial_IG_use_gas_particles(false),      // Set up gas by depositing baryonic particles to grid
  initial_IG_live_dm_halo(false),
  initial_IG_stellar_disk(false),
  initial_IG_stellar_bulge(false),
  initial_IG_analytic_velocity(false),
  initial_IG_include_recent_SF(false),
  initial_IG_recent_SF_start(-100.0),
  initial_IG_recent_SF_end(0.0),
  initial_IG_recent_SF_bin_size(5.0),
  initial_IG_recent_SF_SFR(2.0),
  initial_IG_recent_SF_seed(12345),
  // EnzoProlong
  interpolation_method(""),
  // EnzoMethodCheckGravity
  method_check_gravity_particle_type(),
  // EnzoMethodHeat
  method_heat_alpha(0.0),
  // EnzoMethodHydro
  method_hydro_method(""),
  method_hydro_dual_energy(false),
  method_hydro_dual_energy_eta_1(0.0),
  method_hydro_dual_energy_eta_2(0.0),
  method_hydro_reconstruct_method(""),
  method_hydro_reconstruct_conservative(0),
  method_hydro_reconstruct_positive(0),
  method_hydro_riemann_solver(""),
  // EnzoMethodNull
  method_null_dt(0.0),
  // EnzoMethodFeedback,
  method_feedback_ejecta_mass(0.0),
  method_feedback_supernova_energy(1.0),
  method_feedback_ejecta_metal_fraction(0.0),
  method_feedback_stencil(3),
  method_feedback_radius(-1),
  method_feedback_shift_cell_center(true),
  method_feedback_ke_fraction(0.0),
  method_feedback_use_ionization_feedback(false),
  method_feedback_time_first_sn(-1), // in Myr
  // EnzoMethodStarMaker,
  method_star_maker_type(""),                              // star maker type to use
  method_star_maker_use_density_threshold(true),           // check above density threshold before SF
  method_star_maker_use_velocity_divergence(true),         // check for converging flow before SF
  method_star_maker_use_dynamical_time(true),              // compute t_ff / t_dyn. Otherwise take as 1.0
  method_star_maker_use_self_gravitating(false),            //
  method_star_maker_use_h2_self_shielding(false),
  method_star_maker_use_jeans_mass(false),
  method_star_maker_number_density_threshold(0.0),         // Number density threshold in cgs
  method_star_maker_maximum_mass_fraction(0.5),            // maximum cell mass fraction to convert to stars
  method_star_maker_efficiency(0.01),            // star maker efficiency per free fall time
  method_star_maker_minimum_star_mass(1.0E4),    // minimum star particle mass in solar masses
  method_star_maker_maximum_star_mass(1.0E4),    // maximum star particle mass in solar masses
  // EnzoMethodTurbulence
  method_turbulence_edot(0.0),
  method_turbulence_mach_number(0.0),
  method_grackle_use_grackle(false),
#ifdef CONFIG_USE_GRACKLE
  method_grackle_chemistry(),
  method_grackle_use_cooling_timestep(false),
  method_grackle_radiation_redshift(-1.0),
#endif
  // EnzoMethodGravity
  method_gravity_grav_const(0.0),
  method_gravity_solver(""),
  method_gravity_order(4),
  method_gravity_accumulate(false),
  /// EnzoMethodBackgroundAcceleration
  method_background_acceleration_type(""),
  method_background_acceleration_mass(0.0),
  method_background_acceleration_DM_mass(0.0),
  method_background_acceleration_DM_density(0.0),
  method_background_acceleration_bulge_mass(0.0),
  method_background_acceleration_core_radius(1.0E-10),
  method_background_acceleration_bulge_radius(1.0E-10),
  method_background_acceleration_stellar_mass(0.0),
  method_background_acceleration_DM_mass_radius(0.0),
  method_background_acceleration_stellar_scale_height_r(1.0E-10),
  method_background_acceleration_stellar_scale_height_z(1.0E-10),
  method_background_acceleration_apply_acceleration(true), // for debugging
  /// EnzoMethodPmDeposit
  method_pm_deposit_alpha(0.5),
  /// EnzoMethodPmUpdate
  method_pm_update_max_dt(std::numeric_limits<double>::max()),
  /// EnzoMethodMHDVlct
  method_vlct_riemann_solver(""),
  method_vlct_half_dt_reconstruct_method(""),
  method_vlct_full_dt_reconstruct_method(""),
  method_vlct_theta_limiter(0.0),
  method_vlct_density_floor(0.0),
  method_vlct_pressure_floor(0.0),
  method_vlct_dual_energy(false),
  method_vlct_dual_energy_eta(0.0),
  /// EnzoProlong
  prolong_enzo_type(),
  prolong_enzo_positive(true),
  /// EnzoSolverMg0
  solver_pre_smooth(),
  solver_post_smooth(),
  solver_last_smooth(),
  solver_coarse_solve(),
  solver_domain_solve(),
  solver_weight(),
  solver_restart_cycle(),
  /// EnzoSolver<Krylov>
  solver_precondition(),
  solver_coarse_level(),
  solver_is_unigrid(),
  stopping_redshift()

{
  for (int i=0; i<3; i++) {
    initial_cloud_uniform_bfield[i] = 0;
    initial_sedov_array[i] = 0;
    initial_soup_array[i]  = 0;
    initial_soup_d_pos[i]  = 0.0;
    initial_soup_d_size[i] = 0.0;
    initial_collapse_array[i] = 0;
    initial_IG_center_position[i] = 0.5;
    initial_IG_bfield[i] = 0.0;
    method_background_acceleration_center[i] = 0.5;
    method_background_acceleration_angular_momentum[i] = 0;

    initial_feedback_test_position[i] = 0.5;
  }

  method_background_acceleration_angular_momentum[2] = 1;

#ifdef CONFIG_USE_GRACKLE
    method_grackle_chemistry = NULL;
#endif
}

//----------------------------------------------------------------------

EnzoConfig::~EnzoConfig() throw ()
{
#ifdef CONFIG_USE_GRACKLE
  if (method_grackle_chemistry){
    delete[] method_grackle_chemistry->grackle_data_file;
    delete method_grackle_chemistry;
  }
#endif // CONFIG_USE_GRACKLE
}

//----------------------------------------------------------------------

void EnzoConfig::pup (PUP::er &p)
{

  Config::pup(p);
  TRACEPUP;

  // NOTE: change this function whenever attributes change

  p | adapt_mass_type;

  p | ppm_diffusion;
  p | ppm_dual_energy;
  p | ppm_dual_energy_eta_1;
  p | ppm_dual_energy_eta_2;
  p | ppm_flattening;
  p | ppm_minimum_pressure_support_parameter;
  p | ppm_number_density_floor;
  p | ppm_density_floor;
  p | ppm_pressure_floor;
  p | ppm_pressure_free;
  p | ppm_temperature_floor;
  p | ppm_steepening;
  p | ppm_use_minimum_pressure_support;
  p | ppm_mol_weight;

  p | field_gamma;
  p | field_uniform_density;

  p | physics_cosmology;
  p | physics_cosmology_hubble_constant_now;
  p | physics_cosmology_omega_lamda_now;
  p | physics_cosmology_omega_matter_now;
  p | physics_cosmology_omega_baryon_now;
  p | physics_cosmology_omega_cdm_now;
  p | physics_cosmology_comoving_box_size;
  p | physics_cosmology_max_expansion_rate;
  p | physics_cosmology_initial_redshift;
  p | physics_cosmology_final_redshift;

  p | physics_gravity;

  p | initial_bcenter_update_etot;

  p | initial_cloud_subsample_n;
  p | initial_cloud_radius;
  p | initial_cloud_center_x;
  p | initial_cloud_center_y;
  p | initial_cloud_center_z;
  p | initial_cloud_density_cloud;
  p | initial_cloud_density_wind;
  p | initial_cloud_velocity_wind;
  p | initial_cloud_etot_wind;
  p | initial_cloud_eint_wind;
  p | initial_cloud_metal_mass_frac;
  p | initial_cloud_initialize_uniform_bfield;
  PUParray(p,initial_cloud_uniform_bfield,3);
  p | initial_cloud_perturb_stddev;
  p | initial_cloud_trunc_dev;
  p | initial_cloud_perturb_seed;

  p | initial_cosmology_temperature;

  p | initial_collapse_rank;
  PUParray(p,initial_collapse_array,3);
  p | initial_collapse_radius_relative;
  p | initial_collapse_particle_ratio;
  p | initial_collapse_mass;
  p | initial_collapse_temperature;

#ifdef CONFIG_USE_GRACKLE
  p | initial_grackle_test_minimum_H_number_density;
  p | initial_grackle_test_maximum_H_number_density;
  p | initial_grackle_test_minimum_temperature;
  p | initial_grackle_test_maximum_temperature;
  p | initial_grackle_test_minimum_metallicity;
  p | initial_grackle_test_maximum_metallicity;
  p | initial_grackle_test_reset_energies;
#endif /* CONFIG_USE_GRACKLE */

  p | initial_inclinedwave_alpha;
  p | initial_inclinedwave_beta;
  p | initial_inclinedwave_amplitude;
  p | initial_inclinedwave_lambda;
  p | initial_inclinedwave_parallel_vel;
  p | initial_inclinedwave_positive_vel;
  p | initial_inclinedwave_wave_type;

  p | initial_sedov_rank;
  PUParray(p,initial_sedov_array,3);
  p | initial_sedov_radius_relative;
  p | initial_sedov_pressure_in;
  p | initial_sedov_pressure_out;
  p | initial_sedov_density;

  PUParray(p,initial_sedov_random_array,3);
  p | initial_sedov_random_half_empty;
  p | initial_sedov_random_grackle_cooling;
  p | initial_sedov_random_max_blasts;
  p | initial_sedov_random_radius_relative;
  p | initial_sedov_random_pressure_in;
  p | initial_sedov_random_pressure_out;
  p | initial_sedov_random_density;
  p | initial_sedov_random_te_multiplier;

  p | initial_turbulence_density;
  p | initial_turbulence_pressure;
  p | initial_turbulence_temperature;

  p | initial_music_field_files;
  p | initial_music_field_datasets;
  p | initial_music_field_names;
  p | initial_music_field_coords;

  p | initial_music_particle_files;
  p | initial_music_particle_datasets;
  p | initial_music_particle_coords;
  p | initial_music_particle_types;
  p | initial_music_particle_attributes;
  p | initial_music_throttle_internode;
  p | initial_music_throttle_intranode;
  p | initial_music_throttle_node_files;
  p | initial_music_throttle_close_count;
  p | initial_music_throttle_group_size;
  p | initial_music_throttle_seconds_stagger;
  p | initial_music_throttle_seconds_delay;

  p | initial_pm_field;
  p | initial_pm_mpp;
  p | initial_pm_level;

<<<<<<< HEAD
  p | initial_burkertbodenheimer_rank;
  PUParray(p,initial_burkertbodenheimer_array,3);
  p | initial_burkertbodenheimer_radius_relative;
  p | initial_burkertbodenheimer_particle_ratio;
  p | initial_burkertbodenheimer_mass;
  p | initial_burkertbodenheimer_temperature;
  p | initial_burkertbodenheimer_densityprofile;
  p | initial_burkertbodenheimer_rotating;
  p | initial_burkertbodenheimer_outer_velocity;

  PUParray(p, initial_feedback_test_position,3);
  p | initial_feedback_test_density;
  p | initial_feedback_test_star_mass;
  p | initial_feedback_test_temperature;
  p | initial_feedback_test_from_file;

  PUParray(p, initial_IG_center_position,3);
  PUParray(p, initial_IG_bfield,3);
  p | initial_IG_scale_length;
  p | initial_IG_scale_height;
  p | initial_IG_disk_mass;
  p | initial_IG_gas_fraction;
  p | initial_IG_disk_temperature;
  p | initial_IG_disk_metal_fraction;
  p | initial_IG_gas_halo_mass;
  p | initial_IG_gas_halo_temperature;
  p | initial_IG_gas_halo_metal_fraction;
  p | initial_IG_gas_halo_density;
  p | initial_IG_gas_halo_radius;
  p | initial_IG_use_gas_particles;
  p | initial_IG_live_dm_halo;
  p | initial_IG_stellar_disk;
  p | initial_IG_stellar_bulge;
  p | initial_IG_analytic_velocity;
  p | initial_IG_include_recent_SF;
  p | initial_IG_recent_SF_start;
  p | initial_IG_recent_SF_end;
  p | initial_IG_recent_SF_bin_size;
  p | initial_IG_recent_SF_SFR;
  p | initial_IG_recent_SF_seed;
=======
  p | initial_shock_tube_setup_name;
  p | initial_shock_tube_aligned_ax;
  p | initial_shock_tube_axis_velocity;
  p | initial_shock_tube_trans_velocity;
  p | initial_shock_tube_flip_initialize;
>>>>>>> b411b9ce

  p | initial_soup_rank;
  p | initial_soup_file;
  p | initial_soup_rotate;
  PUParray(p,initial_soup_array,3);
  PUParray(p,initial_soup_d_pos,3);
  PUParray(p,initial_soup_d_size,3);
  p | initial_soup_pressure_in;
  p | initial_soup_pressure_out;
  p | initial_soup_density;

  p | interpolation_method;

  p | method_check_gravity_particle_type;

  p | method_heat_alpha;

  p | method_hydro_method;
  p | method_hydro_dual_energy;
  p | method_hydro_dual_energy_eta_1;
  p | method_hydro_dual_energy_eta_2;
  p | method_hydro_reconstruct_method;
  p | method_hydro_reconstruct_conservative;
  p | method_hydro_reconstruct_positive;
  p | method_hydro_riemann_solver;

  p | method_null_dt;

  p | method_feedback_ejecta_mass;
  p | method_feedback_supernova_energy;
  p | method_feedback_ejecta_metal_fraction;
  p | method_feedback_stencil;
  p | method_feedback_radius;
  p | method_feedback_shift_cell_center;
  p | method_feedback_ke_fraction;
  p | method_feedback_use_ionization_feedback;
  p | method_feedback_time_first_sn;

  p | method_star_maker_type;
  p | method_star_maker_use_density_threshold;
  p | method_star_maker_use_velocity_divergence;
  p | method_star_maker_use_dynamical_time;
  p | method_star_maker_use_self_gravitating;
  p | method_star_maker_use_h2_self_shielding;
  p | method_star_maker_use_jeans_mass;
  p | method_star_maker_number_density_threshold;
  p | method_star_maker_maximum_mass_fraction;
  p | method_star_maker_efficiency;
  p | method_star_maker_minimum_star_mass;
  p | method_star_maker_maximum_star_mass;

  p | method_turbulence_edot;

  p | method_gravity_grav_const;
  p | method_gravity_solver;
  p | method_gravity_order;
  p | method_gravity_accumulate;

  p | method_background_acceleration_type;
  p | method_background_acceleration_mass;
  p | method_background_acceleration_DM_mass;
  p | method_background_acceleration_DM_density;
  p | method_background_acceleration_bulge_mass;
  p | method_background_acceleration_core_radius;
  p | method_background_acceleration_bulge_radius;
  p | method_background_acceleration_stellar_mass;
  p | method_background_acceleration_DM_mass_radius;
  p | method_background_acceleration_stellar_scale_height_r;
  p | method_background_acceleration_stellar_scale_height_z;
  p | method_background_acceleration_apply_acceleration;
  PUParray(p,method_background_acceleration_angular_momentum,3);
  PUParray(p,method_background_acceleration_center,3);

  p | method_pm_deposit_alpha;
  p | method_pm_update_max_dt;

  p | method_vlct_riemann_solver;
  p | method_vlct_half_dt_reconstruct_method;
  p | method_vlct_full_dt_reconstruct_method;
  p | method_vlct_theta_limiter;
  p | method_vlct_density_floor;
  p | method_vlct_pressure_floor;
  p | method_vlct_dual_energy;
  p | method_vlct_dual_energy_eta;

  p | prolong_enzo_type;
  p | prolong_enzo_positive;

  p | solver_pre_smooth;
  p | solver_post_smooth;
  p | solver_last_smooth;
  p | solver_coarse_solve;
  p | solver_domain_solve;
  p | solver_weight;
  p | solver_restart_cycle;
  p | solver_precondition;
  p | solver_coarse_level;
  p | solver_is_unigrid;

  p | stopping_redshift;

  p | units_mass;
  p | units_density;
  p | units_length;
  p | units_time;

  p  | method_grackle_use_grackle;
  p  | method_grackle_use_cooling_timestep;
  p  | method_grackle_radiation_redshift;

#ifdef CONFIG_USE_GRACKLE
  if (method_grackle_use_grackle) {
    p  | method_grackle_use_cooling_timestep;
    p  | method_grackle_radiation_redshift;
    if (p.isUnpacking()) { method_grackle_chemistry = new chemistry_data; }
    p | *method_grackle_chemistry;
  } else {
    method_grackle_chemistry = nullptr;
  }
#endif /* CONFIG_USE_GRACKLE */

}

//----------------------------------------------------------------------

void EnzoConfig::read(Parameters * p) throw()
{
  TRACE("BEGIN EnzoConfig::read()");

  // Read Cello parameters


  TRACE("EnzoCharm::read calling Config::read()");

  ((Config*)this) -> read (p);

  adapt_mass_type.resize(num_adapt);

  for (int ia=0; ia<num_adapt; ia++) {

    std::string prefix = "Adapt:" + adapt_list[ia] + ":";
    adapt_mass_type[ia] = p->value_string(prefix+"mass_type","unknown");
    ASSERT2("EnzoConfig::read()",
	    "Unknown mass_type %s for parameter %s",
	    adapt_mass_type[ia].c_str(),(prefix+"mass_type").c_str(),
	    (adapt_type[ia] != "mass" ||
	     (adapt_mass_type[ia]=="dark" ||
	      adapt_mass_type[ia]=="baryon")));
  }

  double floor_default = 1e-6;

  ppm_diffusion = p->value_logical
    ("Method:ppm:diffusion", false);
  ppm_dual_energy = p->value_logical
    ("Method:ppm:dual_energy",false);
  ppm_dual_energy_eta_1 = p->value_float
    ("Method:ppm:dual_energy_eta_1", 0.001);
  ppm_dual_energy_eta_2 = p->value_float
    ("Method:ppm:dual_energy_eta_2", 0.1);
  ppm_flattening = p->value_integer
    ("Method:ppm:flattening", 3);
  ppm_minimum_pressure_support_parameter = p->value_integer
    ("Method:ppm:minimum_pressure_support_parameter",100);
  ppm_number_density_floor = p->value_float
    ("Method:ppm:number_density_floor", floor_default);
  ppm_density_floor = p->value_float
    ("Method:ppm:density_floor", floor_default);
  ppm_pressure_floor = p->value_float
    ("Method:ppm:pressure_floor", floor_default);
  ppm_pressure_free = p->value_logical
    ("Method:ppm:pressure_free",false);
  ppm_temperature_floor = p->value_float
    ("Method:ppm:temperature_floor", floor_default);
  ppm_steepening = p->value_logical
    ("Method:ppm:steepening", false);
  ppm_use_minimum_pressure_support = p->value_logical
    ("Method:ppm:use_minimum_pressure_support",false);
  ppm_mol_weight = p->value_float
    ("Method:ppm:mol_weight",0.6);

  // InitialMusic

  std::string name_initial = "Initial:music:";
  int num_files = p->list_length (name_initial + "file_list");
  for (int index_file=0; index_file<num_files; index_file++) {
    std::string file_id = name_initial +
      p->list_value_string (index_file,name_initial+"file_list") + ":";

    std::string type    = p->value_string (file_id+"type","");
    std::string name    = p->value_string (file_id+"name","");
    std::string file    = p->value_string (file_id+"file","");
    std::string dataset = p->value_string (file_id+"dataset","");
    std::string coords  = p->value_string (file_id+"coords","xyz");

    if (type == "particle") {
      std::string attribute = p->value_string (file_id+"attribute","");
      //      if (name != "") {
      initial_music_particle_files.     push_back(file);
      initial_music_particle_datasets.  push_back(dataset);
      initial_music_particle_coords.    push_back(coords);
      initial_music_particle_types.     push_back(name);
      initial_music_particle_attributes.push_back(attribute);
      //      }
    } else if (type == "field") {

      initial_music_field_files.        push_back(file);
      initial_music_field_datasets.     push_back(dataset);
      initial_music_field_names.        push_back(name);
      initial_music_field_coords.       push_back(coords);
    } else {
      ERROR2 ("EnzoConfig::read",
	      "Unknown particle type %s for parameter %s",
	      type.c_str(),(file_id+"type").c_str());
    }
  }
  // "sleep_by_process", "limit_per_node"
  initial_music_throttle_internode = p->value_logical
    ("Initial:music:throttle_internode",false);
  initial_music_throttle_intranode = p->value_logical
    ("Initial:music:throttle_intranode",false);
  initial_music_throttle_node_files = p->value_logical
    ("Initial:music:throttle_node_files",false);
  initial_music_throttle_close_count = p->value_integer
    ("Initial:music:throttle_close_count",0);
  initial_music_throttle_group_size = p->value_integer
    ("Initial:music:throttle_group_size",std::numeric_limits<int>::max());
  initial_music_throttle_seconds_stagger = p->value_float
    ("Initial:music:throttle_seconds_stagger",0.0);
  initial_music_throttle_seconds_delay = p->value_float
    ("Initial:music:throttle_seconds_delay",0.0);

  // PM method and initialization

  method_pm_deposit_alpha = p->value_float ("Method:pm_deposit:alpha",0.5);

  method_pm_update_max_dt = p->value_float
    ("Method:pm_update:max_dt", std::numeric_limits<double>::max());

  // ENZO interpolation
  prolong_enzo_type     = p->value_logical ("Prolong:enzo:type","2A");
  prolong_enzo_positive = p->value_logical ("Prolong:enzo:positive",true);

  // Particle method initialization
  initial_pm_field        = p->value_string  ("Initial:pm:field","density");
  initial_pm_mpp          = p->value_float   ("Initial:pm:mpp",-1.0);
  initial_pm_level        = p->value_integer ("Initial:pm:level",-1);

  // Burkert Bodenheimer initialization

  initial_burkertbodenheimer_rank =  p->value_integer("Initial:burkertbodenheimer:rank",0);
  for (int i=0; i<initial_burkertbodenheimer_rank; i++) {
    initial_burkertbodenheimer_array[i] =
      p->list_value_integer (i,"Initial:burkertbodenheimer:array",1);
  }
  for (int i=initial_burkertbodenheimer_rank; i<3; i++) {
    initial_burkertbodenheimer_array[i] = 1;
  }
  initial_burkertbodenheimer_radius_relative =
    p->value_float("Initial:burkertbodenheimer:radius_relative",0.1);
  initial_burkertbodenheimer_particle_ratio =
    p->value_float("Initial:burkertbodenheimer:particle_ratio",0.0);
  initial_burkertbodenheimer_mass =
    p->value_float("Initial:burkertbodenheimer:mass",cello::mass_solar);
  initial_burkertbodenheimer_temperature =
    p->value_float("Initial:burkertbodenheimer:temperature",10.0);
  initial_burkertbodenheimer_densityprofile =
    p->value_integer ("Initial:burkertbodenheimer:densityprofile",2);
  initial_burkertbodenheimer_rotating =
   p->value_logical ("Initial:burkertbodenheimer:rotating",true);
  initial_burkertbodenheimer_outer_velocity =
   p->value_float ("Initial:burkertbodenheimer:outer_velocity",-1.0);

  field_gamma = p->value_float ("Field:gamma",5.0/3.0);
  field_uniform_density = p->value_float ("Field:uniform_density",1.0);

  // InitialInclinedWave initialization
  
  initial_inclinedwave_alpha          = p->value_float
    ("Initial:inclined_wave:alpha",0.0);
  initial_inclinedwave_beta           = p->value_float
    ("Initial:inclined_wave:beta",0.0);
  initial_inclinedwave_amplitude      = p->value_float
    ("Initial:inclined_wave:amplitude",1.e-6);
  initial_inclinedwave_lambda         = p->value_float
    ("Initial:inclined_wave:lambda",1.0);
  // The default vaue for parallel_vel is known by EnzoInitialInclinedWave
  // to mean that a value was not specified
  initial_inclinedwave_parallel_vel   = p->value_float
    ("Initial:inclined_wave:parallel_vel", std::numeric_limits<double>::min());
  initial_inclinedwave_positive_vel   = p->value_logical
    ("Initial:inclined_wave:positive_vel",true);
  initial_inclinedwave_wave_type      = p->value_string
    ("Initial:inclined_wave:wave_type","alfven");

  // InitialSoup initialization

  initial_soup_rank      = p->value_integer ("Initial:soup:rank",0);
  initial_soup_file      = p->value_string ("Initial:soup:file","soup.png");
  initial_soup_rotate    = p->value_logical ("Initial:soup:rotate",false);
  for (int axis=0; axis<3; axis++) {
    initial_soup_array[axis]  = p->list_value_integer
      (axis,"Initial:soup:array",1);
    initial_soup_d_pos[axis]  = p->list_value_float
      (axis,"Initial:soup:d_pos",0.0);
    initial_soup_d_size[axis] = p->list_value_float
      (axis,"Initial:soup:d_size",0.0);
  }
  initial_soup_pressure_in =
    p->value_float("Initial:soup:pressure_in",1.0);
  initial_soup_pressure_out =
    p->value_float("Initial:soup:pressure_out",1e-5);
  initial_soup_density =
    p->value_float("Initial:soup:density",1.0);

  // Sedov initialization

  TRACE1("field_gamma = %f",field_gamma);

  initial_sedov_rank = p->value_integer ("Initial:sedov:rank",0);

  initial_sedov_array[0] = p->list_value_integer (0,"Initial:sedov:array",1);
  initial_sedov_array[1] = p->list_value_integer (1,"Initial:sedov:array",1);
  initial_sedov_array[2] = p->list_value_integer (2,"Initial:sedov:array",1);

  initial_sedov_radius_relative =
    p->value_float("Initial:sedov:radius_relative",0.1);
  initial_sedov_pressure_in =
    p->value_float("Initial:sedov:pressure_in",1.0);
  initial_sedov_pressure_out =
    p->value_float("Initial:sedov:pressure_out",1e-5);
  initial_sedov_density =
    p->value_float("Initial:sedov:density",1.0);

  // Sedov Random Initialization

  initial_sedov_random_array[0] =
    p->list_value_integer (0,"Initial:sedov_random:array",1);
  initial_sedov_random_array[1] =
    p->list_value_integer (1,"Initial:sedov_random:array",1);
  initial_sedov_random_array[2] =
    p->list_value_integer (2,"Initial:sedov_random:array",1);

  initial_sedov_random_half_empty =
    p->value_logical ("Initial:sedov_random:half_empty",false);
  initial_sedov_random_grackle_cooling =
    p->value_logical ("Initial:sedov_random:grackle_cooling",false);
  initial_sedov_random_max_blasts =
    p->value_integer ("Initial:sedov_random:max_blasts",1);
  initial_sedov_random_radius_relative =
    p->value_float   ("Initial:sedov_random:radius_relative",0.1);
  initial_sedov_random_pressure_in =
    p->value_float   ("Initial:sedov_random:pressure_in",1.0);
  initial_sedov_random_pressure_out =
    p->value_float   ("Initial:sedov_random:pressure_out",1e-5);
  initial_sedov_random_density =
    p->value_float   ("Initial:sedov_random:density",1.0);
  initial_sedov_random_te_multiplier =
    p->value_integer  ("Initial:sedov_random:te_multiplier",1);

<<<<<<< HEAD
=======
  // Shock Tube Initialization
  initial_shock_tube_setup_name = p->value_string
    ("Initial:shock_tube:setup_name","");
  initial_shock_tube_aligned_ax = p->value_string
    ("Initial:shock_tube:aligned_ax","x");
  initial_shock_tube_axis_velocity = p->value_float
    ("Initial:shock_tube:axis_velocity",0.0);
  initial_shock_tube_trans_velocity = p->value_float
    ("Initial:shock_tube:transverse_velocity",0.0);
  initial_shock_tube_flip_initialize = p -> value_logical
    ("Initial:shock_tube:flip_initialize", false);

  // VL+CT b-field initialization
  initial_bcenter_update_etot = p->value_logical
    ("Initial:vlct_bfield:update_etot",false);
  
  // Cloud Crush Initialization
  initial_cloud_subsample_n     = p->value_integer
    ("Initial:cloud:subsample_n",0);
  initial_cloud_radius          = p->value_float
    ("Initial:cloud:cloud_radius",0.0);
  initial_cloud_center_x        = p->value_float
    ("Initial:cloud:cloud_center_x",0.0);
  initial_cloud_center_y        = p->value_float
    ("Initial:cloud:cloud_center_y",0.0);
  initial_cloud_center_z        = p->value_float
    ("Initial:cloud:cloud_center_z",0.0);
  initial_cloud_density_cloud   = p->value_float
    ("Initial:cloud:cloud_density",0.0);
  initial_cloud_density_wind    = p->value_float
    ("Initial:cloud:wind_density",0.0);
  initial_cloud_velocity_wind   = p->value_float
    ("Initial:cloud:wind_velocity",0.0);
  initial_cloud_etot_wind       = p->value_float
    ("Initial:cloud:wind_total_energy",0.0);
  initial_cloud_eint_wind       = p->value_float
    ("Initial:cloud:wind_internal_energy",0.0);
  initial_cloud_metal_mass_frac = p->value_float
    ("Initial:cloud:metal_mass_fraction",0.0);
  initial_cloud_perturb_stddev  = p->value_float
    ("Initial:cloud:perturb_standard_deviation",0.0);
  initial_cloud_trunc_dev       = p->value_float
    ("Initial:cloud:perturb_truncation_deviation",0.0);
  int init_cloud_perturb_seed_  = p->value_integer
    ("Initial:cloud:perturb_seed",0);
  ASSERT("EnzoConfig::read()", "Initial:cloud:perturb_seed must be >=0",
	 init_cloud_perturb_seed_ >= 0);
  initial_cloud_perturb_seed = (unsigned int) init_cloud_perturb_seed_;

  int initial_cloud_uniform_bfield_length = p->list_length
    ("Initial:cloud:uniform_bfield");
  if (initial_cloud_uniform_bfield_length == 0){
    initial_cloud_initialize_uniform_bfield = false;
  } else if (initial_cloud_uniform_bfield_length == 3){
    initial_cloud_initialize_uniform_bfield = true;
    for (int i = 0; i <3; i++){
      initial_cloud_uniform_bfield[i] = p->list_value_float
	(i,"Initial:cloud:uniform_bfield");
    }
  } else {
    ERROR("EnzoConfig::read",
	  "Initial:cloud:uniform_bfield must contain 0 or 3 entries.");
  }
>>>>>>> b411b9ce

  // Cosmology initialization
  initial_cosmology_temperature = p->value_float("Initial:cosmology:temperature",0.0);

  // Collapse initialization

  initial_collapse_rank =  p->value_integer("Initial:collapse:rank",0);
  for (int i=0; i<initial_collapse_rank; i++) {
    initial_collapse_array[i] =
      p->list_value_integer (i,"Initial:collapse:array",1);
  }
  for (int i=initial_collapse_rank; i<3; i++) {
    initial_collapse_array[i] = 1;
  }
  initial_collapse_radius_relative =
    p->value_float("Initial:collapse:radius_relative",0.1);
  initial_collapse_particle_ratio =
    p->value_float("Initial:collapse:particle_ratio",0.0);
  initial_collapse_mass =
    p->value_float("Initial:collapse:mass",cello::mass_solar);
  initial_collapse_temperature =
    p->value_float("Initial:collapse:temperature",10.0);

  // Grackle test initialization
#ifdef CONFIG_USE_GRACKLE
  initial_grackle_test_minimum_H_number_density =
    p->value_float("Initial:grackle_test:minimum_H_number_density",0.1);
  initial_grackle_test_maximum_H_number_density =
    p->value_float("Initial:grackle_test:maximum_H_number_density",1000.0);
  initial_grackle_test_minimum_temperature =
    p->value_float("Initial:grackle_test:minimum_temperature",10.0);
  initial_grackle_test_maximum_temperature =
    p->value_float("Initial:grackle_test:maximum_temperature",1.0E8);
  initial_grackle_test_minimum_metallicity =
    p->value_float("Initial:grackle_test:minimum_metallicity", 1.0E-4);
  initial_grackle_test_maximum_metallicity =
    p->value_float("Initial:grackle_test:maximum_metallicity", 1.0);
  initial_grackle_test_reset_energies =
    p->value_integer("Initial:grackle_test:reset_energies",0);
#endif /* CONFIG_USE_GRACKLE */

  // Turbulence method and initialization

  initial_turbulence_density = p->value_float
    ("Initial:turbulence:density",1.0);

  // Must specify pressure or temperature
  initial_turbulence_pressure =    p->value_float
    ("Initial:turbulence:pressure",   0.0);
  initial_turbulence_temperature = p->value_float
    ("Initial:turbulence:temperature",0.0);

  bool uses_turbulence = false;
  for (size_t i=0; i<method_list.size(); i++) {
    if (method_list[i] == "turbulence") uses_turbulence=true;
  }

  if (uses_turbulence) {
    ASSERT ("EnzoConfig::read",
  	    "Either initial turbulence pressure or temperature must be defined",
  	    ! ((initial_turbulence_pressure == 0.0) &&
  	       (initial_turbulence_temperature == 0.0)));
    ASSERT ("EnzoConfig::read",
  	    "Initial turbulence pressure and temperature cannot "
	    "both be defined",
  	    ! ((initial_turbulence_pressure != 0.0) &&
  	       (initial_turbulence_temperature != 0.0)));
  }

  method_turbulence_edot = p->value_float
    ("Method:turbulence:edot",-1.0);
  method_turbulence_mach_number = p->value_float
    ("Method:turbulence:mach_number",0.0);

  interpolation_method = p->value_string
    ("Field:interpolation_method","SecondOrderA");

  //
  initial_IG_scale_length = p->value_float
    ("Initial:isolated_galaxy:scale_length", 0.0343218);
  initial_IG_scale_height = p->value_float
    ("Initial:isolated_galaxy:scale_height", 0.00343218);
  initial_IG_disk_mass = p->value_float
    ("Initial:isolated_galaxy:disk_mass", 42.9661);
  initial_IG_gas_fraction = p->value_float
    ("Initial:isolated_galaxy:gas_fraction", 0.2);
  initial_IG_disk_temperature = p->value_float
    ("Initial:isolated_galaxy:disk_temperature", 1.0E4);
  initial_IG_disk_metal_fraction = p->value_float
    ("Initial:isolated_galaxy:disk_metal_fraction", 1.0E-10);
  initial_IG_gas_halo_mass = p->value_float
    ("Initial:isolated_galaxy:gas_halo_mass", 0.1);
  initial_IG_gas_halo_temperature = p->value_float
    ("Initial:isolated_galaxy:gas_halo_temperature", 1.0E4);
  initial_IG_gas_halo_density = p->value_float
    ("Initial:isolated_galaxy:gas_halo_density", 0.0);
  initial_IG_gas_halo_radius = p->value_float
    ("Initial:isolated_galaxy:gas_halo_radius", 1.0);
  initial_IG_gas_halo_metal_fraction = p->value_float
    ("Initial:isolated_galaxy:gas_halo_metal_fraction", 1.0E-10);
  initial_IG_use_gas_particles = p->value_logical
    ("Initial:isolated_galaxy:use_gas_particles", false);
  initial_IG_live_dm_halo = p->value_logical
    ("Initial:isolated_galaxy:live_dm_halo",false);
  initial_IG_stellar_disk = p->value_logical
    ("Initial:isolated_galaxy:stellar_disk", false);
  initial_IG_stellar_bulge = p->value_logical
    ("Initial:isolated_galaxy:stellar_bulge", false);
  initial_IG_analytic_velocity = p->value_logical
    ("Initial:isolated_galaxy:analytic_velocity", false);
  initial_IG_include_recent_SF = p->value_logical
    ("Initial:isolated_galaxy:include_recent_SF", false);
  initial_IG_recent_SF_start = p->value_float
    ("Initial:isolated_galaxy:recent_SF_start", -100.0);
  initial_IG_recent_SF_end = p->value_float
    ("Initial:isolated_galaxy:recent_SF_end", 0.0);
  initial_IG_recent_SF_SFR = p->value_float
    ("Initial:isolated_galaxy:recent_SF_SFR", 2.0);
  initial_IG_recent_SF_bin_size = p->value_float
    ("Initial:isolated_galaxy:recent_SF_bin_size", 5.0);
  initial_IG_recent_SF_seed = p->value_integer
    ("Initial:isolated_galaxy:recent_SF_seed", 12345);

  for (int axis=0; axis<3; axis++) {
    initial_IG_center_position[axis]  = p->list_value_float
      (axis,"Initial:isolated_galaxy:center_position",0.5);
    initial_IG_bfield[axis] = p->list_value_float
      (axis, "Initial:isolated_galaxy:bfield",0.0);
  }

  for (int axis=0; axis<3; axis++){
    initial_feedback_test_position[axis] = p->list_value_float
      (axis, "Initial:feedback_test:position", 0.5);
  }
  initial_feedback_test_density = p->value_float
    ("Initial:feedback_test:density", 1.0E-24);

  initial_feedback_test_star_mass = p->value_float
    ("Initial:feedback_test:star_mass", 1000.0);

  initial_feedback_test_temperature = p->value_float
    ("Initial:feedback_test:temperature", 1.0E4);

  initial_feedback_test_from_file = p->value_logical
    ("Initial:feedback_test:from_file", false);

  method_check_gravity_particle_type = p->value_string
    ("Method:check_gravity:particle_type","dark");

  method_heat_alpha = p->value_float
    ("Method:heat:alpha",1.0);

  method_hydro_method = p->value_string
    ("Method:hydro:method","ppm");

  method_hydro_dual_energy = p->value_logical
    ("Method:hydro:dual_energy",false);
  method_hydro_dual_energy_eta_1 = p->value_float
    ("Method:hydro:dual_energy_eta_1",0.001);
  method_hydro_dual_energy_eta_2 = p->value_float
    ("Method:hydro:dual_energy_eta_2",0.1);

  method_hydro_reconstruct_method = p->value_string
    ("Method:hydro:reconstruct_method","ppm");

  method_hydro_reconstruct_conservative = p->value_logical
    ("Method:hydro:reconstruct_conservative",false);

  method_hydro_reconstruct_positive = p->value_logical
    ("Method:hydro:reconstruct_positive",false);

  method_hydro_riemann_solver = p->value_string
    ("Method:hydro:riemann_solver","ppm");

  method_feedback_ejecta_mass = p->value_float
    ("Method:feedback:ejecta_mass",0.0);

  method_feedback_supernova_energy = p->value_float
    ("Method:feedback:supernova_energy",1.0);

  method_feedback_ejecta_metal_fraction = p->value_float
    ("Method:feedback:ejecta_metal_fraction",0.1);

  method_feedback_stencil = p->value_integer
    ("Method:feedback:stencil",3);

  method_feedback_radius = p->value_float
    ("Method:feedback:radius",-1.0);

  method_feedback_shift_cell_center = p->value_logical
    ("Method:feedback:shift_cell_center", true);

  method_feedback_ke_fraction = p->value_float
    ("Method:feedback:ke_fraction", 0.0);

  method_feedback_time_first_sn = p->value_float
    ("Method:feedback:time_first_sn", -1.0);

  method_feedback_use_ionization_feedback = p->value_logical
    ("Method:feedback:use_ionization_feedback", false);

  method_star_maker_type = p->value_string
    ("Method:star_maker:type","stochastic");

  method_star_maker_use_density_threshold = p->value_logical
    ("Method:star_maker:use_density_threshold",true);

  method_star_maker_use_velocity_divergence = p->value_logical
    ("Method:star_maker:use_velocity_divergence",true);

  method_star_maker_use_dynamical_time = p->value_logical
    ("Method:star_maker:use_dynamical_time",true);

  method_star_maker_use_self_gravitating = p->value_logical
    ("Method:star_maker:use_self_gravitating", false);

  method_star_maker_use_h2_self_shielding = p->value_logical
    ("Method:star_maker:use_h2_self_shielding", false);

  method_star_maker_use_jeans_mass = p->value_logical
    ("Method:star_maker:use_jeans_mass", false);

  method_star_maker_number_density_threshold = p->value_float
    ("Method:star_maker:number_density_threshold",0.0);

  method_star_maker_maximum_mass_fraction = p->value_float
    ("Method:star_maker:maximum_mass_fraction",0.5);

  method_star_maker_efficiency = p->value_float
    ("Method:star_maker:efficiency",0.01);

  method_star_maker_minimum_star_mass = p->value_float
    ("Method:star_maker:minimum_star_mass",1.0E4);

  method_star_maker_maximum_star_mass = p->value_float
    ("Method:star_maker:maximum_star_mass",1.0E4);

  method_null_dt = p->value_float
    ("Method:null:dt",std::numeric_limits<double>::max());

  // method_star_maker

  method_gravity_grav_const = p->value_float
    ("Method:gravity:grav_const",6.67384e-8);

  method_gravity_solver = p->value_string
    ("Method:gravity:solver","unknown");

  method_gravity_order = p->value_integer
    ("Method:gravity:order",4);

  method_gravity_accumulate = p->value_logical
    ("Method:gravity:accumulate",true);

<<<<<<< HEAD
  method_background_acceleration_type = p->value_string
   ("Method:background_acceleration:type","unknown");

  method_background_acceleration_mass = p->value_float
   ("Method:background_acceleration:mass",0.0);

  method_background_acceleration_DM_mass = p->value_float
   ("Method:background_acceleration:DM_mass",-1.0);

  method_background_acceleration_DM_density = p->value_float
   ("Method:background_acceleration:DM_density", -1.0);

  method_background_acceleration_bulge_mass = p->value_float
    ("Method:background_acceleration:bulge_mass", 0.0);

  method_background_acceleration_core_radius = p->value_float
    ("Method:background_acceleration:core_radius", 1.0E-10);

  method_background_acceleration_bulge_radius = p->value_float
    ("Method:background_acceleration:bulge_radius", 1.0E-10);

  method_background_acceleration_stellar_mass = p->value_float
    ("Method:background_acceleration:stellar_mass", 0.0);

  method_background_acceleration_DM_mass_radius = p->value_float
   ("Method:background_acceleration:DM_mass_radius", 0.0);

  method_background_acceleration_stellar_scale_height_r = p->value_float
   ("Method:background_acceleration:stellar_scale_height_r", 1.0E-10);

  method_background_acceleration_stellar_scale_height_z = p->value_float
   ("Method:background_acceleration:stellar_scale_height_z", 1.0E-10);

  method_background_acceleration_apply_acceleration = p->value_logical
    ("Method:background_acceleration:apply_acceleration", true);

  for (int axis = 0; axis < 3; axis++){
    method_background_acceleration_center[axis] = p->list_value_float
      (axis,"Method:background_acceleration:center",0.5);
    method_background_acceleration_angular_momentum[axis] = p->list_value_float
      (axis,"Method:background_acceleration:angular_momentum",0);
  }

  // Not sure if I need. Seems this flag tells the hydo solver
  // if gravity exists... so I would expect to need this... but Does
  // not get triggered for self-gravity at the moment... so not sure
  for (size_t i=0; i<method_list.size(); i++) {
    if (method_list[i] == "background_acceleration") physics_gravity=true;
  }
=======
  method_vlct_riemann_solver = p->value_string
    ("Method:mhd_vlct:riemann_solver","hlld");
  method_vlct_half_dt_reconstruct_method = p->value_string
    ("Method:mhd_vlct:half_dt_reconstruct_method","nn");
  method_vlct_full_dt_reconstruct_method = p->value_string
    ("Method:mhd_vlct:full_dt_reconstruct_method","plm");
  method_vlct_theta_limiter = p->value_float
    ("Method:mhd_vlct:theta_limiter", 1.5);
  method_vlct_density_floor = p->value_float
    ("Method:mhd_vlct:density_floor", 0.0);
  method_vlct_pressure_floor = p->value_float
    ("Method:mhd_vlct:pressure_floor", 0.0);
  method_vlct_dual_energy = p->value_logical
    ("Method:mhd_vlct:dual_energy", false);
  method_vlct_dual_energy_eta = p->value_float
    ("Method:mhd_vlct:dual_energy_eta", 0.001);
>>>>>>> b411b9ce

  //--------------------------------------------------
  // Physics
  //--------------------------------------------------

  num_physics = p->list_length("Physics:list");

  for (int index_physics=0; index_physics<num_physics; index_physics++) {

    std::string name =
      p->list_value_string(index_physics,"Physics:list");

    std::string full_name = std::string("Physics:") + name;

    if (physics_list[index_physics] == "cosmology") {

      physics_cosmology = true;

      physics_cosmology_hubble_constant_now = p->value_float
	(full_name + ":hubble_constant_now",0.701);

      physics_cosmology_omega_matter_now = p->value_float
	(full_name + ":omega_matter_now",   0.279);

      physics_cosmology_omega_baryon_now = p->value_float
	(full_name + ":omega_baryon_now",   1.0);

      physics_cosmology_omega_cdm_now = p->value_float
	(full_name + ":omega_cdm_now",   0.0);

      physics_cosmology_omega_lamda_now = p->value_float
	(full_name + ":omega_lambda_now",   0.721);


      physics_cosmology_comoving_box_size = p->value_float
	(full_name + ":comoving_box_size", 64.0);

      physics_cosmology_max_expansion_rate = p->value_float
	(full_name + ":max_expansion_rate", 0.01);

      physics_cosmology_initial_redshift = p->value_float
	(full_name + ":initial_redshift",  20.0);;

      physics_cosmology_final_redshift = p->value_float
	(full_name + ":final_redshift",  0.0);;

    }

    if (physics_list[index_physics] == "gravity") {

      physics_gravity = true;

    }
  }

  //======================================================================
  // SOLVER
  //======================================================================

  num_solvers = p->list_length("Solver:list");

  solver_pre_smooth.  resize(num_solvers);
  solver_coarse_solve.resize(num_solvers);
  solver_domain_solve.resize(num_solvers);
  solver_post_smooth. resize(num_solvers);
  solver_last_smooth. resize(num_solvers);
  solver_weight.      resize(num_solvers);
  solver_restart_cycle.resize(num_solvers);
  solver_precondition.resize(num_solvers);
  solver_coarse_level.resize(num_solvers);
  solver_is_unigrid.resize(num_solvers);

  for (int index_solver=0; index_solver<num_solvers; index_solver++) {

    std::string solver_name =
      std::string("Solver:") + p->list_value_string(index_solver,"Solver:list");

    std::string solver;

    solver = p->value_string (solver_name + ":precondition","unknown");
    if (solver_index.find(solver) != solver_index.end()) {
      solver_precondition[index_solver] = solver_index[solver];
    } else {
      solver_precondition[index_solver] = -1;
    }

    solver = p->value_string (solver_name + ":pre_smooth","unknown");
    if (solver_index.find(solver) != solver_index.end()) {
      solver_pre_smooth[index_solver] = solver_index[solver];
    } else {
      solver_pre_smooth[index_solver] = -1;
    }

    solver = p->value_string (solver_name + ":coarse_solve","unknown");
    if (solver_index.find(solver) != solver_index.end()) {
      solver_coarse_solve[index_solver] = solver_index[solver];
    } else {
      solver_coarse_solve[index_solver] = -1;
    }

    solver = p->value_string (solver_name + ":domain_solve","unknown");
    if (solver_index.find(solver) != solver_index.end()) {
      solver_domain_solve[index_solver] = solver_index[solver];
    } else {
      solver_domain_solve[index_solver] = -1;
    }

    solver = p->value_string (solver_name + ":post_smooth","unknown");
    if (solver_index.find(solver) != solver_index.end()) {
      solver_post_smooth[index_solver] = solver_index[solver];
    } else {
      solver_post_smooth[index_solver] = -1;
    }

    solver = p->value_string (solver_name + ":last_smooth","unknown");
    if (solver_index.find(solver) != solver_index.end()) {
      solver_last_smooth[index_solver] = solver_index[solver];
    } else {
      solver_last_smooth[index_solver] = -1;
    }

    solver_weight[index_solver] =
      p->value_float(solver_name + ":weight",1.0);

    solver_restart_cycle[index_solver] =
      p->value_integer(solver_name + ":restart_cycle",1);

    solver_coarse_level[index_solver] =
      p->value_integer (solver_name + ":coarse_level",
			solver_min_level[index_solver]);

    solver_is_unigrid[index_solver] =
      p->value_logical (solver_name + ":is_unigrid",false);

  }

  //======================================================================
  // STOPPING
  //======================================================================

  stopping_redshift = p->value_float ("Stopping:redshift",0.0);

  //======================================================================
  // GRACKLE 3.0
  //======================================================================

  this->method_grackle_use_grackle = false;
#ifdef CONFIG_USE_GRACKLE


  /// Grackle parameters

  for (size_t i=0; i<method_list.size(); i++) {
    if (method_list[i] == "grackle") method_grackle_use_grackle=true;
  }

  // Defaults alert PUP::er() to ignore
  if (method_grackle_use_grackle) {

    method_grackle_chemistry = new chemistry_data;
    *method_grackle_chemistry = _set_default_chemistry_parameters();

    /* this must be set AFTER default values are set */
    method_grackle_chemistry->use_grackle = method_grackle_use_grackle;

    // Copy over parameters from Enzo-P to Grackle
    method_grackle_chemistry->Gamma = field_gamma;

    //
    method_grackle_use_cooling_timestep = p->value_logical
      ("Method:grackle:use_cooling_timestep", false);

    // for when not using cosmology - redshift of UVB
    method_grackle_radiation_redshift = p->value_float
      ("Method:grackle:radiation_redshift", -1.0);

    // Set Grackle parameters from parameter file
    method_grackle_chemistry->with_radiative_cooling = p->value_integer
      ("Method:grackle:with_radiative_cooling",
        method_grackle_chemistry->with_radiative_cooling);

    method_grackle_chemistry->primordial_chemistry = p->value_integer
      ("Method:grackle:primordial_chemistry",
        method_grackle_chemistry->primordial_chemistry);

    method_grackle_chemistry->metal_cooling = p->value_integer
      ("Method:grackle:metal_cooling",
        method_grackle_chemistry->metal_cooling);

    method_grackle_chemistry->h2_on_dust = p->value_integer
      ("Method:grackle:h2_on_dust",
        method_grackle_chemistry->h2_on_dust);

    method_grackle_chemistry->three_body_rate = p->value_integer
      ("Method:grackle:three_body_rate",
        method_grackle_chemistry->three_body_rate);

    method_grackle_chemistry->cmb_temperature_floor = p->value_integer
      ("Method:grackle:cmb_temperature_floor",
        method_grackle_chemistry->cmb_temperature_floor);

    std::string grackle_data_file_ = p->value_string
      ("Method:grackle:data_file", "");
    ASSERT("EnzoConfig::read",
	   "no value specified for \"Method:grackle:data_file\"",
	   grackle_data_file_.length() > 0);

    method_grackle_chemistry->grackle_data_file
      = new char[grackle_data_file_.length() + 1];
    strcpy(method_grackle_chemistry->grackle_data_file,
	   grackle_data_file_.c_str());

    method_grackle_chemistry->cie_cooling = p->value_integer
      ("Method:grackle:cie_cooling",
        method_grackle_chemistry->cie_cooling);

    method_grackle_chemistry->h2_optical_depth_approximation = p->value_integer
      ("Method:grackle:h2_optical_depth_approximation",
        method_grackle_chemistry->h2_optical_depth_approximation);

    method_grackle_chemistry->photoelectric_heating = p->value_integer
      ("Method:grackle:photoelectric_heating",
        method_grackle_chemistry->photoelectric_heating);

    method_grackle_chemistry->photoelectric_heating_rate = p->value_float
      ("Method:grackle:photoelectric_heating_rate",
        method_grackle_chemistry->photoelectric_heating_rate);

    method_grackle_chemistry->CaseBRecombination = p->value_integer
      ("Method:grackle:CaseBRecombination",
       method_grackle_chemistry->CaseBRecombination);

    method_grackle_chemistry->UVbackground = p->value_integer
      ("Method:grackle:UVbackground",
        method_grackle_chemistry->UVbackground);

    method_grackle_chemistry->use_volumetric_heating_rate = p->value_integer
      ("Method:grackle:use_volumetric_heating_rate",
      method_grackle_chemistry->use_volumetric_heating_rate);

    method_grackle_chemistry->use_specific_heating_rate = p->value_integer
      ("Method:grackle:use_specific_heating_rate",
       method_grackle_chemistry->use_specific_heating_rate);

    method_grackle_chemistry->self_shielding_method = p->value_integer
      ("Method:grackle:self_shielding_method",
       method_grackle_chemistry->self_shielding_method);

    method_grackle_chemistry->H2_self_shielding = p->value_integer
      ("Method:grackle:H2_self_shielding",
       method_grackle_chemistry->H2_self_shielding);

    method_grackle_chemistry->HydrogenFractionByMass = p->value_float
      ("Method:grackle:HydrogenFractionByMass",
        method_grackle_chemistry->HydrogenFractionByMass);

    method_grackle_chemistry->DeuteriumToHydrogenRatio = p->value_float
      ("Method:grackle:DeuteriumToHydrogenRatio",
       method_grackle_chemistry->DeuteriumToHydrogenRatio);

    method_grackle_chemistry->SolarMetalFractionByMass = p->value_float
      ("Method:grackle:SolarMetalFractionByMass",
       method_grackle_chemistry->SolarMetalFractionByMass);

    method_grackle_chemistry->Compton_xray_heating = p->value_integer
      ("Method:grackle:Compton_xray_heating",
       method_grackle_chemistry->Compton_xray_heating);

    method_grackle_chemistry->LWbackground_sawtooth_suppression = p->value_integer
      ("Method:grackle:LWbackground_sawtooth_suppression",
       method_grackle_chemistry->LWbackground_sawtooth_suppression);

    method_grackle_chemistry->LWbackground_intensity = p->value_float
      ("Method:grackle:LWbackground_intensity",
       method_grackle_chemistry->LWbackground_intensity);

    method_grackle_chemistry->UVbackground_redshift_on = p->value_float
      ("Method:grackle:UVbackground_redshift_on",
       method_grackle_chemistry->UVbackground_redshift_on);

    method_grackle_chemistry->UVbackground_redshift_off = p->value_float
      ("Method:grackle:UVbackground_redshift_off",
       method_grackle_chemistry->UVbackground_redshift_off);

    method_grackle_chemistry->UVbackground_redshift_fullon = p->value_float
      ("Method:grackle:UVbackground_redshift_fullon",
        method_grackle_chemistry->UVbackground_redshift_fullon);

    method_grackle_chemistry->UVbackground_redshift_drop = p->value_float
     ("Method:grackle:UVbackground_redshift_drop",
      method_grackle_chemistry->UVbackground_redshift_drop);

    // When radiative transfer is eventually included, make
    // sure to set the below parameter to match the Enzo-P
    // parameter for turning RT on / off:
    //   method_grackle_chemistry->use_radiative_transfer = ENZO_P_PARAMETER_NAME;

  }
#endif /* CONFIG_USE_GRACKLE */

  TRACE("END   EnzoConfig::read()");
}

//======================================================================<|MERGE_RESOLUTION|>--- conflicted
+++ resolved
@@ -80,12 +80,10 @@
   initial_grackle_test_minimum_temperature(10.0),
   initial_grackle_test_reset_energies(0),
 #endif /* CONFIG_USE_GRACKLE */
-<<<<<<< HEAD
   initial_feedback_test_density(),
   initial_feedback_test_star_mass(),
   initial_feedback_test_temperature(),
   initial_feedback_test_from_file(),
-=======
   // EnzoInitialInclinedWave
   initial_inclinedwave_alpha(0.0),
   initial_inclinedwave_beta(0.0),
@@ -94,7 +92,6 @@
   initial_inclinedwave_parallel_vel(std::numeric_limits<double>::min()),
   initial_inclinedwave_positive_vel(true),
   initial_inclinedwave_wave_type(""),
->>>>>>> b411b9ce
   // EnzoInitialMusic
   initial_music_field_files(),
   initial_music_field_datasets(),
@@ -444,7 +441,6 @@
   p | initial_pm_mpp;
   p | initial_pm_level;
 
-<<<<<<< HEAD
   p | initial_burkertbodenheimer_rank;
   PUParray(p,initial_burkertbodenheimer_array,3);
   p | initial_burkertbodenheimer_radius_relative;
@@ -485,13 +481,12 @@
   p | initial_IG_recent_SF_bin_size;
   p | initial_IG_recent_SF_SFR;
   p | initial_IG_recent_SF_seed;
-=======
+
   p | initial_shock_tube_setup_name;
   p | initial_shock_tube_aligned_ax;
   p | initial_shock_tube_axis_velocity;
   p | initial_shock_tube_trans_velocity;
   p | initial_shock_tube_flip_initialize;
->>>>>>> b411b9ce
 
   p | initial_soup_rank;
   p | initial_soup_file;
@@ -769,7 +764,7 @@
   field_uniform_density = p->value_float ("Field:uniform_density",1.0);
 
   // InitialInclinedWave initialization
-  
+
   initial_inclinedwave_alpha          = p->value_float
     ("Initial:inclined_wave:alpha",0.0);
   initial_inclinedwave_beta           = p->value_float
@@ -852,8 +847,6 @@
   initial_sedov_random_te_multiplier =
     p->value_integer  ("Initial:sedov_random:te_multiplier",1);
 
-<<<<<<< HEAD
-=======
   // Shock Tube Initialization
   initial_shock_tube_setup_name = p->value_string
     ("Initial:shock_tube:setup_name","");
@@ -869,7 +862,7 @@
   // VL+CT b-field initialization
   initial_bcenter_update_etot = p->value_logical
     ("Initial:vlct_bfield:update_etot",false);
-  
+
   // Cloud Crush Initialization
   initial_cloud_subsample_n     = p->value_integer
     ("Initial:cloud:subsample_n",0);
@@ -917,7 +910,6 @@
     ERROR("EnzoConfig::read",
 	  "Initial:cloud:uniform_bfield must contain 0 or 3 entries.");
   }
->>>>>>> b411b9ce
 
   // Cosmology initialization
   initial_cosmology_temperature = p->value_float("Initial:cosmology:temperature",0.0);
@@ -1172,7 +1164,6 @@
   method_gravity_accumulate = p->value_logical
     ("Method:gravity:accumulate",true);
 
-<<<<<<< HEAD
   method_background_acceleration_type = p->value_string
    ("Method:background_acceleration:type","unknown");
 
@@ -1222,7 +1213,6 @@
   for (size_t i=0; i<method_list.size(); i++) {
     if (method_list[i] == "background_acceleration") physics_gravity=true;
   }
-=======
   method_vlct_riemann_solver = p->value_string
     ("Method:mhd_vlct:riemann_solver","hlld");
   method_vlct_half_dt_reconstruct_method = p->value_string
@@ -1239,7 +1229,6 @@
     ("Method:mhd_vlct:dual_energy", false);
   method_vlct_dual_energy_eta = p->value_float
     ("Method:mhd_vlct:dual_energy_eta", 0.001);
->>>>>>> b411b9ce
 
   //--------------------------------------------------
   // Physics
