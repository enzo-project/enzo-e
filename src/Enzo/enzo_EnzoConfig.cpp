// See LICENSE_CELLO file for license and copyright information

/// @file     enzo_EnzoConfig.cpp
/// @author   James Bordner (jobordner@ucsd.edu)
/// @date     2012-10-03
/// @brief    Implementation of the EnzoConfig class 

#include "cello.hpp"
#include "enzo.hpp"

//----------------------------------------------------------------------

EnzoConfig g_enzo_config;

EnzoConfig::EnzoConfig() throw ()
  :
#ifdef CONFIG_USE_GRACKLE
  method_grackle_units(),
  method_grackle_chemistry(),
#endif
  ppm_density_floor(0.0),
  ppm_diffusion(false),
  ppm_dual_energy(false),
  ppm_dual_energy_eta_1(0.0),
  ppm_dual_energy_eta_2(0.0),
  ppm_flattening(0),
  ppm_minimum_pressure_support_parameter(0),
  ppm_number_density_floor(0.0),
  ppm_pressure_floor(0.0),
  ppm_pressure_free(false),
  ppm_steepening(false),
  ppm_temperature_floor(0.0),
  ppm_use_minimum_pressure_support(false),
  ppm_mol_weight(0.0),
  field_gamma(0.0),
  physics_cosmology(false),
  physics_cosmology_hubble_constant_now(0.0),
  physics_cosmology_omega_matter_now(0.0),
  physics_cosmology_omega_dark_matter_now(0.0),
  physics_cosmology_omega_lamda_now(0.0),
  physics_cosmology_comoving_box_size(0.0),
  physics_cosmology_max_expansion_rate(0.0),
  physics_cosmology_initial_redshift(0.0),
  physics_cosmology_final_redshift(0.0),
  // EnzoInitialPm
  initial_pm_field(""),
  initial_pm_mpp(0.0),
  initial_pm_level(0),
  // EnzoInitialCollapse
  initial_collapse_rank(0),
  initial_collapse_radius_relative(0.0),
  initial_collapse_particle_ratio(0.0),
  initial_collapse_mass(0.0),
  initial_collapse_temperature(0.0),
  // EnzoInitialSedov[23]
  initial_sedov_rank(0),
  initial_sedov_radius_relative(0.0),
  initial_sedov_pressure_in(0.0),
  initial_sedov_pressure_out(0.0),
  initial_sedov_density(0.0),
  // EnzoInitialSoup
  initial_soup_rank(0),
  initial_soup_file(""),
  initial_soup_rotate(false),
  initial_soup_pressure_in(0.0),
  initial_soup_pressure_out(0.0),
  initial_soup_density(0.0),
  // EnzoInitialTurbulence
  initial_turbulence_density(0.0),
  initial_turbulence_pressure(0.0),
  initial_turbulence_temperature(0.0),
  // EnzoProlong
  interpolation_method(""),
  // EnzoMethodHeat
  method_heat_alpha(0.0),
  // EnzoMethodNull
  method_null_dt(0.0),
  // EnzoMethodTurbulence
  method_turbulence_edot(0.0),
  method_turbulence_mach_number(0.0),
  // EnzoMethodPmDeposit
  method_pm_deposit_type(""),
  // EnzoMethodPmUpdate
  method_pm_update_max_dt(0.0)
{
  for (int i=0; i<3; i++) {
    initial_sedov_array[i] = 0;
    initial_soup_array[i]  = 0;
    initial_soup_d_pos[i]  = 0.0;
    initial_soup_d_size[i] = 0.0;
    initial_collapse_array[i] = 0;
  }
}

//----------------------------------------------------------------------

EnzoConfig::~EnzoConfig() throw ()
{
}

//----------------------------------------------------------------------

void EnzoConfig::pup (PUP::er &p)
{

  Config::pup(p);

  TRACEPUP;

  // NOTE: change this function whenever attributes change

  p | ppm_density_floor;
  p | ppm_diffusion;
  p | ppm_dual_energy;
  p | ppm_dual_energy_eta_1;
  p | ppm_dual_energy_eta_2;
  p | ppm_flattening;
  p | ppm_minimum_pressure_support_parameter;
  p | ppm_number_density_floor;
  p | ppm_pressure_floor;
  p | ppm_pressure_free;
  p | ppm_steepening;
  p | ppm_temperature_floor;
  p | ppm_use_minimum_pressure_support;
  p | ppm_mol_weight;

  p | field_gamma;

  p | physics_cosmology;
  p | physics_cosmology_hubble_constant_now;
  p | physics_cosmology_omega_lamda_now;
  p | physics_cosmology_omega_matter_now;
  p | physics_cosmology_omega_dark_matter_now;
  p | physics_cosmology_comoving_box_size;
  p | physics_cosmology_max_expansion_rate;
  p | physics_cosmology_initial_redshift;
  p | physics_cosmology_final_redshift;

  p | initial_collapse_rank;
  PUParray(p,initial_collapse_array,3);
  p | initial_collapse_radius_relative;
  p | initial_collapse_particle_ratio;
  p | initial_collapse_mass;
  p | initial_collapse_temperature;

  p | initial_sedov_rank;
  PUParray(p,initial_sedov_array,3);
  p | initial_sedov_radius_relative;
  p | initial_sedov_pressure_in;
  p | initial_sedov_pressure_out;
  p | initial_sedov_density;

  p | initial_turbulence_density;
  p | initial_turbulence_pressure;
  p | initial_turbulence_temperature;

  p | initial_pm_field;
  p | initial_pm_mpp;
  p | initial_pm_level;

  p | initial_soup_rank;
  p | initial_soup_file;
  p | initial_soup_rotate;
  PUParray(p,initial_soup_array,3);
  PUParray(p,initial_soup_d_pos,3);
  PUParray(p,initial_soup_d_size,3);
  p | initial_soup_pressure_in;
  p | initial_soup_pressure_out;
  p | initial_soup_density;

  p | interpolation_method;

  p | method_heat_alpha;

  p | method_null_dt;
  p | method_turbulence_edot;

  p | method_gravity_grav_const;
  p | method_gravity_solver;

  p | method_pm_deposit_type;
  p | method_pm_update_max_dt;

  p | solver_precondition;
  p | solver_local;
  p | solver_pre_smooth;
  p | solver_post_smooth;
  p | solver_coarse_solve;
  p | solver_weight;

  p | units_mass;
  p | units_density;
  p | units_length;
  p | units_time;

#ifdef CONFIG_USE_GRACKLE

  // Grackle cooling parameters

  // Units

  //  p | method_grackle_units;
  WARNING("EnzoConfig::pup",
	  "p|method_grackle_units not called");
  //  p | method_grackle_chemistry;
  WARNING("EnzoConfig::pup",
	  "p|method_grackle_chemistry not called");

#endif /* CONFIG_USE_GRACKLE */

}

//----------------------------------------------------------------------

void EnzoConfig::read(Parameters * p) throw()
{
  TRACE("BEGIN EnzoConfig::read()");

  // Read Cello parameters

  
  TRACE("EnzoCharm::read calling Config::read()");

  ((Config*)this) -> read (p);

  double floor_default = 1e-6;

  ppm_density_floor = p->value_float
    ("Method:ppm:density_floor",  floor_default);
  ppm_diffusion = p->value_logical 
    ("Method:ppm:diffusion",  false);
  ppm_dual_energy = p->value_logical 
    ("Method:ppm:dual_energy",false);
  ppm_dual_energy_eta_1 = p->value_float
    ("Method:ppm:dual_energy_eta_1", 0.001);
  ppm_dual_energy_eta_2 = p->value_float
    ("Method:ppm:dual_energy_eta_2", 0.1);
  ppm_flattening = p->value_integer
    ("Method:ppm:flattening", 3);
  ppm_minimum_pressure_support_parameter = p->value_integer
    ("Method:ppm:minimum_pressure_support_parameter",100);
  ppm_number_density_floor = p->value_float
    ("Method:ppm:number_density_floor", floor_default);
  ppm_pressure_floor = p->value_float
    ("Method:ppm:pressure_floor", floor_default);
  ppm_pressure_free = p->value_logical
    ("Method:ppm:pressure_free",false);
  ppm_steepening = p->value_logical 
    ("Method:ppm:steepening", false);
  ppm_temperature_floor = p->value_float
    ("Method:ppm:temperature_floor", floor_default);
  ppm_use_minimum_pressure_support = p->value_logical
    ("Method:ppm:use_minimum_pressure_support",false);
  ppm_mol_weight = p->value_float
    ("Method:ppm:mol_weight",0.6);

  // PM method and initialization

  method_pm_deposit_type = p->value_string ("Method:pm_deposit:type","cic");

  method_pm_update_max_dt = p->value_float 
    ("Method:pm_update:max_dt", std::numeric_limits<double>::max());
				     
  initial_pm_field        = p->value_string  ("Initial:pm:field","density");
  initial_pm_mpp          = p->value_float   ("Initial:pm:mpp",-1.0);
  initial_pm_level        = p->value_integer ("Initial:pm:level",-1);

  field_gamma = p->value_float ("Field:gamma",5.0/3.0);

  // InitialSoup initialization

  initial_soup_rank      = p->value_integer ("Initial:soup:rank",0);
  initial_soup_file      = p->value_string ("Initial:soup:file","soup.png");
  initial_soup_rotate    = p->value_logical ("Initial:soup:rotate",false);
  for (int axis=0; axis<3; axis++) {
    initial_soup_array[axis]  = p->list_value_integer
      (axis,"Initial:soup:array",1);
    initial_soup_d_pos[axis]  = p->list_value_float
      (axis,"Initial:soup:d_pos",0.0);
    initial_soup_d_size[axis] = p->list_value_float
      (axis,"Initial:soup:d_size",0.0);
  }
  initial_soup_pressure_in = 
    p->value_float("Initial:soup:pressure_in",1.0);
  initial_soup_pressure_out = 
    p->value_float("Initial:soup:pressure_out",1e-5);
  initial_soup_density = 
    p->value_float("Initial:soup:density",1.0);
  
  // Sedov initialization

  TRACE1("field_gamma = %f",field_gamma);

  initial_sedov_rank = p->value_integer ("Initial:sedov:rank",0);

  initial_sedov_array[0] = p->list_value_integer (0,"Initial:sedov:array",1);
  initial_sedov_array[1] = p->list_value_integer (1,"Initial:sedov:array",1);
  initial_sedov_array[2] = p->list_value_integer (2,"Initial:sedov:array",1);

  initial_sedov_radius_relative = 
    p->value_float("Initial:sedov:radius_relative",0.1);
  initial_sedov_pressure_in = 
    p->value_float("Initial:sedov:pressure_in",1.0);
  initial_sedov_pressure_out = 
    p->value_float("Initial:sedov:pressure_out",1e-5);
  initial_sedov_density = 
    p->value_float("Initial:sedov:density",1.0);

  // Collapse initialization

  initial_collapse_rank =  p->value_integer("Initial:collapse:rank",0);
  for (int i=0; i<initial_collapse_rank; i++) {
    initial_collapse_array[i] =
      p->list_value_integer (i,"Initial:collapse:array",1);
  }
  for (int i=initial_collapse_rank; i<3; i++) {
    initial_collapse_array[i] = 1;
  }
  initial_collapse_radius_relative =
    p->value_float("Initial:collapse:radius_relative",0.1);
  initial_collapse_particle_ratio =
    p->value_float("Initial:collapse:particle_ratio",0.0);
  initial_collapse_mass =
    p->value_float("Initial:collapse:mass",cello::mass_solar);
  initial_collapse_temperature =
    p->value_float("Initial:collapse:temperature",10.0);

  // Turbulence method and initialization

  initial_turbulence_density = p->value_float 
    ("Initial:turbulence:density",1.0);

  // Must specify pressure or temperature
  initial_turbulence_pressure =    p->value_float 
    ("Initial:turbulence:pressure",   0.0);
  initial_turbulence_temperature = p->value_float 
    ("Initial:turbulence:temperature",0.0);

  bool uses_turbulence = false;
  for (size_t i=0; i<method_list.size(); i++) {
    if (method_list[i] == "turbulence") uses_turbulence=true;
  }

  if (uses_turbulence) {
    ASSERT ("EnzoConfig::read",
  	    "Either initial turbulence pressure or temperature must be defined",
  	    ! ((initial_turbulence_pressure == 0.0) &&
  	       (initial_turbulence_temperature == 0.0)));
    ASSERT ("EnzoConfig::read",
  	    "Initial turbulence pressure and temperature cannot "
	    "both be defined",
  	    ! ((initial_turbulence_pressure != 0.0) &&
  	       (initial_turbulence_temperature != 0.0)));
  }

  method_turbulence_edot = p->value_float
    ("Method:turbulence:edot",-1.0);
  method_turbulence_mach_number = p->value_float 
    ("Method:turbulence:mach_number",0.0);

  interpolation_method = p->value_string 
    ("Field:interpolation_method","SecondOrderA");

  method_heat_alpha = p->value_float 
    ("Method:heat:alpha",1.0);

  method_null_dt = p->value_float 
    ("Method:null:dt",std::numeric_limits<double>::max());

  method_gravity_grav_const = p->value_float
    ("Method:gravity:grav_const",6.67384e-8);

  method_gravity_solver = p->value_string
    ("Method:gravity:solver","unknown");

  //--------------------------------------------------
  // Physics
  //--------------------------------------------------

  num_physics = p->list_length("Physics:list"); 

  for (int index_physics=0; index_physics<num_physics; index_physics++) {

    std::string name = 
      p->list_value_string(index_physics,"Physics:list");

    std::string full_name = std::string("Physics:") + name;

    if (physics_list[index_physics] == "cosmology") {

      physics_cosmology = true;

      physics_cosmology_hubble_constant_now = p->value_float
	(full_name + ":hubble_constant_now",0.701);

      physics_cosmology_omega_matter_now = p->value_float
	(full_name + ":omega_matter_now",   0.279);

      physics_cosmology_omega_dark_matter_now = p->value_float
	(full_name + ":omega_dark_matter_now",   -1.0);

      physics_cosmology_omega_lamda_now = p->value_float
	(full_name + ":omega_lambda_now",   0.721);


      physics_cosmology_comoving_box_size = p->value_float
	(full_name + ":comoving_box_size", 64.0);

      physics_cosmology_max_expansion_rate = p->value_float
	(full_name + ":max_expansion_rate", 0.01);

      physics_cosmology_initial_redshift = p->value_float
	(full_name + ":initial_redshift",  20.0);;

      physics_cosmology_final_redshift = p->value_float
	(full_name + ":final_redshift",  0.0);;

    }

  }
 
  //======================================================================
  // SOLVER
  //======================================================================

  num_solvers = p->list_length("Solver:list");

  solver_precondition.resize(num_solvers);
  solver_local.       resize(num_solvers);
  solver_pre_smooth.  resize(num_solvers);
  solver_coarse_solve.resize(num_solvers);
  solver_post_smooth. resize(num_solvers);
  solver_weight.      resize(num_solvers);

  for (int index_solver=0; index_solver<num_solvers; index_solver++) {

    std::string solver_name =
      std::string("Solver:") + p->list_value_string(index_solver,"Solver:list");

    std::string solver;

    solver = p->value_string (solver_name + ":precondition","unknown");
    if (solver_index.find(solver) != solver_index.end()) {
      solver_precondition[index_solver] = solver_index[solver];
    } else {
      solver_precondition[index_solver] = -1;
    }

    solver = p->value_string (solver_name + ":pre_smooth","unknown");
    if (solver_index.find(solver) != solver_index.end()) {
      solver_pre_smooth[index_solver] = solver_index[solver];
    } else {
      solver_pre_smooth[index_solver] = -1;
    }
    
    solver = p->value_string (solver_name + ":coarse_solve","unknown");
    if (solver_index.find(solver) != solver_index.end()) {
      solver_coarse_solve[index_solver] = solver_index[solver];
    } else {
      solver_coarse_solve[index_solver] = -1;
    }
    
    solver = p->value_string (solver_name + ":post_smooth","unknown");
    if (solver_index.find(solver) != solver_index.end()) {
      solver_post_smooth[index_solver] = solver_index[solver];
    } else {
      solver_post_smooth[index_solver] = -1;
    }

    solver_weight[index_solver] =
      p->value_float(solver_name + ":weight",1.0);

    solver_local[index_solver] =
      p->value_logical (solver_name + ":local",false);
    
  }  
  
  //======================================================================
  // GRACKLE 3.0
  //======================================================================

#ifdef CONFIG_USE_GRACKLE

  /// Grackle parameters

  bool uses_grackle = false;
  for (size_t i=0; i<method_list.size(); i++) {
    if (method_list[i] == "grackle") uses_grackle=true;
  }
  
  // chemistry_data is a pointer, set values with ->

  // Defaults alert PUP::er() to ignore
  method_grackle_chemistry = new chemistry_data;
  method_grackle_chemistry->use_grackle = uses_grackle;

  if (uses_grackle) {

<<<<<<< HEAD
    for (int index_physics=0; index_physics<num_physics; index_physics++) {
      // Check if EnzoPhysicsCosmology object is present
      if (physics_list[index_physics] == "cosmology") {
	    method_grackle_units.comoving_coordinates = true;
	    break;
=======
    method_grackle_units.comoving_coordinates = false;

    for (int index_physics=0; index_physics<num_physics; index_physics++) {
      // Check if EnzoPhysicsCosmology object is present
      if (physics_list[index_physics] == "cosmology") {
	method_grackle_units.comoving_coordinates = true;
	break;
>>>>>>> 7cf9c138
      }
    }

    method_grackle_units.density_units             // 1 m_H/cc
      = p->value_float("Method:grackle:density_units",1.67e-24);

    method_grackle_units.length_units              // 1 kpc
      = p->value_float("Method:grackle:length_units",3.086e21);

    method_grackle_units.time_units                // 1 Myr
      = p->value_float("Method:grackle:time_units",3.15569e13);

    method_grackle_units.a_units   // units for the expansion factor
      = p->value_float("Method:grackle:a_units",1.0);

    method_grackle_units.a_value = a_value;

    // computed
    method_grackle_units.velocity_units 
      = method_grackle_units.length_units / method_grackle_units.time_units;

    /* method_grackle_units.velocity_units = method_grackle_units.a_units * 
       (method_grackle_units.length_units / a_value) / method_grackle_units.time_units; */

  
    //method_grackle_chemistry->set_default_chemistry_parameters();
    // chemistry_data chemistry = set_default_chemistry_parameters();

    if (set_default_chemistry_parameters(method_grackle_chemistry) == 0) {
      ERROR("EnzoMethodGrackle::EnzoMethodGrackle()",
      "Error in set_default_chemistry_parameters");
    }

    method_grackle_chemistry->Gamma = p->value_float
      ("Method:grackle:gamma",
        method_grackle_chemistry->Gamma);
  
    method_grackle_chemistry->with_radiative_cooling = p->value_logical
      ("Method:grackle:with_radiative_cooling",
        method_grackle_chemistry->with_radiative_cooling);

    method_grackle_chemistry->primordial_chemistry = p->value_logical
      ("Method:grackle:primordial_chemistry",
        method_grackle_chemistry->primordial_chemistry);

    method_grackle_chemistry->metal_cooling = p->value_logical
      ("Method:grackle:metal_cooling",
        method_grackle_chemistry->metal_cooling);

    method_grackle_chemistry->h2_on_dust = p->value_logical
      ("Method:grackle:h2_on_dust",
        method_grackle_chemistry->h2_on_dust);

    method_grackle_chemistry->cmb_temperature_floor = p->value_logical
      ("Method:grackle:cmb_temperature_floor",
        method_grackle_chemistry->cmb_temperature_floor);

    method_grackle_chemistry->grackle_data_file = strdup(p->value_string
      ("Method:grackle:data_file",
        method_grackle_chemistry->grackle_data_file).c_str());

    method_grackle_chemistry->cie_cooling = p->value_integer
      ("Method:grackle:cie_cooling",
        method_grackle_chemistry->cie_cooling);

    method_grackle_chemistry->h2_optical_depth_approximation = p->value_integer
      ("Method:grackle:h2_optical_depth_approximation",
        method_grackle_chemistry->h2_optical_depth_approximation);

    method_grackle_chemistry->photoelectric_heating = p->value_integer
      ("Method:grackle:photoelectric_heating",
        method_grackle_chemistry->photoelectric_heating);

    method_grackle_chemistry->photoelectric_heating_rate = p->value_float
      ("Method:grackle:photoelectric_heating_rate",
        method_grackle_chemistry->photoelectric_heating_rate);

    method_grackle_chemistry->UVbackground = p->value_integer
      ("Method:grackle:UVbackground",
        method_grackle_chemistry->UVbackground);

    // initialize chemistry data: required here since EnzoMethodGrackle may not be used

    if (initialize_chemistry_data(&method_grackle_units) == 0) {
      ERROR("EnzoMethodGrackle::EnzoMethodGrackle()",
      "Error in initialize_chemistry_data");
    }

  }  
#endif /* CONFIG_USE_GRACKLE */

  TRACE("END   EnzoConfig::read()");
}

//======================================================================

<|MERGE_RESOLUTION|>--- conflicted
+++ resolved
@@ -496,21 +496,11 @@
 
   if (uses_grackle) {
 
-<<<<<<< HEAD
-    for (int index_physics=0; index_physics<num_physics; index_physics++) {
-      // Check if EnzoPhysicsCosmology object is present
-      if (physics_list[index_physics] == "cosmology") {
-	    method_grackle_units.comoving_coordinates = true;
-	    break;
-=======
-    method_grackle_units.comoving_coordinates = false;
-
     for (int index_physics=0; index_physics<num_physics; index_physics++) {
       // Check if EnzoPhysicsCosmology object is present
       if (physics_list[index_physics] == "cosmology") {
 	method_grackle_units.comoving_coordinates = true;
 	break;
->>>>>>> 7cf9c138
       }
     }
 
