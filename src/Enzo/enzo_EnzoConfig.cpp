--- conflicted
+++ resolved
@@ -160,7 +160,6 @@
   method_hydro_reconstruct_conservative(0),
   method_hydro_reconstruct_positive(0),
   method_hydro_riemann_solver(""),
-<<<<<<< HEAD
   // EnzoMethodNull
   method_null_dt(0.0),
   // EnzoMethodFeedback,
@@ -186,8 +185,6 @@
   method_star_maker_efficiency(0.01),            // star maker efficiency per free fall time
   method_star_maker_minimum_star_mass(1.0E4),    // minimum star particle mass in solar masses
   method_star_maker_maximum_star_mass(1.0E4),    // maximum star particle mass in solar masses
-=======
->>>>>>> 1a79e211
   // EnzoMethodTurbulence
   method_turbulence_edot(0.0),
   method_turbulence_mach_number(0.0),
@@ -441,7 +438,6 @@
   p | method_hydro_reconstruct_positive;
   p | method_hydro_riemann_solver;
 
-<<<<<<< HEAD
   p | method_null_dt;
 
   p | method_feedback_ejecta_mass;
@@ -467,8 +463,6 @@
   p | method_star_maker_minimum_star_mass;
   p | method_star_maker_maximum_star_mass;
 
-=======
->>>>>>> 1a79e211
   p | method_turbulence_edot;
 
   p | method_gravity_grav_const;
@@ -516,20 +510,13 @@
   p | units_time;
 
   p  | method_grackle_use_grackle;
-<<<<<<< HEAD
   p  | method_grackle_use_cooling_timestep;
   p  | method_grackle_radiation_redshift;
-
-#ifdef CONFIG_USE_GRACKLE
-
-  if (method_grackle_use_grackle){
-=======
 
 #ifdef CONFIG_USE_GRACKLE
   if (method_grackle_use_grackle) {
     p  | method_grackle_use_cooling_timestep;
     p  | method_grackle_radiation_redshift;
->>>>>>> 1a79e211
     if (p.isUnpacking()) { method_grackle_chemistry = new chemistry_data; }
     p | *method_grackle_chemistry;
   } else {
@@ -834,7 +821,6 @@
   interpolation_method = p->value_string
     ("Field:interpolation_method","SecondOrderA");
 
-<<<<<<< HEAD
   //
   initial_IG_scale_length = p->value_float
     ("Initial:isolated_galaxy:scale_length", 0.0343218);
@@ -904,8 +890,6 @@
   initial_feedback_test_from_file = p->value_logical
     ("Initial:feedback_test:from_file", false);
 
-=======
->>>>>>> 1a79e211
   method_check_gravity_particle_type = p->value_string
     ("Method:check_gravity:particle_type","dark");
 
@@ -934,7 +918,6 @@
   method_hydro_riemann_solver = p->value_string
     ("Method:hydro:riemann_solver","ppm");
 
-<<<<<<< HEAD
   method_feedback_ejecta_mass = p->value_float
     ("Method:feedback:ejecta_mass",0.0);
 
@@ -1003,8 +986,6 @@
 
   // method_star_maker
 
-=======
->>>>>>> 1a79e211
   method_gravity_grav_const = p->value_float
     ("Method:gravity:grav_const",6.67384e-8);
 
@@ -1193,11 +1174,7 @@
     solver_restart_cycle[index_solver] =
       p->value_integer(solver_name + ":restart_cycle",1);
 
-<<<<<<< HEAD
     solver_coarse_level[index_solver] =
-=======
-    solver_coarse_level[index_solver] = 
->>>>>>> 1a79e211
       p->value_integer (solver_name + ":coarse_level",
 			solver_min_level[index_solver]);
 
