--- conflicted
+++ resolved
@@ -60,20 +60,14 @@
 
 /// Namespace for Enzo global accessor functions
 namespace enzo {
-
   CProxy_EnzoBlock          block_array();
   EnzoBlock *               block ( Block * block);
   const EnzoConfig *        config();
   const EnzoFactory *       factory();
   EnzoProblem *             problem();
   EnzoSimulation *          simulation();
-<<<<<<< HEAD
   EnzoUnits *               units();
 
-=======
-  IoEnzoSimulation *        io_simulation();
-  const EnzoFactory *       factory();
->>>>>>> ac7d10ec
   EnzoPhysicsCosmology *    cosmology();
   EnzoPhysicsFluidProps *   fluid_props();
   const EnzoMethodGrackle * grackle_method();
