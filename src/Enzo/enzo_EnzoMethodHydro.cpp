--- conflicted
+++ resolved
@@ -160,67 +160,13 @@
   //       if (ImplicitProblem < 4)  {  // grey radiation problem
 
   // 	// set the grey radiation field (required)
-<<<<<<< HEAD
-  // 	if ((ColourNum =
-  // 	     FindField(RadiationFreq0, FieldType, NumberOfBaryonFields)) < 0)
-=======
   // 	if ((colorNum =
   // 	     FindField(RadiationFreq0, FieldType, NumberOfBaryonFields)) < 0) 
->>>>>>> f7505de3
   // 	  ENZO_FAIL("Could not find RadiationFreq0.");
   // 	colnum[0] = colorNum;
 
   // 	// check for other chemistry fields; add if they're present
   // 	//   ElectronDensity
-<<<<<<< HEAD
-  // 	if ((ColourNum =
-  // 	     FindField(ElectronDensity, FieldType, NumberOfBaryonFields)) >= 0)
-  // 	  colnum[++NumberOfColours] = ColourNum;
-  // 	//   HIDensity
-  // 	if ((ColourNum =
-  // 	     FindField(HIDensity, FieldType, NumberOfBaryonFields)) >= 0)
-  // 	  colnum[++NumberOfColours] = ColourNum;
-  // 	//   HIIDensity
-  // 	if ((ColourNum =
-  // 	     FindField(HIIDensity, FieldType, NumberOfBaryonFields)) >= 0)
-  // 	  colnum[++NumberOfColours] = ColourNum;
-  // 	//   HeIDensity
-  // 	if ((ColourNum =
-  // 	     FindField(HeIDensity, FieldType, NumberOfBaryonFields)) >= 0)
-  // 	  colnum[++NumberOfColours] = ColourNum;
-  // 	//   HeIIDensity
-  // 	if ((ColourNum =
-  // 	     FindField(HeIIDensity, FieldType, NumberOfBaryonFields)) >= 0)
-  // 	  colnum[++NumberOfColours] = ColourNum;
-  // 	//   HeIIIDensity
-  // 	if ((ColourNum =
-  // 	     FindField(HeIIIDensity, FieldType, NumberOfBaryonFields)) >= 0)
-  // 	  colnum[++NumberOfColours] = ColourNum;
-  // 	//   HMDensity
-  // 	if ((ColourNum =
-  // 	     FindField(HMDensity, FieldType, NumberOfBaryonFields)) >= 0)
-  // 	  colnum[++NumberOfColours] = ColourNum;
-  // 	//   H2IDensity
-  // 	if ((ColourNum =
-  // 	     FindField(H2IDensity, FieldType, NumberOfBaryonFields)) >= 0)
-  // 	  colnum[++NumberOfColours] = ColourNum;
-  // 	//   H2IIDensity
-  // 	if ((ColourNum =
-  // 	     FindField(H2IIDensity, FieldType, NumberOfBaryonFields)) >= 0)
-  // 	  colnum[++NumberOfColours] = ColourNum;
-  // 	//   DIDensity
-  // 	if ((ColourNum =
-  // 	     FindField(DIDensity, FieldType, NumberOfBaryonFields)) >= 0)
-  // 	  colnum[++NumberOfColours] = ColourNum;
-  // 	//   DIIDensity
-  // 	if ((ColourNum =
-  // 	     FindField(DIIDensity, FieldType, NumberOfBaryonFields)) >= 0)
-  // 	  colnum[++NumberOfColours] = ColourNum;
-  // 	//   HDIDensity
-  // 	if ((ColourNum =
-  // 	     FindField(HDIDensity, FieldType, NumberOfBaryonFields)) >= 0)
-  // 	  colnum[++NumberOfColours] = ColourNum;
-=======
   // 	if ((colorNum =
   // 	     FindField(ElectronDensity, FieldType, NumberOfBaryonFields)) >= 0) 
   // 	  colnum[++NumberOfcolors] = colorNum;
@@ -268,19 +214,13 @@
   // 	if ((colorNum =
   // 	     FindField(HDIDensity, FieldType, NumberOfBaryonFields)) >= 0) 
   // 	  colnum[++NumberOfcolors] = colorNum;
->>>>>>> f7505de3
   //       }
   //     }
 
   //     /* Add "real" color fields (metallicity, etc.) as color variables. */
 
-<<<<<<< HEAD
-  //     int SNColourNum, MetalNum, MBHColourNum, Galaxy1ColourNum, Galaxy2ColourNum,
-  //       MetalIaNum, MetalIINum;
-=======
   //     int SNcolorNum, MetalNum, MBHcolorNum, Galaxy1colorNum, Galaxy2colorNum,
   //       MetalIaNum, MetalIINum; 
->>>>>>> f7505de3
 
   //     if (this->IdentifycolorFields(SNcolorNum, MetalNum, MetalIaNum, MetalIINum,
   //                 MBHcolorNum, Galaxy1colorNum, Galaxy2colorNum) == FAIL)
@@ -384,13 +324,7 @@
   //       if (IdentifyShockSpeciesFields(MachNum,PSTempNum,PSDenNum) == FAIL) {
   // 	ENZO_FAIL("Error in IdentifyShockSpeciesFields.")
   //       }
-<<<<<<< HEAD
-
-  //       colnum[NumberOfColours++] = MachNum;
-=======
-      
   //       colnum[NumberOfcolors++] = MachNum;
->>>>>>> f7505de3
   //       if(StorePreShockFields){
   // 	colnum[NumberOfcolors++] = PSTempNum;
   // 	colnum[NumberOfcolors++] = PSDenNum;
@@ -561,15 +495,9 @@
   //     CurlEnd[3] = {mx-1,my-1,mz-1};
   //     if ( UseMHDCT ){
   //         if (HydroMethod == MHD_Li){
-<<<<<<< HEAD
-  //           this->SolveMHD_Li(CycleNumber, NumberOfSubgrids, SubgridFluxes,
-  //                 CellWidthTemp, GridGlobalStart, gravity_,
-  //                 NumberOfColours, colnum, Fluxes);
-=======
   //           this->SolveMHD_Li(CycleNumber, NumberOfSubgrids, SubgridFluxes, 
   //                 CellWidthTemp, GridGlobalStart, gravity_, 
   //                 NumberOfcolors, colnum, Fluxes);
->>>>>>> f7505de3
   //         }
 
   //         if( HydroMethod != NoHydro )
@@ -1225,15 +1153,9 @@
   // 	  crindex = (j + ncolor * my) * GridDimension[dim] +
   // 	    rface;
 
-<<<<<<< HEAD
-  // 	  SubgridFluxes[n]->LeftFluxes [colnum[ncolour]][dim][offset] =
-  // 	    colf[clindex];
-  // 	  SubgridFluxes[n]->RightFluxes[colnum[ncolour]][dim][offset] =
-=======
   // 	  SubgridFluxes[n]->LeftFluxes [colnum[ncolor]][dim][offset] = 
   // 	    colf[clindex];
   // 	  SubgridFluxes[n]->RightFluxes[colnum[ncolor]][dim][offset] = 
->>>>>>> f7505de3
   // 	    colf[crindex];
   // 	} // ENDFOR ncolor
 
@@ -1625,15 +1547,9 @@
   // 	  crindex = (k + ncolor * mz) * GridDimension[dim] +
   // 	    rface;
 
-<<<<<<< HEAD
-  // 	  SubgridFluxes[n]->LeftFluxes [colnum[ncolour]][dim][offset] =
-  // 	    colf[clindex];
-  // 	  SubgridFluxes[n]->RightFluxes[colnum[ncolour]][dim][offset] =
-=======
   // 	  SubgridFluxes[n]->LeftFluxes [colnum[ncolor]][dim][offset] = 
   // 	    colf[clindex];
   // 	  SubgridFluxes[n]->RightFluxes[colnum[ncolor]][dim][offset] = 
->>>>>>> f7505de3
   // 	    colf[crindex];
   // 	} // ENDFOR ncolor
 
@@ -1678,11 +1594,7 @@
   // 	index3 = (k*my + j) * mx + i;
   // 	BaryonField[colnum[n]][index3] = colslice[index2+j];
   //     }
-<<<<<<< HEAD
-  //   } // ENDFOR colours
-=======
   //   } // ENDFOR colors    
->>>>>>> f7505de3
 
   // } // ENDFOR j
 
@@ -1773,13 +1685,8 @@
   // if (dual_energy_) {
   //   geslice = new float[size];
   // }
-<<<<<<< HEAD
-  // if (NumberOfColours > 0) {
-  //   colslice = new float[NumberOfColours * size];
-=======
   // if (NumberOfcolors > 0) {
   //   colslice = new float[NumberOfcolors * size];  
->>>>>>> f7505de3
   // }
 
   // int i, k, n, ncolor, index2, index3;
@@ -1865,15 +1772,9 @@
   // wf = new float[size];
   // gef = new float[size];
   // ges = new float[size];
-<<<<<<< HEAD
-  // colf = new float[NumberOfColours*size];
-  // colls = new float[NumberOfColours*size];
-  // colrs = new float[NumberOfColours*size];
-=======
   // colf = new float[NumberOfcolors*size];  
   // colls = new float[NumberOfcolors*size];  
   // colrs = new float[NumberOfcolors*size];  
->>>>>>> f7505de3
 
   // /* Convert start and end indexes into 1-based for FORTRAN */
 
@@ -2075,15 +1976,9 @@
   // 	  crindex = (i + ncolor * mx) * GridDimension[dim] +
   // 	    rface;
 
-<<<<<<< HEAD
-  // 	  SubgridFluxes[n]->LeftFluxes [colnum[ncolour]][dim][offset] =
-  // 	    colf[clindex];
-  // 	  SubgridFluxes[n]->RightFluxes[colnum[ncolour]][dim][offset] =
-=======
   // 	  SubgridFluxes[n]->LeftFluxes [colnum[ncolor]][dim][offset] = 
   // 	    colf[clindex];
   // 	  SubgridFluxes[n]->RightFluxes[colnum[ncolor]][dim][offset] = 
->>>>>>> f7505de3
   // 	    colf[crindex];
   // 	} // ENDFOR ncolor
 
