--- conflicted
+++ resolved
@@ -639,7 +639,6 @@
 
 #endif /* CONFIG_USE_GRACKLE */
 
-<<<<<<< HEAD
   } else if (name == "inference") {
 
     method = new EnzoMethodInference
@@ -651,12 +650,10 @@
        enzo_config->method_inference_field_group,
        enzo_config->method_inference_overdensity_threshold);
 
-=======
   } else if (name == "balance") {
     
     method = new EnzoMethodBalance;
     
->>>>>>> 64ca34f0
   } else if (name == "turbulence") {
 
     method = new EnzoMethodTurbulence
