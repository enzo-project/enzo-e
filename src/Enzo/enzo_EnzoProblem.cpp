// See LICENSE_CELLO file for license and copyright information

/// @file     enzo_EnzoProblem.cpp
/// @author   James Bordner (jobordner@ucsd.edu)
/// @date     2012-03-03
/// @brief    Implementation of EnzoProblem class
///
///

#include "enzo.hpp"

//----------------------------------------------------------------------

EnzoProblem::EnzoProblem() throw ()
  : Problem()
{
}

//----------------------------------------------------------------------

EnzoProblem::~EnzoProblem() throw ()
{
}

//----------------------------------------------------------------------

void EnzoProblem::pup (PUP::er &p)
{
  // NOTE: change this function whenever attributes change

  TRACEPUP;

  Problem::pup(p);
}

//======================================================================

Boundary * EnzoProblem::create_boundary_
(std::string type,
 int index,
 Config * config,
 Parameters * parameters
 ) throw ()
/// @param type   Type of boundary condition to use
/// @param index  Index of the Boundary object to use
/// @param config Configuration parameters object
/// @param parameters Parameters object (for evaluating expressions)
{

  std::shared_ptr<Mask> mask = nullptr;
  if (config->boundary_mask[index]) {
    std::string param_str = "Boundary:" + config->boundary_list[index] + ":mask";
    Param * param = parameters->param(param_str);
    mask = Mask::create(param,parameters);
  }
  axis_enum axis = (axis_enum) config->boundary_axis[index];
  face_enum face = (face_enum) config->boundary_face[index];

  Boundary * boundary = 0;

  if (       type == "reflecting") {
    boundary = new EnzoBoundary (axis,face,mask,boundary_type_reflecting);
  } else if (type == "outflow") {
    boundary = new EnzoBoundary (axis,face,mask,boundary_type_outflow);
  } else {
    boundary = Problem::create_boundary_(type,index,config,parameters);
  }

  return boundary;
}

//----------------------------------------------------------------------

Initial * EnzoProblem::create_initial_
(
 std::string  type,
 int index,
 Config * config,
 Parameters * parameters
 ) throw ()
{

  //--------------------------------------------------
  // parameter: Initial : cycle
  // parameter: Initial : time
  //--------------------------------------------------

  Initial * initial = 0;

  int cycle   = config->initial_cycle;
  double time = config->initial_time;

  const EnzoConfig * enzo_config = enzo::config();

  if (type == "hdf5") {

    initial = new EnzoInitialHdf5
      (cycle,time,
       enzo_config->initial_hdf5_max_level,
       enzo_config->initial_hdf5_format,
       enzo_config->initial_hdf5_blocking,
       enzo_config->initial_hdf5_field_files,
       enzo_config->initial_hdf5_field_datasets,
       enzo_config->initial_hdf5_field_coords,
       enzo_config->initial_hdf5_field_names,
       enzo_config->initial_hdf5_particle_files,
       enzo_config->initial_hdf5_particle_datasets,
       enzo_config->initial_hdf5_particle_coords,
       enzo_config->initial_hdf5_particle_types,
       enzo_config->initial_hdf5_particle_attributes);

  } else if (type == "music") {

    initial = new EnzoInitialMusic
      (cycle,time,enzo_config,config->mesh_max_initial_level);

  } else if (type == "implosion_2d") {

    initial = new EnzoInitialImplosion2(cycle,time);

  } else if (type == "sedov_array_2d") {

    initial = new EnzoInitialSedovArray2(enzo_config);

  } else if (type == "sedov_array_3d") {

    initial = new EnzoInitialSedovArray3(enzo_config);

  } else if (type == "sedov_random") {

    initial = new EnzoInitialSedovRandom(enzo_config);

  } else if (type == "sedov") {

    const int rank = enzo_config->initial_sedov_rank;

    ASSERT1 ("EnzoConfig::read()",
	     "Parameter 'Initial:sedov:rank' is %d, but must be set to 2 or 3",
	     rank,  (rank == 2 || rank == 3) );

    if (rank == 2) initial = new EnzoInitialSedovArray2(enzo_config);
    if (rank == 3) initial = new EnzoInitialSedovArray3(enzo_config);

#ifdef CONFIG_USE_GRACKLE
  } else if (type == "grackle_test") {
    initial = new EnzoInitialGrackleTest(enzo_config);
#endif /* CONFIG_USE_GRACKLE */
  } else if (type == "feedback_test") {
    initial = new EnzoInitialFeedbackTest(enzo_config);
  } else if (type == "vlct_bfield") {
    initial = new EnzoInitialBCenter(parameters, cycle, time,
				     enzo_config->initial_bcenter_update_etot);
  } else if (type == "cloud") {
    initial = new EnzoInitialCloud
      (cycle,time,
       enzo_config->initial_cloud_subsample_n,
       enzo_config->initial_cloud_radius,
       enzo_config->initial_cloud_center_x,
       enzo_config->initial_cloud_center_y,
       enzo_config->initial_cloud_center_z,
       enzo_config->initial_cloud_density_cloud,
       enzo_config->initial_cloud_density_wind,
       enzo_config->initial_cloud_etot_wind,
       enzo_config->initial_cloud_eint_wind,
       enzo_config->initial_cloud_velocity_wind,
       enzo_config->initial_cloud_metal_mass_frac,
       enzo_config->initial_cloud_initialize_uniform_bfield,
       enzo_config->initial_cloud_uniform_bfield,
       enzo_config->initial_cloud_perturb_stddev,
       enzo_config->initial_cloud_trunc_dev,
       enzo_config->initial_cloud_perturb_seed);
  } else if (type == "collapse") {
    initial = new EnzoInitialCollapse
      (cycle,time,
       enzo_config->initial_collapse_rank,
       enzo_config->initial_collapse_array,
       enzo_config->initial_collapse_radius_relative,
       enzo_config->initial_collapse_particle_ratio,
       enzo_config->initial_collapse_mass,
       enzo_config->initial_collapse_temperature);
  } else if (type == "cosmology") {
    initial = new EnzoInitialCosmology
      (cycle,time,
       enzo_config->field_gamma,
       enzo_config->initial_cosmology_temperature
       );
  } else if (type == "inclined_wave") {
    initial = new EnzoInitialInclinedWave
      (cycle, time,
       enzo_config->initial_inclinedwave_alpha,
       enzo_config->initial_inclinedwave_beta,
       enzo_config->field_gamma,
       enzo_config->initial_inclinedwave_amplitude,
       enzo_config->initial_inclinedwave_lambda,
       enzo_config->initial_inclinedwave_parallel_vel,
       enzo_config->initial_inclinedwave_positive_vel,
       enzo_config->initial_inclinedwave_wave_type);
  } else if (type == "turbulence") {
    initial = new EnzoInitialTurbulence
      (cycle,time,
       enzo_config->initial_turbulence_density,
       enzo_config->initial_turbulence_pressure,
       enzo_config->initial_turbulence_temperature,
       enzo_config->field_gamma);
  } else if (type == "pm") {
    std::string param_str = "Initial:" + config->initial_list[index] + ":mask";
    initial = new EnzoInitialPm
      (parameters, param_str,
       cycle,time,
       enzo_config->initial_pm_field,
       enzo_config->initial_pm_mpp,
       enzo_config->initial_pm_level);
  } else if (type == "ppml_test") {
    initial = new EnzoInitialPpmlTest (cycle,time,enzo_config);
  } else if (type == "shock_tube") {
    initial = new EnzoInitialShockTube
      (enzo_config->field_gamma,
       cycle, time,
       enzo_config->initial_shock_tube_setup_name,
       enzo_config->initial_shock_tube_aligned_ax,
       enzo_config->initial_shock_tube_axis_velocity,
       enzo_config->initial_shock_tube_trans_velocity,
       enzo_config->initial_shock_tube_flip_initialize);
  } else if (type == "soup") {
    const int rank = enzo_config->initial_soup_rank;
    initial = new EnzoInitialSoup
      (cycle, time,
       enzo_config->initial_soup_file,
       rank,
       enzo_config->initial_soup_rotate,
       enzo_config->initial_soup_array[0],
       enzo_config->initial_soup_array[1],
       enzo_config->initial_soup_array[2],
       enzo_config->initial_soup_d_pos[0],
       enzo_config->initial_soup_d_pos[1],
       enzo_config->initial_soup_d_pos[2],
       enzo_config->initial_soup_d_size[0],
       enzo_config->initial_soup_d_size[1],
       enzo_config->initial_soup_d_size[2],
       enzo_config->initial_soup_density,
       enzo_config->initial_soup_pressure_in,
       enzo_config->initial_soup_pressure_out);
  } else if (type == "burkertbodenheimer") {
    initial = new EnzoInitialBurkertBodenheimer
      (cycle,time,
       enzo_config->initial_burkertbodenheimer_rank,
       enzo_config->initial_burkertbodenheimer_array,
       enzo_config->initial_burkertbodenheimer_radius_relative,
       enzo_config->initial_burkertbodenheimer_particle_ratio,
       enzo_config->initial_burkertbodenheimer_mass,
       enzo_config->initial_burkertbodenheimer_temperature,
       enzo_config->initial_burkertbodenheimer_densityprofile);
  } else if (type == "isolated_galaxy") {
    initial = new EnzoInitialIsolatedGalaxy (enzo_config);
  } else if (type == "merge_stars_test") {
    initial = new EnzoInitialMergeStarsTest (enzo_config);
  }
  else {
    initial = Problem::create_initial_
      (type,index,config,parameters);
  }

  return initial;

}

//----------------------------------------------------------------------

Stopping * EnzoProblem::create_stopping_
( std::string  type, Config * config ) throw ()
/// @param type   Type of the stopping criterion to create (ignored)
/// @param config  Configuration parameter class
{
  const EnzoConfig * enzo_config = enzo::config();
  return new EnzoStopping(enzo_config->stopping_cycle,
			  enzo_config->stopping_time,
			  enzo_config->stopping_seconds,
			  enzo_config->stopping_redshift);
}

//----------------------------------------------------------------------

Refine * EnzoProblem::create_refine_
(
 std::string        type,
 int                index,
 Config *           config,
 Parameters *       parameters
 ) throw ()
{

  const EnzoConfig * enzo_config = enzo::config();

  if (type == "shock") {

    return new EnzoRefineShock
      (config->adapt_min_refine[index],
       config->adapt_max_coarsen[index],
       config->adapt_min_refine2[index],
       config->adapt_max_coarsen2[index],
       enzo_config->field_gamma,
       enzo_config->physics_cosmology,
       config->adapt_max_level[index],
       config->adapt_include_ghosts[index],
       config->adapt_output[index]);

  } else if (type == "particle_mass") {

    return new EnzoRefineParticleMass
      (config->adapt_min_refine[index],
       config->adapt_max_coarsen[index],
       config->adapt_max_level[index],
       config->adapt_include_ghosts[index],
       config->adapt_output[index],
       config->adapt_level_exponent[index] );

  } else if (type == "mass") {

    return new EnzoRefineMass
      (config->adapt_min_refine[index],
       config->adapt_max_coarsen[index],
       config->adapt_max_level[index],
       config->adapt_include_ghosts[index],
       config->adapt_output[index],
       config->adapt_field_list[index][0],
       enzo_config->adapt_mass_type[index],
       config->adapt_level_exponent[index] );

  } else {
    return Problem::create_refine_(type,index,config,parameters);
  }
}

//----------------------------------------------------------------------

Solver * EnzoProblem::create_solver_
( std::string  solver_type,
  int index_solver,
  Config * config) throw ()
/// @param solver_type   Name of the solver to create
/// @param config Configuration parameters class
{
  const EnzoConfig * enzo_config = enzo::config();

  Solver * solver = NULL;

  // Set solve type if not default "on_leaves" (solve_leaf)

  std::string solve_type_name=enzo_config->solver_solve_type[index_solver];

  int solve_type;

  if (solve_type_name=="leaf") {
    solve_type = solve_leaf;
  } else if (solve_type_name=="level") {
    solve_type = solve_level;
  } else if (solve_type_name=="tree") {
    solve_type = solve_tree;
  } else if (solve_type_name=="block") {
    solve_type = solve_block;
  } else {
    solve_type = solve_unknown;
  }

  Prolong * prolong = create_prolong_
    (enzo_config->solver_prolong[index_solver],config);
  Restrict * restrict = create_restrict_
    (enzo_config->solver_restrict[index_solver],config);

  const int index_prolong = prolong_list_.size();
  const int index_restrict = restrict_list_.size();
  prolong_list_.push_back(prolong);
  restrict_list_.push_back(restrict);

  if (solver_type == "cg") {

    solver = new EnzoSolverCg
      (enzo_config->solver_list[index_solver],
       enzo_config->solver_field_x[index_solver],
       enzo_config->solver_field_b[index_solver],
       enzo_config->solver_monitor_iter[index_solver],
       enzo_config->solver_restart_cycle[index_solver],
       solve_type,
       index_prolong,
       index_restrict,
       enzo_config->solver_min_level[index_solver],
       enzo_config->solver_max_level[index_solver],
       enzo_config->solver_iter_max[index_solver],
       enzo_config->solver_res_tol[index_solver],
       enzo_config->solver_precondition[index_solver]);

  } else if (solver_type == "dd") {

    solver = new EnzoSolverDd
      (enzo_config->solver_list[index_solver],
       enzo_config->solver_field_x[index_solver],
       enzo_config->solver_field_b[index_solver],
       enzo_config->solver_monitor_iter[index_solver],
       enzo_config->solver_restart_cycle[index_solver],
       solve_type,
       index_prolong,
       index_restrict,
       enzo_config->solver_min_level[index_solver],
       enzo_config->solver_max_level[index_solver],
       enzo_config->solver_coarse_solve[index_solver],
       enzo_config->solver_domain_solve[index_solver],
       enzo_config->solver_last_smooth[index_solver],
       enzo_config->solver_coarse_level[index_solver]);

  } else if (solver_type == "bicgstab") {

    solver = new EnzoSolverBiCgStab
      (enzo_config->solver_list[index_solver],
       enzo_config->solver_field_x[index_solver],
       enzo_config->solver_field_b[index_solver],
       enzo_config->solver_monitor_iter[index_solver],
       enzo_config->solver_restart_cycle[index_solver],
       solve_type,
       index_prolong,
       index_restrict,
       enzo_config->solver_min_level[index_solver],
       enzo_config->solver_max_level[index_solver],
       enzo_config->solver_iter_max[index_solver],
       enzo_config->solver_res_tol[index_solver],
       enzo_config->solver_precondition[index_solver],
       enzo_config->solver_coarse_level[index_solver]);

  } else if (solver_type == "diagonal") {

    solver = new EnzoSolverDiagonal
      (enzo_config->solver_list[index_solver],
       enzo_config->solver_field_x[index_solver],
       enzo_config->solver_field_b[index_solver],
       enzo_config->solver_monitor_iter[index_solver],
       enzo_config->solver_restart_cycle[index_solver],
       solve_type,
       index_prolong,
       index_restrict);

  } else if (solver_type == "jacobi") {

    solver = new EnzoSolverJacobi
      (enzo_config->solver_list[index_solver],
       enzo_config->solver_field_x[index_solver],
       enzo_config->solver_field_b[index_solver],
       enzo_config->solver_monitor_iter[index_solver],
       enzo_config->solver_restart_cycle[index_solver],
       solve_type,
       index_prolong,
       index_restrict,
       enzo_config->solver_weight[index_solver],
       enzo_config->solver_iter_max[index_solver]);

  } else if (solver_type == "mg0") {

    solver = new EnzoSolverMg0
      (enzo_config->solver_list[index_solver],
       enzo_config->solver_field_x[index_solver],
       enzo_config->solver_field_b[index_solver],
       enzo_config->solver_monitor_iter[index_solver],
       enzo_config->solver_restart_cycle[index_solver],
       solve_type,
       index_prolong,
       index_restrict,
       enzo_config->solver_min_level[index_solver],
       enzo_config->solver_max_level[index_solver],
       enzo_config->solver_iter_max[index_solver],
       enzo_config->solver_res_tol[index_solver],
       enzo_config->solver_pre_smooth[index_solver],
       enzo_config->solver_coarse_solve[index_solver],
       enzo_config->solver_post_smooth[index_solver],
       enzo_config->solver_last_smooth[index_solver],
       enzo_config->solver_coarse_level[index_solver]);

  } else {
    // Not an Enzo Solver--try base class Cello Solver
    solver = Problem::create_solver_ (solver_type, index_solver,config);
  }

  ASSERT1 ("EnzoProblem::create_solver()",
	   "Unknown solver %s",
	   solver_type.c_str(),
	   solver != NULL);

  solver->set_index(index_solver);

  return solver;
}

//----------------------------------------------------------------------

Compute * EnzoProblem::create_compute
( std::string name,
  Config * config ) throw()
/// @param name  Name of the compute to create
{

  Compute * compute = 0;

  TRACE1("EnzoProblem::create_compute %s",name.c_str());

  const EnzoConfig * enzo_config = enzo::config();

  if (name == "temperature") {

    compute = new EnzoComputeTemperature(
                        enzo_config->ppm_density_floor,
                        enzo_config->ppm_temperature_floor,
                        enzo_config->ppm_mol_weight,
                        enzo_config->physics_cosmology);


  } else if (name == "pressure"){

    compute = new EnzoComputePressure(enzo_config->field_gamma,
                                      enzo_config->physics_cosmology);

#ifdef CONFIG_USE_GRACKLE
  } else if (name == "cooling_time"){

    compute = new EnzoComputeCoolingTime();

#endif
  } else {

    // Fallback to Cello method's
    compute = Problem::create_compute (name,config);

    ASSERT2("EnzoProblem::create_compute",
            "Compute created %s does not match compute requested %s",
            compute->name().c_str(),name.c_str(),
            compute->name() == name);
  }

  return compute;
}


//----------------------------------------------------------------------

Method * EnzoProblem::create_method_
( std::string  name,
  int index_method,
  Config * config,
  const Factory * factory) throw ()
/// @param name   Name of the method to create
/// @param config Configuration parameters class
{
  Method * method = 0;

  const EnzoConfig * enzo_config = enzo::config();

  // The following 2 lines may need to be updated in the future
  const std::vector<std::string>& mlist = enzo_config->method_list;
  const bool store_fluxes_for_corrections =
    std::find(mlist.begin(), mlist.end(), "flux_correct") != mlist.end();

  TRACE1("EnzoProblem::create_method %s",name.c_str());

  if (name == "ppm") {

    method = new EnzoMethodPpm(store_fluxes_for_corrections);
/*
  } else if (name == "hydro") {

    method = new EnzoMethodHydro
      (enzo_config->method_hydro_method,
       enzo_config->field_gamma,
       enzo_config->physics_gravity,
       enzo_config->physics_cosmology,
       enzo_config->method_hydro_dual_energy,
       enzo_config->method_hydro_dual_energy_eta_1,
       enzo_config->method_hydro_dual_energy_eta_2,
       enzo_config->method_hydro_reconstruct_method,
       enzo_config->method_hydro_reconstruct_conservative,
       enzo_config->method_hydro_reconstruct_positive,
       enzo_config->ppm_density_floor,
       enzo_config->ppm_pressure_floor,
       enzo_config->ppm_pressure_free,
       enzo_config->ppm_diffusion,
       enzo_config->ppm_flattening,
       enzo_config->ppm_steepening,
       enzo_config->method_hydro_riemann_solver
       );
*/

  } else if (name == "ppml") {

    method = new EnzoMethodPpml;

  } else if (name == "pm_deposit") {

    method = new EnzoMethodPmDeposit (enzo_config->method_pm_deposit_alpha);

  } else if (name == "pm_update") {

    method = new EnzoMethodPmUpdate
      (enzo_config->method_pm_update_max_dt);

  } else if (name == "heat") {

    method = new EnzoMethodHeat
      (enzo_config->method_heat_alpha,
       config->method_courant[index_method]);

#ifdef CONFIG_USE_GRACKLE

  } else if (name == "grackle") {

    method = new EnzoMethodGrackle
      (enzo_config->physics_cosmology_initial_redshift,
       enzo_config->initial_time);

#endif /* CONFIG_USE_GRACKLE */

  } else if (name == "turbulence") {

    method = new EnzoMethodTurbulence
      (enzo_config->method_turbulence_edot,
       enzo_config->initial_turbulence_density,
       enzo_config->initial_turbulence_temperature,
       enzo_config->method_turbulence_mach_number,
       enzo_config->physics_cosmology);

  } else if (name == "cosmology") {

    method = new EnzoMethodCosmology;

  } else if (name == "comoving_expansion") {

    bool comoving_coordinates = enzo_config->physics_cosmology;

    method = new EnzoMethodComovingExpansion ( comoving_coordinates );

  } else if (name == "gravity") {

    std::string solver_name = enzo_config->method_gravity_solver;

    int index_solver = enzo_config->solver_index.at(solver_name);

    ASSERT1 ("EnzoProblem::create_solver_()",
	     "Cannot find solver \"%s\"",
	     solver_name.c_str(),
	     0 <= index_solver && index_solver < enzo_config->num_solvers);

    Prolong * prolong = create_prolong_
      (config->method_prolong[index_method],config);

    const int index_prolong = prolong_list_.size();
    prolong_list_.push_back(prolong);

    method = new EnzoMethodGravity
      (
       enzo_config->solver_index.at(solver_name),
       enzo_config->method_gravity_grav_const,
       enzo_config->method_gravity_order,
       enzo_config->method_gravity_accumulate,
       index_prolong,
       enzo_config->method_gravity_dt_max);

  } else if (name == "mhd_vlct") {

    method = new EnzoMethodMHDVlct
      (enzo_config->method_vlct_riemann_solver,
       enzo_config->method_vlct_half_dt_reconstruct_method,
       enzo_config->method_vlct_full_dt_reconstruct_method,
       enzo_config->field_gamma,
       enzo_config->method_vlct_theta_limiter,
       enzo_config->method_vlct_density_floor,
       enzo_config->method_vlct_pressure_floor,
       enzo_config->method_vlct_mhd_choice,
       enzo_config->method_vlct_dual_energy,
       enzo_config->method_vlct_dual_energy_eta,
       store_fluxes_for_corrections);

  } else if (name == "background_acceleration") {

    // If self-gravity is calculated, we do not need to zero
    // out the acceleration field from the previous time step
    // before adding the background accelerations
    bool zero_acceleration = true;
    for (int index = 0; index < method_list_.size(); index++){
      if (method_list_[index]->name() == "gravity"){
        zero_acceleration = false;
        break;
      }
    }

    method = new EnzoMethodBackgroundAcceleration
      (zero_acceleration);

  } else if (name == "star_maker") {

    // should generalize this to enable multiple maker types
    if (enzo_config->method_star_maker_type == "stochastic"){
      method = new EnzoMethodStarMakerStochasticSF();
    } else{ // does not do anything
      method = new EnzoMethodStarMaker();
    }

  } else if (name == "feedback") {

    // need a similar type swtich as in star maker
    method = new EnzoMethodDistributedFeedback();

<<<<<<< HEAD
  } else if (name == "check") {

    // Method for checkpointing the simulation
    method = new EnzoMethodCheck
      (enzo_config->method_check_num_files,
       enzo_config->method_check_ordering,
       enzo_config->method_check_dir);
=======
  } else if (name == "merge_stars") {

    method = new EnzoMethodMergeStars(enzo_config->method_merge_stars_merging_radius_cells);
>>>>>>> 329a398c

  } else {

    // Fallback to Cello method's
    method = Problem::create_method_ (name, index_method,config,
                                      enzo::simulation()->factory());

  }

  if (method) {

    // set the method's courant safety factor
    method->set_courant(config->method_courant[index_method]);

    ASSERT2("EnzoProblem::create_method",
	    "Method created %s does not match method requested %s",
	    method->name().c_str(),name.c_str(),
	    method->name() == name);
  }

  return method;
}

//----------------------------------------------------------------------

Prolong * EnzoProblem::create_prolong_
( std::string  type,
  Config *     config ) throw ()
{

  Prolong * prolong = 0;

  const EnzoConfig * enzo_config = enzo::config();

  if (type == "enzo") {
    prolong = new EnzoProlong
      (enzo_config->prolong_enzo_type,
       enzo_config->prolong_enzo_positive,
       enzo_config->prolong_enzo_use_linear);
  } else {
    prolong = Problem::create_prolong_(type,config);
  }

  return prolong;

}

//----------------------------------------------------------------------

Physics * EnzoProblem::create_physics_
( std::string  type,
   int index,
   Config * config,
   Parameters * parameters) throw ()
{

  Physics * physics = NULL;

  if (type == "cosmology") {

    const EnzoConfig * enzo_config = enzo::config();

    physics = new EnzoPhysicsCosmology
      (
       enzo_config->physics_cosmology_hubble_constant_now,
       enzo_config->physics_cosmology_omega_matter_now,
       enzo_config->physics_cosmology_omega_baryon_now,
       enzo_config->physics_cosmology_omega_cdm_now,
       enzo_config->physics_cosmology_omega_lamda_now,
       enzo_config->physics_cosmology_comoving_box_size,
       enzo_config->physics_cosmology_max_expansion_rate,
       enzo_config->physics_cosmology_initial_redshift,
       enzo_config->physics_cosmology_final_redshift
       );

  } else {

    physics = Problem::create_physics_
      (type,index,config,parameters);
  }

  return physics;

}

//----------------------------------------------------------------------

Units * EnzoProblem::create_units_ (  Config * config  ) throw ()
{
  EnzoUnits * units = new EnzoUnits;

  if (config->units_mass == 1.0) {

    units->set_using_density (config->units_length,
			      config->units_density,
			      config->units_time);

  } else if (config->units_density == 1.0) {

    units->set_using_mass (config->units_length,
			   config->units_mass,
			   config->units_time);
  } else {

    ERROR("Problem::create_units_",
	  "Cannot set both Units:density and Units:mass parameters");
  }

  return units;

}

//----------------------------------------------------------------------

Restrict * EnzoProblem::create_restrict_
(
 std::string  type,
 Config * config ) throw ()
{

  Restrict * restrict = 0;

  restrict = Problem::create_restrict_(type,config);

  return restrict;

}

//----------------------------------------------------------------------<|MERGE_RESOLUTION|>--- conflicted
+++ resolved
@@ -703,7 +703,6 @@
     // need a similar type swtich as in star maker
     method = new EnzoMethodDistributedFeedback();
 
-<<<<<<< HEAD
   } else if (name == "check") {
 
     // Method for checkpointing the simulation
@@ -711,11 +710,11 @@
       (enzo_config->method_check_num_files,
        enzo_config->method_check_ordering,
        enzo_config->method_check_dir);
-=======
+
   } else if (name == "merge_stars") {
 
-    method = new EnzoMethodMergeStars(enzo_config->method_merge_stars_merging_radius_cells);
->>>>>>> 329a398c
+    method = new EnzoMethodMergeStars
+      (enzo_config->method_merge_stars_merging_radius_cells);
 
   } else {
 
