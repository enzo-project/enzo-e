// See LICENSE_CELLO file for license and copyright information

/// @file     enzo_EnzoProblem.cpp
/// @author   James Bordner (jobordner@ucsd.edu)
/// @date     2012-03-03
/// @brief    Implementation of EnzoProblem class
///
///

#include "enzo.hpp"

//----------------------------------------------------------------------

EnzoProblem::EnzoProblem() throw ()
  : Problem()
{
}

//----------------------------------------------------------------------

EnzoProblem::~EnzoProblem() throw ()
{
}

//----------------------------------------------------------------------

void EnzoProblem::pup (PUP::er &p)
{
  // NOTE: change this function whenever attributes change

  TRACEPUP;

  Problem::pup(p);
}

//======================================================================

Boundary * EnzoProblem::create_boundary_
(std::string type,
 int index,
 Config * config,
 Parameters * parameters
 ) throw ()
/// @param type   Type of boundary condition to use
/// @param index  Index of the Boundary object to use
/// @param config Configuration parameters object
/// @param parameters Parameters object (for evaluating expressions)
{

  std::shared_ptr<Mask> mask = nullptr;
  if (config->boundary_mask[index]) {
    std::string param_str = "Boundary:" + config->boundary_list[index] + ":mask";
    Param * param = parameters->param(param_str);
    mask = Mask::create(param,parameters);
  }
  axis_enum axis = (axis_enum) config->boundary_axis[index];
  face_enum face = (face_enum) config->boundary_face[index];

  Boundary * boundary = 0;

  if (       type == "reflecting") {
    boundary = new EnzoBoundary (axis,face,mask,boundary_type_reflecting);
  } else if (type == "outflow") {
    boundary = new EnzoBoundary (axis,face,mask,boundary_type_outflow);
  } else {
    boundary = Problem::create_boundary_(type,index,config,parameters);
  }

  return boundary;
}

//----------------------------------------------------------------------

Initial * EnzoProblem::create_initial_
(
 std::string  type,
 int index,
 Config * config,
 Parameters * parameters
 ) throw ()
{

  //--------------------------------------------------
  // parameter: Initial : cycle
  // parameter: Initial : time
  //--------------------------------------------------

  Initial * initial = 0;

  int cycle   = config->initial_cycle;
  double time = config->initial_time;

  const EnzoConfig * enzo_config = enzo::config();

  if (type == "music") {

    initial = new EnzoInitialMusic
      (cycle,time,enzo_config,config->mesh_max_initial_level);

  } else if (type == "implosion_2d") {

    initial = new EnzoInitialImplosion2(cycle,time);

  } else if (type == "sedov_array_2d") {

    initial = new EnzoInitialSedovArray2(enzo_config);

  } else if (type == "sedov_array_3d") {

    initial = new EnzoInitialSedovArray3(enzo_config);

  } else if (type == "sedov_random") {

    initial = new EnzoInitialSedovRandom(enzo_config);

  } else if (type == "sedov") {

    const int rank = enzo_config->initial_sedov_rank;

    ASSERT1 ("EnzoConfig::read()",
	     "Parameter 'Initial:sedov:rank' is %d, but must be set to 2 or 3",
	     rank,  (rank == 2 || rank == 3) );

    if (rank == 2) initial = new EnzoInitialSedovArray2(enzo_config);
    if (rank == 3) initial = new EnzoInitialSedovArray3(enzo_config);

#ifdef CONFIG_USE_GRACKLE
  } else if (type == "grackle_test") {
    initial = new EnzoInitialGrackleTest(enzo_config);
#endif /* CONFIG_USE_GRACKLE */
<<<<<<< HEAD
  } else if (type == "feedback_test") {
    initial = new EnzoInitialFeedbackTest(enzo_config);
=======
  } else if (type == "vlct_bfield") {
    initial = new EnzoInitialBCenter(parameters, cycle, time,
				     enzo_config->initial_bcenter_update_etot);
  } else if (type == "cloud") {
    initial = new EnzoInitialCloud
      (cycle,time,
       enzo_config->initial_cloud_subsample_n,
       enzo_config->initial_cloud_radius,
       enzo_config->initial_cloud_center_x,
       enzo_config->initial_cloud_center_y,
       enzo_config->initial_cloud_center_z,
       enzo_config->initial_cloud_density_cloud,
       enzo_config->initial_cloud_density_wind,
       enzo_config->initial_cloud_etot_wind,
       enzo_config->initial_cloud_eint_wind,
       enzo_config->initial_cloud_velocity_wind,
       enzo_config->initial_cloud_metal_mass_frac,
       enzo_config->initial_cloud_initialize_uniform_bfield,
       enzo_config->initial_cloud_uniform_bfield,
       enzo_config->initial_cloud_perturb_stddev,
       enzo_config->initial_cloud_trunc_dev,
       enzo_config->initial_cloud_perturb_seed);
>>>>>>> b411b9ce
  } else if (type == "collapse") {
    initial = new EnzoInitialCollapse
      (cycle,time,
       enzo_config->initial_collapse_rank,
       enzo_config->initial_collapse_array,
       enzo_config->initial_collapse_radius_relative,
       enzo_config->initial_collapse_particle_ratio,
       enzo_config->initial_collapse_mass,
       enzo_config->initial_collapse_temperature);
  } else if (type == "cosmology") {
    initial = new EnzoInitialCosmology
      (cycle,time,
       enzo_config->field_gamma,
       enzo_config->initial_cosmology_temperature
       );
  } else if (type == "inclined_wave") {
    initial = new EnzoInitialInclinedWave
      (cycle, time,
       enzo_config->initial_inclinedwave_alpha,
       enzo_config->initial_inclinedwave_beta,
       enzo_config->field_gamma,
       enzo_config->initial_inclinedwave_amplitude,
       enzo_config->initial_inclinedwave_lambda,
       enzo_config->initial_inclinedwave_parallel_vel,
       enzo_config->initial_inclinedwave_positive_vel,
       enzo_config->initial_inclinedwave_wave_type);
  } else if (type == "turbulence") {
    initial = new EnzoInitialTurbulence
      (cycle,time,
       enzo_config->initial_turbulence_density,
       enzo_config->initial_turbulence_pressure,
       enzo_config->initial_turbulence_temperature,
       enzo_config->field_gamma);
  } else if (type == "pm") {
    std::string param_str = "Initial:" + config->initial_list[index] + ":mask";
    initial = new EnzoInitialPm
      (parameters, param_str,
       cycle,time,
       enzo_config->initial_pm_field,
       enzo_config->initial_pm_mpp,
       enzo_config->initial_pm_level);
  } else if (type == "ppml_test") {
    initial = new EnzoInitialPpmlTest (cycle,time,enzo_config);
  } else if (type == "shock_tube") {
    initial = new EnzoInitialShockTube
      (enzo_config->field_gamma,
       cycle, time,
       enzo_config->initial_shock_tube_setup_name,
       enzo_config->initial_shock_tube_aligned_ax,
       enzo_config->initial_shock_tube_axis_velocity,
       enzo_config->initial_shock_tube_trans_velocity,
       enzo_config->initial_shock_tube_flip_initialize);
  } else if (type == "soup") {
    const int rank = enzo_config->initial_soup_rank;
    initial = new EnzoInitialSoup
      (cycle, time,
       enzo_config->initial_soup_file,
       rank,
       enzo_config->initial_soup_rotate,
       enzo_config->initial_soup_array[0],
       enzo_config->initial_soup_array[1],
       enzo_config->initial_soup_array[2],
       enzo_config->initial_soup_d_pos[0],
       enzo_config->initial_soup_d_pos[1],
       enzo_config->initial_soup_d_pos[2],
       enzo_config->initial_soup_d_size[0],
       enzo_config->initial_soup_d_size[1],
       enzo_config->initial_soup_d_size[2],
       enzo_config->initial_soup_density,
       enzo_config->initial_soup_pressure_in,
       enzo_config->initial_soup_pressure_out);
  } else if (type == "burkertbodenheimer") {
    initial = new EnzoInitialBurkertBodenheimer
      (cycle,time,
       enzo_config->initial_burkertbodenheimer_rank,
       enzo_config->initial_burkertbodenheimer_array,
       enzo_config->initial_burkertbodenheimer_radius_relative,
       enzo_config->initial_burkertbodenheimer_particle_ratio,
       enzo_config->initial_burkertbodenheimer_mass,
       enzo_config->initial_burkertbodenheimer_temperature,
       enzo_config->initial_burkertbodenheimer_densityprofile);
  } else if (type == "isolated_galaxy") {
    initial = new EnzoInitialIsolatedGalaxy (enzo_config);
  } else {
    initial = Problem::create_initial_
      (type,index,config,parameters);
  }

  return initial;

}

//----------------------------------------------------------------------

Stopping * EnzoProblem::create_stopping_
( std::string  type, Config * config ) throw ()
/// @param type   Type of the stopping criterion to create (ignored)
/// @param config  Configuration parameter class
{
  const EnzoConfig * enzo_config = enzo::config();
  return new EnzoStopping(enzo_config->stopping_cycle,
			  enzo_config->stopping_time,
			  enzo_config->stopping_seconds,
			  enzo_config->stopping_redshift);
}

//----------------------------------------------------------------------

Refine * EnzoProblem::create_refine_
(
 std::string        type,
 Config *           config,
 Parameters *       parameters,
 int                index
 ) throw ()
{

  const EnzoConfig * enzo_config = enzo::config();

  if (type == "shock") {

    return new EnzoRefineShock
      (config->adapt_min_refine[index],
       config->adapt_max_coarsen[index],
       config->adapt_min_refine2[index],
       config->adapt_max_coarsen2[index],
       enzo_config->field_gamma,
       enzo_config->physics_cosmology,
       config->adapt_max_level[index],
       config->adapt_include_ghosts[index],
       config->adapt_output[index]);

  } else if (type == "particle_mass") {

    return new EnzoRefineParticleMass
      (config->adapt_min_refine[index],
       config->adapt_max_coarsen[index],
       config->adapt_max_level[index],
       config->adapt_include_ghosts[index],
       config->adapt_output[index],
       config->adapt_level_exponent[index] );

  } else if (type == "mass") {

    return new EnzoRefineMass
      (config->adapt_min_refine[index],
       config->adapt_max_coarsen[index],
       config->adapt_max_level[index],
       config->adapt_include_ghosts[index],
       config->adapt_output[index],
       config->adapt_field_list[index][0],
       enzo_config->adapt_mass_type[index],
       config->adapt_level_exponent[index] );

  } else {
    return Problem::create_refine_(type,config,parameters,index);
  }
}

//----------------------------------------------------------------------

Solver * EnzoProblem::create_solver_
( std::string  solver_type,
  Config * config,
  int index_solver) throw ()
/// @param solver_type   Name of the solver to create
/// @param config Configuration parameters class
{
  const EnzoConfig * enzo_config = enzo::config();

  Solver * solver = NULL;

  int rank = config->mesh_root_rank;

  // Set solve type if not default "on_leaves" (solve_leaf)

  std::string solve_type_name=enzo_config->solver_solve_type[index_solver];

  int solve_type;

  if (solve_type_name=="leaf") {
    solve_type = solve_leaf;
  } else if (solve_type_name=="level") {
    solve_type = solve_level;
  } else if (solve_type_name=="tree") {
    solve_type = solve_tree;
  } else if (solve_type_name=="block") {
    solve_type = solve_block;
  } else {
    solve_type = solve_unknown;
  }

#ifdef DEBUG_NEW_REFRESH  
  CkPrintf ("DEBUG_NEW_REFRESH create solver %s\n",
	    enzo_config->solver_list[index_solver].c_str());
#endif  
  if (solver_type == "cg") {

    solver = new EnzoSolverCg
      (enzo_config->solver_list[index_solver],
       enzo_config->solver_field_x[index_solver],
       enzo_config->solver_field_b[index_solver],
       enzo_config->solver_monitor_iter[index_solver],
       enzo_config->solver_restart_cycle[index_solver],
       solve_type,
       enzo_config->solver_min_level[index_solver],
       enzo_config->solver_max_level[index_solver],
       enzo_config->solver_iter_max[index_solver],
       enzo_config->solver_res_tol[index_solver],
       enzo_config->solver_precondition[index_solver]);

  } else if (solver_type == "dd") {

    Restrict * restrict =
      create_restrict_ (enzo_config->solver_restrict[index_solver],config);
    Prolong * prolong =
      create_prolong_  (enzo_config->solver_prolong[index_solver],config);

    solver = new EnzoSolverDd
      (enzo_config->solver_list[index_solver],
       enzo_config->solver_field_x[index_solver],
       enzo_config->solver_field_b[index_solver],
       enzo_config->solver_monitor_iter[index_solver],
       enzo_config->solver_restart_cycle[index_solver],
       solve_type,
       enzo_config->solver_min_level[index_solver],
       enzo_config->solver_max_level[index_solver],
       enzo_config->solver_coarse_solve[index_solver],
       enzo_config->solver_domain_solve[index_solver],
       enzo_config->solver_last_smooth[index_solver],
       restrict,  prolong,
       enzo_config->solver_coarse_level[index_solver]);

  } else if (solver_type == "bicgstab") {

      solver = new EnzoSolverBiCgStab
      (enzo_config->solver_list[index_solver],
       enzo_config->solver_field_x[index_solver],
       enzo_config->solver_field_b[index_solver],
       enzo_config->solver_monitor_iter[index_solver],
       enzo_config->solver_restart_cycle[index_solver],
       solve_type,
       enzo_config->solver_min_level[index_solver],
       enzo_config->solver_max_level[index_solver],
       enzo_config->solver_iter_max[index_solver],
       enzo_config->solver_res_tol[index_solver],
       enzo_config->solver_precondition[index_solver],
       enzo_config->solver_coarse_level[index_solver]);

  } else if (solver_type == "diagonal") {

    solver = new EnzoSolverDiagonal
      (enzo_config->solver_list[index_solver],
       enzo_config->solver_field_x[index_solver],
       enzo_config->solver_field_b[index_solver],
       enzo_config->solver_monitor_iter[index_solver],
       enzo_config->solver_restart_cycle[index_solver],
       solve_type);

  } else if (solver_type == "jacobi") {

    solver = new EnzoSolverJacobi
      (enzo_config->solver_list[index_solver],
       enzo_config->solver_field_x[index_solver],
       enzo_config->solver_field_b[index_solver],
       enzo_config->solver_monitor_iter[index_solver],
       enzo_config->solver_restart_cycle[index_solver],
       solve_type,
       enzo_config->solver_weight[index_solver],
       enzo_config->solver_iter_max[index_solver]);

  } else if (solver_type == "mg0") {

    Restrict * restrict =
      create_restrict_ (enzo_config->solver_restrict[index_solver],config);
    Prolong * prolong =
      create_prolong_  (enzo_config->solver_prolong[index_solver],config);

    solver = new EnzoSolverMg0
      (enzo_config->solver_list[index_solver],
       enzo_config->solver_field_x[index_solver],
       enzo_config->solver_field_b[index_solver],
       enzo_config->solver_monitor_iter[index_solver],
       enzo_config->solver_restart_cycle[index_solver],
       solve_type,
       enzo_config->solver_min_level[index_solver],
       enzo_config->solver_max_level[index_solver],
       enzo_config->solver_iter_max[index_solver],
       enzo_config->solver_res_tol[index_solver],
       enzo_config->solver_pre_smooth[index_solver],
       enzo_config->solver_coarse_solve[index_solver],
       enzo_config->solver_post_smooth[index_solver],
       enzo_config->solver_last_smooth[index_solver],
       restrict,  prolong,
       enzo_config->solver_coarse_level[index_solver]);

  } else {
    // Not an Enzo Solver--try base class Cello Solver
    solver = Problem::create_solver_ (solver_type,config, index_solver);
  }

  ASSERT1 ("EnzoProblem::create_solver()",
	   "Unknown solver %s",
	   solver_type.c_str(),
	   solver != NULL);

  solver->set_index(index_solver);

  return solver;
}

//----------------------------------------------------------------------

Compute * EnzoProblem::create_compute
( std::string name,
  Config * config ) throw()
/// @param name  Name of the compute to create
{

  Compute * compute = 0;

  TRACE1("EnzoProblem::create_compute %s",name.c_str());

  const EnzoConfig * enzo_config = enzo::config();

  if (name == "temperature") {

    compute = new EnzoComputeTemperature(
                        enzo_config->ppm_density_floor,
                        enzo_config->ppm_temperature_floor,
                        enzo_config->ppm_mol_weight,
                        enzo_config->physics_cosmology);


  } else if (name == "pressure"){

    compute = new EnzoComputePressure(enzo_config->field_gamma,
                                      enzo_config->physics_cosmology);

#ifdef CONFIG_USE_GRACKLE
  } else if (name == "cooling_time"){

    compute = new EnzoComputeCoolingTime();

#endif
  } else {

    // Fallback to Cello method's
    compute = Problem::create_compute (name,config);

    ASSERT2("EnzoProblem::create_compute",
            "Compute created %s does not match compute requested %s",
            compute->name().c_str(),name.c_str(),
            compute->name() == name);
  }

  return compute;
}


//----------------------------------------------------------------------

Method * EnzoProblem::create_method_
( std::string  name,
  Config * config,
  int index_method) throw ()
/// @param name   Name of the method to create
/// @param config Configuration parameters class
{

  Method * method = 0;

  const EnzoConfig * enzo_config = enzo::config();

  TRACE1("EnzoProblem::create_method %s",name.c_str());

  if (name == "ppm") {

    method = new EnzoMethodPpm;

  } else if (name == "hydro") {

    method = new EnzoMethodHydro
      (enzo_config->method_hydro_method,
       enzo_config->field_gamma,
       enzo_config->physics_gravity,
       enzo_config->physics_cosmology,
       enzo_config->method_hydro_dual_energy,
       enzo_config->method_hydro_dual_energy_eta_1,
       enzo_config->method_hydro_dual_energy_eta_2,
       enzo_config->method_hydro_reconstruct_method,
       enzo_config->method_hydro_reconstruct_conservative,
       enzo_config->method_hydro_reconstruct_positive,
       enzo_config->ppm_density_floor,
       enzo_config->ppm_pressure_floor,
       enzo_config->ppm_pressure_free,
       enzo_config->ppm_diffusion,
       enzo_config->ppm_flattening,
       enzo_config->ppm_steepening,
       enzo_config->method_hydro_riemann_solver
       );

  } else if (name == "ppml") {

    method = new EnzoMethodPpml;

  } else if (name == "pm_deposit") {

    method = new EnzoMethodPmDeposit (enzo_config->method_pm_deposit_alpha);

  } else if (name == "pm_update") {

    method = new EnzoMethodPmUpdate
      (enzo_config->method_pm_update_max_dt);

  } else if (name == "heat") {

    method = new EnzoMethodHeat
      (enzo_config->method_heat_alpha,
       config->method_courant[index_method]);

#ifdef CONFIG_USE_GRACKLE
    //--------------------------------------------------
  } else if (name == "grackle") {

    method = new EnzoMethodGrackle
      (enzo_config->physics_cosmology_initial_redshift,
       enzo_config->initial_time);

#endif /* CONFIG_USE_GRACKLE */

  } else if (name == "turbulence") {

    method = new EnzoMethodTurbulence
      (enzo_config->method_turbulence_edot,
       enzo_config->initial_turbulence_density,
       enzo_config->initial_turbulence_temperature,
       enzo_config->method_turbulence_mach_number,
       enzo_config->physics_cosmology);

  } else if (name == "check_gravity") {

    method = new EnzoMethodCheckGravity
      (enzo_config->method_check_gravity_particle_type);

  } else if (name == "cosmology") {

    method = new EnzoMethodCosmology;

  } else if (name == "comoving_expansion") {

    bool comoving_coordinates = enzo_config->physics_cosmology;

    method = new EnzoMethodComovingExpansion ( comoving_coordinates );

  } else if (name == "gravity") {

    std::string solver_name = enzo_config->method_gravity_solver;

    int index_solver = enzo_config->solver_index.at(solver_name);

    ASSERT1 ("EnzoProblem::create_solver_()",
	     "Cannot find solver \"%s\"",
	     solver_name.c_str(),
	     0 <= index_solver && index_solver < enzo_config->num_solvers);

  method = new EnzoMethodGravity
      (
       enzo_config->solver_index.at(solver_name),
       enzo_config->method_gravity_grav_const,
       enzo_config->method_gravity_order,
       enzo_config->method_gravity_accumulate);
      
  } else if (name == "mhd_vlct") {

    method = new EnzoMethodMHDVlct
      (enzo_config->method_vlct_riemann_solver,
       enzo_config->method_vlct_half_dt_reconstruct_method,
       enzo_config->method_vlct_full_dt_reconstruct_method,
       enzo_config->field_gamma,
       enzo_config->method_vlct_theta_limiter,
       enzo_config->method_vlct_density_floor,
       enzo_config->method_vlct_pressure_floor,
       enzo_config->method_vlct_dual_energy,
       enzo_config->method_vlct_dual_energy_eta);

  } else if (name == "background_acceleration") {

    // If self-gravity is calculated, we do not need to zero
    // out the acceleration field from the previous time step
    // before adding the background accelerations
    bool zero_acceleration = true;
    for (int index = 0; index < method_list_.size(); index++){
      if (method_list_[index]->name() == "gravity"){
        zero_acceleration = false;
        break;
      }
    }

    method = new EnzoMethodBackgroundAcceleration
          (zero_acceleration);

  } else if (name == "star_maker") {

    // should generalize this to enable multiple maker types
    if (enzo_config->method_star_maker_type == "stochastic"){
      method = new EnzoMethodStarMakerStochasticSF();
    } else{ // does not do anything
      method = new EnzoMethodStarMaker();
    }

  } else if (name == "feedback") {

    // need a similar type swtich as in star maker
    method = new EnzoMethodDistributedFeedback();

  } else {

    // Fallback to Cello method's
    method = Problem::create_method_ (name,config, index_method);

  }

  if (method) {

    // set the method's courant safety factor
    method->set_courant(config->method_courant[index_method]);

    ASSERT2("EnzoProblem::create_method",
	    "Method created %s does not match method requested %s",
	    method->name().c_str(),name.c_str(),
	    method->name() == name);
  }

  return method;
}

//----------------------------------------------------------------------

Prolong * EnzoProblem::create_prolong_
( std::string  type,
  Config *     config ) throw ()
{

  Prolong * prolong = 0;

  const EnzoConfig * enzo_config = enzo::config();
  
  if (type == "enzo") {
    prolong = new EnzoProlong
      (enzo_config->prolong_enzo_type,
       enzo_config->prolong_enzo_positive);
  } else {
    prolong = Problem::create_prolong_(type,config);
  }

  return prolong;

}

//----------------------------------------------------------------------

Physics * EnzoProblem::create_physics_
( std::string  type,
   int index,
   Config * config,
   Parameters * parameters) throw ()
{

  Physics * physics = NULL;

  if (type == "cosmology") {

    const EnzoConfig * enzo_config = enzo::config();

    physics = new EnzoPhysicsCosmology
      (
       enzo_config->physics_cosmology_hubble_constant_now,
       enzo_config->physics_cosmology_omega_matter_now,
       enzo_config->physics_cosmology_omega_baryon_now,
       enzo_config->physics_cosmology_omega_cdm_now,
       enzo_config->physics_cosmology_omega_lamda_now,
       enzo_config->physics_cosmology_comoving_box_size,
       enzo_config->physics_cosmology_max_expansion_rate,
       enzo_config->physics_cosmology_initial_redshift,
       enzo_config->physics_cosmology_final_redshift
       );

  } else {

    physics = Problem::create_physics_
      (type,index,config,parameters);
  }

  return physics;

}

//----------------------------------------------------------------------

Units * EnzoProblem::create_units_ (  Config * config  ) throw ()
{
  EnzoUnits * units = new EnzoUnits;

  if (config->units_mass == 1.0) {

    units->set_using_density (config->units_length,
			      config->units_density,
			      config->units_time);

  } else if (config->units_density == 1.0) {

    units->set_using_mass (config->units_length,
			   config->units_mass,
			   config->units_time);
  } else {

    ERROR("Problem::create_units_",
	  "Cannot set both Units:density and Units:mass parameters");
  }

  return units;

}

//----------------------------------------------------------------------

Restrict * EnzoProblem::create_restrict_
(
 std::string  type,
 Config * config ) throw ()
{

  Restrict * restrict = 0;

  if (type == "enzo") {

    restrict = new EnzoRestrict (enzo::config()->interpolation_method);

  } else {

    restrict = Problem::create_restrict_(type,config);

  }

  return restrict;

}

//----------------------------------------------------------------------<|MERGE_RESOLUTION|>--- conflicted
+++ resolved
@@ -128,10 +128,8 @@
   } else if (type == "grackle_test") {
     initial = new EnzoInitialGrackleTest(enzo_config);
 #endif /* CONFIG_USE_GRACKLE */
-<<<<<<< HEAD
   } else if (type == "feedback_test") {
     initial = new EnzoInitialFeedbackTest(enzo_config);
-=======
   } else if (type == "vlct_bfield") {
     initial = new EnzoInitialBCenter(parameters, cycle, time,
 				     enzo_config->initial_bcenter_update_etot);
@@ -154,7 +152,6 @@
        enzo_config->initial_cloud_perturb_stddev,
        enzo_config->initial_cloud_trunc_dev,
        enzo_config->initial_cloud_perturb_seed);
->>>>>>> b411b9ce
   } else if (type == "collapse") {
     initial = new EnzoInitialCollapse
       (cycle,time,
@@ -347,10 +344,10 @@
     solve_type = solve_unknown;
   }
 
-#ifdef DEBUG_NEW_REFRESH  
+#ifdef DEBUG_NEW_REFRESH
   CkPrintf ("DEBUG_NEW_REFRESH create solver %s\n",
 	    enzo_config->solver_list[index_solver].c_str());
-#endif  
+#endif
   if (solver_type == "cg") {
 
     solver = new EnzoSolverCg
@@ -627,7 +624,7 @@
        enzo_config->method_gravity_grav_const,
        enzo_config->method_gravity_order,
        enzo_config->method_gravity_accumulate);
-      
+
   } else if (name == "mhd_vlct") {
 
     method = new EnzoMethodMHDVlct
@@ -702,7 +699,7 @@
   Prolong * prolong = 0;
 
   const EnzoConfig * enzo_config = enzo::config();
-  
+
   if (type == "enzo") {
     prolong = new EnzoProlong
       (enzo_config->prolong_enzo_type,
