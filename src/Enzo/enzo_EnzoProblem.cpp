--- conflicted
+++ resolved
@@ -219,14 +219,8 @@
 
   if (type == "shock") {
 
-<<<<<<< HEAD
-    return new EnzoRefineShock
-      (field_descr,
-       config->adapt_min_refine[index],
-=======
     return new EnzoRefineShock 
       (config->adapt_min_refine[index],
->>>>>>> 23a4d761
        config->adapt_max_coarsen[index],
        config->adapt_min_refine2[index],
        config->adapt_max_coarsen2[index],
@@ -373,15 +367,9 @@
   } else if (solver_type == "mg0") {
 
     Restrict * restrict =
-<<<<<<< HEAD
-      create_restrict_(enzo_config->solver_restrict[index_solver],config);
-    Prolong * prolong =
-      create_prolong_(enzo_config->solver_prolong[index_solver],config);
-=======
       create_restrict_ (enzo_config->solver_restrict[index_solver],config);
     Prolong * prolong =
       create_prolong_  (enzo_config->solver_prolong[index_solver],config);
->>>>>>> 23a4d761
 
     solver = new EnzoSolverMg0
       (enzo_config->solver_list[index_solver],
@@ -403,14 +391,7 @@
 
   } else {
     // Not an Enzo Solver--try base class Cello Solver
-<<<<<<< HEAD
-    solver = Problem::create_solver_
-      (solver_type,config, index_solver,(FieldDescr *)field_descr,particle_descr);
-
-=======
     solver = Problem::create_solver_ (solver_type,config, index_solver);
-    
->>>>>>> 23a4d761
   }
 
   ASSERT1 ("EnzoProblem::create_solver()",
@@ -435,13 +416,8 @@
 
   Method * method = 0;
 
-<<<<<<< HEAD
-  EnzoConfig * enzo_config = static_cast<EnzoConfig *>(config);
-
-=======
   const EnzoConfig * enzo_config = enzo::config();
- 
->>>>>>> 23a4d761
+
   TRACE1("EnzoProblem::create_method %s",name.c_str());
 
   if (name == "ppm") {
@@ -480,13 +456,8 @@
 
   } else if (name == "pm_update") {
 
-<<<<<<< HEAD
     method = new EnzoMethodPmUpdate
-      (field_descr, particle_descr, enzo_config->method_pm_update_max_dt);
-=======
-    method = new EnzoMethodPmUpdate  
       (enzo_config->method_pm_update_max_dt);
->>>>>>> 23a4d761
 
   } else if (name == "heat") {
 
@@ -506,16 +477,9 @@
 #endif /* CONFIG_USE_GRACKLE */
 
   } else if (name == "turbulence") {
-<<<<<<< HEAD
 
     method = new EnzoMethodTurbulence
-      (field_descr,
-       enzo_config->method_turbulence_edot,
-=======
-    
-    method = new EnzoMethodTurbulence 
       (enzo_config->method_turbulence_edot,
->>>>>>> 23a4d761
        enzo_config->initial_turbulence_density,
        enzo_config->initial_turbulence_temperature,
        enzo_config->method_turbulence_mach_number,
@@ -528,14 +492,8 @@
   } else if (name == "comoving_expansion") {
 
     bool comoving_coordinates = enzo_config->physics_cosmology;
-<<<<<<< HEAD
-
-    method = new EnzoMethodComovingExpansion
-      ( field_descr, comoving_coordinates );
-=======
-    
+
     method = new EnzoMethodComovingExpansion ( comoving_coordinates );
->>>>>>> 23a4d761
 
   } else if (name == "gravity") {
 
@@ -574,12 +532,7 @@
   } else {
 
     // Fallback to Cello method's
-<<<<<<< HEAD
-    method = Problem::create_method_
-      (name,config, index_method,field_descr,particle_descr);
-=======
     method = Problem::create_method_ (name,config, index_method);
->>>>>>> 23a4d761
 
   }
 
@@ -643,13 +596,7 @@
   } else {
 
     physics = Problem::create_physics_
-<<<<<<< HEAD
-      (type,index,config,parameters,field_descr);
-
-=======
       (type,index,config,parameters);
-    
->>>>>>> 23a4d761
   }
 
   return physics;
@@ -694,14 +641,8 @@
   Restrict * restrict = 0;
 
   if (type == "enzo") {
-<<<<<<< HEAD
-
-    restrict = new EnzoRestrict
-      (static_cast<EnzoConfig *>(config)->interpolation_method);
-=======
-    
+
     restrict = new EnzoRestrict (enzo::config()->interpolation_method);
->>>>>>> 23a4d761
 
   } else {
 
