--- conflicted
+++ resolved
@@ -263,7 +263,6 @@
        enzo_config->initial_accretion_test_gas_density,
        enzo_config->initial_accretion_test_gas_pressure,
        enzo_config->initial_accretion_test_gas_radial_velocity);
-<<<<<<< HEAD
   } else if (type == "shu_collapse") {
     initial = new EnzoInitialShuCollapse
       (cycle, time,
@@ -286,8 +285,6 @@
        enzo_config->initial_bb_test_nominal_sound_speed,
        enzo_config->initial_bb_test_angular_rotation_velocity,
        enzo_config->initial_bb_test_external_density);
-=======
->>>>>>> bf59c04e
   } else {
     initial = Problem::create_initial_
       (type,index,config,parameters);
@@ -747,49 +744,18 @@
     if (enzo_config->method_accretion_flavor == "threshold") {
       method = new EnzoMethodThresholdAccretion(
 		       enzo_config->method_accretion_accretion_radius_cells,
-<<<<<<< HEAD
-		       enzo_config->method_accretion_density_threshold,
-=======
 		       enzo_config->method_accretion_physical_density_threshold_cgs,
->>>>>>> bf59c04e
 		       enzo_config->method_accretion_max_mass_fraction
 						);
     } else if (enzo_config->method_accretion_flavor == "bondi_hoyle") {
       method = new EnzoMethodBondiHoyleAccretion(
 		       enzo_config->method_accretion_accretion_radius_cells,
-<<<<<<< HEAD
-		       enzo_config->method_accretion_density_threshold,
-=======
 		       enzo_config->method_accretion_physical_density_threshold_cgs,
->>>>>>> bf59c04e
 		       enzo_config->method_accretion_max_mass_fraction
 						 );
     } else if (enzo_config->method_accretion_flavor == "flux") {
       method = new EnzoMethodFluxAccretion(
 		       enzo_config->method_accretion_accretion_radius_cells,
-<<<<<<< HEAD
-		       enzo_config->method_accretion_density_threshold,
-		       enzo_config->method_accretion_max_mass_fraction
-						 );
-    } else {
-      method = new EnzoMethodAccretion(
-		       enzo_config->method_accretion_accretion_radius_cells,
-		       enzo_config->method_accretion_density_threshold,
-		       enzo_config->method_accretion_max_mass_fraction
-				       );
-    }
-  } else if (name == "sink_maker") {
-
-    method = new EnzoMethodSinkMaker(
-			enzo_config->method_sink_maker_jeans_length_resolution_cells,
-			enzo_config->method_sink_maker_density_threshold,
-			enzo_config->method_sink_maker_check_density_maximum,
-			enzo_config->method_sink_maker_max_mass_fraction,
-			enzo_config->method_sink_maker_min_sink_mass_solar,
-			enzo_config->method_sink_maker_max_offset_cell_fraction,
-			enzo_config->method_sink_maker_offset_seed_shift
-				     );
-=======
 		       enzo_config->method_accretion_physical_density_threshold_cgs,
 		       enzo_config->method_accretion_max_mass_fraction
 						 );
@@ -805,7 +771,17 @@
 	     "\"threshold\", \"bondi_hoyle\", \"flux\", or \"dummy\"",
 	     enzo_config->method_accretion_flavor.c_str());
     }
->>>>>>> bf59c04e
+  } else if (name == "sink_maker") {
+
+    method = new EnzoMethodSinkMaker(
+			enzo_config->method_sink_maker_jeans_length_resolution_cells,
+			enzo_config->method_sink_maker_density_threshold,
+			enzo_config->method_sink_maker_check_density_maximum,
+			enzo_config->method_sink_maker_max_mass_fraction,
+			enzo_config->method_sink_maker_min_sink_mass_solar,
+			enzo_config->method_sink_maker_max_offset_cell_fraction,
+			enzo_config->method_sink_maker_offset_seed_shift
+				     );
   } else {
 
     // Fallback to Cello method's
