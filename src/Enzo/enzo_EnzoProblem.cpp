// See LICENSE_CELLO file for license and copyright information

/// @file     enzo_EnzoProblem.cpp
/// @author   James Bordner (jobordner@ucsd.edu)
/// @date     2012-03-03
/// @brief    Implementation of EnzoProblem class
///
///

#include "enzo.hpp"

//----------------------------------------------------------------------

EnzoProblem::EnzoProblem() throw ()
  : Problem()
{
}

//----------------------------------------------------------------------

EnzoProblem::~EnzoProblem() throw ()
{
}

//----------------------------------------------------------------------

void EnzoProblem::pup (PUP::er &p)
{
  // NOTE: change this function whenever attributes change

  TRACEPUP;

  Problem::pup(p);
}

//======================================================================

Boundary * EnzoProblem::create_boundary_
(std::string type,
 int index,
 Config * config,
 Parameters * parameters
 ) throw ()
/// @param type   Type of boundary condition to use
/// @param index  Index of the Boundary object to use
/// @param config Configuration parameters object
/// @param parameters Parameters object (for evaluating expressions)
{

  std::shared_ptr<Mask> mask = nullptr;
  if (config->boundary_mask[index]) {
    std::string param_str = "Boundary:" + config->boundary_list[index] + ":mask";
    Param * param = parameters->param(param_str);
    mask = Mask::create(param,parameters);
  }
  axis_enum axis = (axis_enum) config->boundary_axis[index];
  face_enum face = (face_enum) config->boundary_face[index];

  Boundary * boundary = 0;

  if (       type == "reflecting") {
    boundary = new EnzoBoundary (axis,face,mask,boundary_type_reflecting);
  } else if (type == "outflow") {
    boundary = new EnzoBoundary (axis,face,mask,boundary_type_outflow);
  } else {
    boundary = Problem::create_boundary_(type,index,config,parameters);
  }

  return boundary;
}

//----------------------------------------------------------------------

Initial * EnzoProblem::create_initial_
(
 std::string  type,
 int index,
 Config * config,
 Parameters * parameters
 ) throw ()
{

  //--------------------------------------------------
  // parameter: Initial : cycle
  // parameter: Initial : time
  //--------------------------------------------------

  Initial * initial = 0;

  int cycle   = config->initial_cycle;
  double time = config->initial_time;

  const EnzoConfig * enzo_config = enzo::config();

  if (type == "hdf5") {

    initial = new EnzoInitialHdf5
      (cycle,time,
       enzo_config->initial_hdf5_max_level,
       enzo_config->initial_hdf5_format,
       enzo_config->initial_hdf5_blocking,
       enzo_config->initial_hdf5_field_files,
       enzo_config->initial_hdf5_field_datasets,
       enzo_config->initial_hdf5_field_coords,
       enzo_config->initial_hdf5_field_names,
       enzo_config->initial_hdf5_particle_files,
       enzo_config->initial_hdf5_particle_datasets,
       enzo_config->initial_hdf5_particle_coords,
       enzo_config->initial_hdf5_particle_types,
       enzo_config->initial_hdf5_particle_attributes);

  } else if (type == "music") {

    initial = new EnzoInitialMusic
      (cycle,time,enzo_config,config->mesh_max_initial_level);

  } else if (type == "implosion_2d") {

    initial = new EnzoInitialImplosion2(cycle,time);

  } else if (type == "sedov_array_2d") {

    initial = new EnzoInitialSedovArray2(enzo_config);

  } else if (type == "sedov_array_3d") {

    initial = new EnzoInitialSedovArray3(enzo_config);

  } else if (type == "sedov_random") {

    initial = new EnzoInitialSedovRandom(enzo_config);

  } else if (type == "sedov") {

    const int rank = enzo_config->initial_sedov_rank;

    ASSERT1 ("EnzoConfig::read()",
	     "Parameter 'Initial:sedov:rank' is %d, but must be set to 2 or 3",
	     rank,  (rank == 2 || rank == 3) );

    if (rank == 2) initial = new EnzoInitialSedovArray2(enzo_config);
    if (rank == 3) initial = new EnzoInitialSedovArray3(enzo_config);

#ifdef CONFIG_USE_GRACKLE
  } else if (type == "grackle_test") {
    initial = new EnzoInitialGrackleTest(enzo_config);
#endif /* CONFIG_USE_GRACKLE */
  } else if (type == "feedback_test") {
    initial = new EnzoInitialFeedbackTest(enzo_config);
  } else if (type == "vlct_bfield") {
    initial = new EnzoInitialBCenter(parameters, cycle, time,
				     enzo_config->initial_bcenter_update_etot);
  } else if (type == "cloud") {
    initial = new EnzoInitialCloud
      (cycle,time,
       enzo_config->initial_cloud_subsample_n,
       enzo_config->initial_cloud_radius,
       enzo_config->initial_cloud_center_x,
       enzo_config->initial_cloud_center_y,
       enzo_config->initial_cloud_center_z,
       enzo_config->initial_cloud_density_cloud,
       enzo_config->initial_cloud_density_wind,
       enzo_config->initial_cloud_etot_wind,
       enzo_config->initial_cloud_eint_wind,
       enzo_config->initial_cloud_velocity_wind,
       enzo_config->initial_cloud_metal_mass_frac,
       enzo_config->initial_cloud_initialize_uniform_bfield,
       enzo_config->initial_cloud_uniform_bfield,
       enzo_config->initial_cloud_perturb_stddev,
       enzo_config->initial_cloud_trunc_dev,
       enzo_config->initial_cloud_perturb_seed);
  } else if (type == "collapse") {
    initial = new EnzoInitialCollapse
      (cycle,time,
       enzo_config->initial_collapse_rank,
       enzo_config->initial_collapse_array,
       enzo_config->initial_collapse_radius_relative,
       enzo_config->initial_collapse_particle_ratio,
       enzo_config->initial_collapse_mass,
       enzo_config->initial_collapse_temperature);
  } else if (type == "cosmology") {
    initial = new EnzoInitialCosmology
      (cycle,time,
       enzo_config->field_gamma,
       enzo_config->initial_cosmology_temperature
       );
  } else if (type == "inclined_wave") {
    initial = new EnzoInitialInclinedWave
      (cycle, time,
       enzo_config->initial_inclinedwave_alpha,
       enzo_config->initial_inclinedwave_beta,
       enzo_config->field_gamma,
       enzo_config->initial_inclinedwave_amplitude,
       enzo_config->initial_inclinedwave_lambda,
       enzo_config->initial_inclinedwave_parallel_vel,
       enzo_config->initial_inclinedwave_positive_vel,
       enzo_config->initial_inclinedwave_wave_type);
  } else if (type == "turbulence") {
    initial = new EnzoInitialTurbulence
      (cycle,time,
       enzo_config->initial_turbulence_density,
       enzo_config->initial_turbulence_pressure,
       enzo_config->initial_turbulence_temperature,
       enzo_config->field_gamma);
  } else if (type == "pm") {
    std::string param_str = "Initial:" + config->initial_list[index] + ":mask";
    initial = new EnzoInitialPm
      (parameters, param_str,
       cycle,time,
       enzo_config->initial_pm_field,
       enzo_config->initial_pm_mpp,
       enzo_config->initial_pm_level);
  } else if (type == "ppml_test") {
    initial = new EnzoInitialPpmlTest (cycle,time,enzo_config);
  } else if (type == "shock_tube") {
    initial = new EnzoInitialShockTube
      (enzo_config->field_gamma,
       cycle, time,
       enzo_config->initial_shock_tube_setup_name,
       enzo_config->initial_shock_tube_aligned_ax,
       enzo_config->initial_shock_tube_axis_velocity,
       enzo_config->initial_shock_tube_trans_velocity,
       enzo_config->initial_shock_tube_flip_initialize);
  } else if (type == "soup") {
    const int rank = enzo_config->initial_soup_rank;
    initial = new EnzoInitialSoup
      (cycle, time,
       enzo_config->initial_soup_file,
       rank,
       enzo_config->initial_soup_rotate,
       enzo_config->initial_soup_array[0],
       enzo_config->initial_soup_array[1],
       enzo_config->initial_soup_array[2],
       enzo_config->initial_soup_d_pos[0],
       enzo_config->initial_soup_d_pos[1],
       enzo_config->initial_soup_d_pos[2],
       enzo_config->initial_soup_d_size[0],
       enzo_config->initial_soup_d_size[1],
       enzo_config->initial_soup_d_size[2],
       enzo_config->initial_soup_density,
       enzo_config->initial_soup_pressure_in,
       enzo_config->initial_soup_pressure_out);
  } else if (type == "burkertbodenheimer") {
    initial = new EnzoInitialBurkertBodenheimer
      (cycle,time,
       enzo_config->initial_burkertbodenheimer_rank,
       enzo_config->initial_burkertbodenheimer_array,
       enzo_config->initial_burkertbodenheimer_radius_relative,
       enzo_config->initial_burkertbodenheimer_particle_ratio,
       enzo_config->initial_burkertbodenheimer_mass,
       enzo_config->initial_burkertbodenheimer_temperature,
       enzo_config->initial_burkertbodenheimer_densityprofile);
  } else if (type == "isolated_galaxy") {
    initial = new EnzoInitialIsolatedGalaxy (enzo_config);
<<<<<<< HEAD
  } else if (type == "merge_stars_test") {
    initial = new EnzoInitialMergeStarsTest (enzo_config);
  } else if (type == "accretion_test") {
    initial = new EnzoInitialAccretionTest
      (cycle, time,
       enzo_config->initial_accretion_test_star_position,
       enzo_config->initial_accretion_test_star_velocity,
       enzo_config->initial_accretion_test_star_mass,
       enzo_config->initial_accretion_test_gas_density,
       enzo_config->initial_accretion_test_gas_pressure);
  } else {
=======
  } else if (type == "merge_sinks_test") {
    initial = new EnzoInitialMergeSinksTest (enzo_config);
  }
  else {
>>>>>>> 2a7d03b2
    initial = Problem::create_initial_
      (type,index,config,parameters);
  }

  return initial;

}

//----------------------------------------------------------------------

Stopping * EnzoProblem::create_stopping_
( std::string  type, Config * config ) throw ()
/// @param type   Type of the stopping criterion to create (ignored)
/// @param config  Configuration parameter class
{
  const EnzoConfig * enzo_config = enzo::config();
  return new EnzoStopping(enzo_config->stopping_cycle,
			  enzo_config->stopping_time,
			  enzo_config->stopping_seconds,
			  enzo_config->stopping_redshift);
}

//----------------------------------------------------------------------

Refine * EnzoProblem::create_refine_
(
 std::string        type,
 int                index,
 Config *           config,
 Parameters *       parameters
 ) throw ()
{

  const EnzoConfig * enzo_config = enzo::config();

  if (type == "shock") {

    return new EnzoRefineShock
      (config->adapt_min_refine[index],
       config->adapt_max_coarsen[index],
       config->adapt_min_refine2[index],
       config->adapt_max_coarsen2[index],
       enzo_config->field_gamma,
       enzo_config->physics_cosmology,
       config->adapt_max_level[index],
       config->adapt_include_ghosts[index],
       config->adapt_output[index]);

  } else if (type == "particle_mass") {

    return new EnzoRefineParticleMass
      (config->adapt_min_refine[index],
       config->adapt_max_coarsen[index],
       config->adapt_max_level[index],
       config->adapt_include_ghosts[index],
       config->adapt_output[index],
       config->adapt_level_exponent[index] );

  } else if (type == "mass") {

    return new EnzoRefineMass
      (config->adapt_min_refine[index],
       config->adapt_max_coarsen[index],
       config->adapt_max_level[index],
       config->adapt_include_ghosts[index],
       config->adapt_output[index],
       config->adapt_field_list[index][0],
       enzo_config->adapt_mass_type[index],
       config->adapt_level_exponent[index] );

  } else {
    return Problem::create_refine_(type,index,config,parameters);
  }
}

//----------------------------------------------------------------------

Solver * EnzoProblem::create_solver_
( std::string  solver_type,
  int index_solver,
  Config * config) throw ()
/// @param solver_type   Name of the solver to create
/// @param config Configuration parameters class
{
  const EnzoConfig * enzo_config = enzo::config();

  Solver * solver = NULL;

  // Set solve type if not default "on_leaves" (solve_leaf)

  std::string solve_type_name=enzo_config->solver_solve_type[index_solver];

  int solve_type;

  if (solve_type_name=="leaf") {
    solve_type = solve_leaf;
  } else if (solve_type_name=="level") {
    solve_type = solve_level;
  } else if (solve_type_name=="tree") {
    solve_type = solve_tree;
  } else if (solve_type_name=="block") {
    solve_type = solve_block;
  } else {
    solve_type = solve_unknown;
  }

  Prolong * prolong = create_prolong_
    (enzo_config->solver_prolong[index_solver],config);
  Restrict * restrict = create_restrict_
    (enzo_config->solver_restrict[index_solver],config);

  const int index_prolong = prolong_list_.size();
  const int index_restrict = restrict_list_.size();
  prolong_list_.push_back(prolong);
  restrict_list_.push_back(restrict);

  if (solver_type == "cg") {

    solver = new EnzoSolverCg
      (enzo_config->solver_list[index_solver],
       enzo_config->solver_field_x[index_solver],
       enzo_config->solver_field_b[index_solver],
       enzo_config->solver_monitor_iter[index_solver],
       enzo_config->solver_restart_cycle[index_solver],
       solve_type,
       index_prolong,
       index_restrict,
       enzo_config->solver_min_level[index_solver],
       enzo_config->solver_max_level[index_solver],
       enzo_config->solver_iter_max[index_solver],
       enzo_config->solver_res_tol[index_solver],
       enzo_config->solver_precondition[index_solver]);

  } else if (solver_type == "dd") {

    solver = new EnzoSolverDd
      (enzo_config->solver_list[index_solver],
       enzo_config->solver_field_x[index_solver],
       enzo_config->solver_field_b[index_solver],
       enzo_config->solver_monitor_iter[index_solver],
       enzo_config->solver_restart_cycle[index_solver],
       solve_type,
       index_prolong,
       index_restrict,
       enzo_config->solver_min_level[index_solver],
       enzo_config->solver_max_level[index_solver],
       enzo_config->solver_coarse_solve[index_solver],
       enzo_config->solver_domain_solve[index_solver],
       enzo_config->solver_last_smooth[index_solver],
       enzo_config->solver_coarse_level[index_solver]);

  } else if (solver_type == "bicgstab") {

    solver = new EnzoSolverBiCgStab
      (enzo_config->solver_list[index_solver],
       enzo_config->solver_field_x[index_solver],
       enzo_config->solver_field_b[index_solver],
       enzo_config->solver_monitor_iter[index_solver],
       enzo_config->solver_restart_cycle[index_solver],
       solve_type,
       index_prolong,
       index_restrict,
       enzo_config->solver_min_level[index_solver],
       enzo_config->solver_max_level[index_solver],
       enzo_config->solver_iter_max[index_solver],
       enzo_config->solver_res_tol[index_solver],
       enzo_config->solver_precondition[index_solver],
       enzo_config->solver_coarse_level[index_solver]);

  } else if (solver_type == "diagonal") {

    solver = new EnzoSolverDiagonal
      (enzo_config->solver_list[index_solver],
       enzo_config->solver_field_x[index_solver],
       enzo_config->solver_field_b[index_solver],
       enzo_config->solver_monitor_iter[index_solver],
       enzo_config->solver_restart_cycle[index_solver],
       solve_type,
       index_prolong,
       index_restrict);

  } else if (solver_type == "jacobi") {

    solver = new EnzoSolverJacobi
      (enzo_config->solver_list[index_solver],
       enzo_config->solver_field_x[index_solver],
       enzo_config->solver_field_b[index_solver],
       enzo_config->solver_monitor_iter[index_solver],
       enzo_config->solver_restart_cycle[index_solver],
       solve_type,
       index_prolong,
       index_restrict,
       enzo_config->solver_weight[index_solver],
       enzo_config->solver_iter_max[index_solver]);

  } else if (solver_type == "mg0") {

    solver = new EnzoSolverMg0
      (enzo_config->solver_list[index_solver],
       enzo_config->solver_field_x[index_solver],
       enzo_config->solver_field_b[index_solver],
       enzo_config->solver_monitor_iter[index_solver],
       enzo_config->solver_restart_cycle[index_solver],
       solve_type,
       index_prolong,
       index_restrict,
       enzo_config->solver_min_level[index_solver],
       enzo_config->solver_max_level[index_solver],
       enzo_config->solver_iter_max[index_solver],
       enzo_config->solver_res_tol[index_solver],
       enzo_config->solver_pre_smooth[index_solver],
       enzo_config->solver_coarse_solve[index_solver],
       enzo_config->solver_post_smooth[index_solver],
       enzo_config->solver_last_smooth[index_solver],
       enzo_config->solver_coarse_level[index_solver]);

  } else {
    // Not an Enzo Solver--try base class Cello Solver
    solver = Problem::create_solver_ (solver_type, index_solver,config);
  }

  ASSERT1 ("EnzoProblem::create_solver()",
	   "Unknown solver %s",
	   solver_type.c_str(),
	   solver != NULL);

  solver->set_index(index_solver);

  return solver;
}

//----------------------------------------------------------------------

Compute * EnzoProblem::create_compute
( std::string name,
  Config * config ) throw()
/// @param name  Name of the compute to create
{

  Compute * compute = 0;

  TRACE1("EnzoProblem::create_compute %s",name.c_str());

  const EnzoConfig * enzo_config = enzo::config();

  if (name == "temperature") {

    compute = new EnzoComputeTemperature(
                        enzo_config->ppm_density_floor,
                        enzo_config->ppm_temperature_floor,
                        enzo_config->ppm_mol_weight,
                        enzo_config->physics_cosmology);


  } else if (name == "pressure"){

    compute = new EnzoComputePressure(enzo_config->field_gamma,
                                      enzo_config->physics_cosmology);

#ifdef CONFIG_USE_GRACKLE
  } else if (name == "cooling_time"){

    compute = new EnzoComputeCoolingTime();

#endif
  } else {

    // Fallback to Cello method's
    compute = Problem::create_compute (name,config);

    ASSERT2("EnzoProblem::create_compute",
            "Compute created %s does not match compute requested %s",
            compute->name().c_str(),name.c_str(),
            compute->name() == name);
  }

  return compute;
}


//----------------------------------------------------------------------

Method * EnzoProblem::create_method_
( std::string  name,
  int index_method,
  Config * config,
  const Factory * factory) throw ()
/// @param name   Name of the method to create
/// @param config Configuration parameters class
{
  Method * method = 0;

  const EnzoConfig * enzo_config = enzo::config();

  // The following 2 lines may need to be updated in the future
  const std::vector<std::string>& mlist = enzo_config->method_list;
  const bool store_fluxes_for_corrections =
    std::find(mlist.begin(), mlist.end(), "flux_correct") != mlist.end();

  TRACE1("EnzoProblem::create_method %s",name.c_str());

  if (name == "ppm") {

    method = new EnzoMethodPpm(store_fluxes_for_corrections);
/*
  } else if (name == "hydro") {

    method = new EnzoMethodHydro
      (enzo_config->method_hydro_method,
       enzo_config->field_gamma,
       enzo_config->physics_gravity,
       enzo_config->physics_cosmology,
       enzo_config->method_hydro_dual_energy,
       enzo_config->method_hydro_dual_energy_eta_1,
       enzo_config->method_hydro_dual_energy_eta_2,
       enzo_config->method_hydro_reconstruct_method,
       enzo_config->method_hydro_reconstruct_conservative,
       enzo_config->method_hydro_reconstruct_positive,
       enzo_config->ppm_density_floor,
       enzo_config->ppm_pressure_floor,
       enzo_config->ppm_pressure_free,
       enzo_config->ppm_diffusion,
       enzo_config->ppm_flattening,
       enzo_config->ppm_steepening,
       enzo_config->method_hydro_riemann_solver
       );
*/

  } else if (name == "ppml") {

    method = new EnzoMethodPpml;

  } else if (name == "pm_deposit") {

    method = new EnzoMethodPmDeposit (enzo_config->method_pm_deposit_alpha);

  } else if (name == "pm_update") {

    method = new EnzoMethodPmUpdate
      (enzo_config->method_pm_update_max_dt);

  } else if (name == "heat") {

    method = new EnzoMethodHeat
      (enzo_config->method_heat_alpha,
       config->method_courant[index_method]);

#ifdef CONFIG_USE_GRACKLE
    //--------------------------------------------------
  } else if (name == "grackle") {

    method = new EnzoMethodGrackle
      (enzo_config->physics_cosmology_initial_redshift,
       enzo_config->initial_time);

#endif /* CONFIG_USE_GRACKLE */

  } else if (name == "turbulence") {

    method = new EnzoMethodTurbulence
      (enzo_config->method_turbulence_edot,
       enzo_config->initial_turbulence_density,
       enzo_config->initial_turbulence_temperature,
       enzo_config->method_turbulence_mach_number,
       enzo_config->physics_cosmology);

  } else if (name == "cosmology") {

    method = new EnzoMethodCosmology;

  } else if (name == "comoving_expansion") {

    bool comoving_coordinates = enzo_config->physics_cosmology;

    method = new EnzoMethodComovingExpansion ( comoving_coordinates );

  } else if (name == "gravity") {

    std::string solver_name = enzo_config->method_gravity_solver;

    int index_solver = enzo_config->solver_index.at(solver_name);

    ASSERT1 ("EnzoProblem::create_solver_()",
	     "Cannot find solver \"%s\"",
	     solver_name.c_str(),
	     0 <= index_solver && index_solver < enzo_config->num_solvers);

    Prolong * prolong = create_prolong_
      (config->method_prolong[index_method],config);

    const int index_prolong = prolong_list_.size();
    prolong_list_.push_back(prolong);
  
    method = new EnzoMethodGravity
      (
       enzo_config->solver_index.at(solver_name),
       enzo_config->method_gravity_grav_const,
       enzo_config->method_gravity_order,
       enzo_config->method_gravity_accumulate,
       index_prolong,
       enzo_config->method_gravity_dt_max);

  } else if (name == "mhd_vlct") {

    method = new EnzoMethodMHDVlct
      (enzo_config->method_vlct_riemann_solver,
       enzo_config->method_vlct_half_dt_reconstruct_method,
       enzo_config->method_vlct_full_dt_reconstruct_method,
       enzo_config->field_gamma,
       enzo_config->method_vlct_theta_limiter,
       enzo_config->method_vlct_density_floor,
       enzo_config->method_vlct_pressure_floor,
       enzo_config->method_vlct_mhd_choice,
       enzo_config->method_vlct_dual_energy,
       enzo_config->method_vlct_dual_energy_eta,
       store_fluxes_for_corrections);

  } else if (name == "background_acceleration") {

    // If self-gravity is calculated, we do not need to zero
    // out the acceleration field from the previous time step
    // before adding the background accelerations
    bool zero_acceleration = true;
    for (int index = 0; index < method_list_.size(); index++){
      if (method_list_[index]->name() == "gravity"){
        zero_acceleration = false;
        break;
      }
    }

    method = new EnzoMethodBackgroundAcceleration
          (zero_acceleration);

  } else if (name == "star_maker") {

    // should generalize this to enable multiple maker types
    if (enzo_config->method_star_maker_flavor == "stochastic"){
      method = new EnzoMethodStarMakerStochasticSF();
    } else{ // does not do anything
      method = new EnzoMethodStarMaker();
    }

  } else if (name == "feedback") {

    // need a similar type swtich as in star maker
    method = new EnzoMethodDistributedFeedback();

  } else if (name == "merge_sinks") {

<<<<<<< HEAD
    method = new EnzoMethodMergeStars(
		    enzo_config->method_merge_stars_merging_radius_cells
				     );

  } else if (name == "accretion_compute") {

    if (enzo_config->method_accretion_compute_flavor == "density_threshold") {
      method = new EnzoMethodAccretionComputeDensThresh(
		       enzo_config->method_accretion_compute_accretion_radius_cells,
		       enzo_config->method_accretion_compute_density_threshold,
		       enzo_config->method_accretion_compute_max_mass_fraction,
		       enzo_config->method_accretion_compute_conserve_angular_momentum
							);
    } else if (enzo_config->method_accretion_compute_flavor == "bondi_hoyle") {
      method = new EnzoMethodAccretionComputeBondiHoyle(
		       enzo_config->method_accretion_compute_accretion_radius_cells,
		       enzo_config->method_accretion_compute_density_threshold,
		       enzo_config->method_accretion_compute_max_mass_fraction,
		       enzo_config->method_accretion_compute_conserve_angular_momentum
							);
    } else {
      method = new EnzoMethodAccretionCompute(
		       enzo_config->method_accretion_compute_accretion_radius_cells,
		       enzo_config->method_accretion_compute_density_threshold,
		       enzo_config->method_accretion_compute_max_mass_fraction,
		       enzo_config->method_accretion_compute_conserve_angular_momentum
					      );
    }
  } else if (name == "accretion_remove_gas") {
=======
    method = new EnzoMethodMergeSinks(enzo_config->method_merge_sinks_merging_radius_cells);
>>>>>>> 2a7d03b2

    method = new EnzoMethodAccretionRemoveGas();
    
  } else {

    // Fallback to Cello method's
    method = Problem::create_method_ (name, index_method,config,
                                      enzo::simulation()->factory());

  }

  if (method) {

    // set the method's courant safety factor
    method->set_courant(config->method_courant[index_method]);

    ASSERT2("EnzoProblem::create_method",
	    "Method created %s does not match method requested %s",
	    method->name().c_str(),name.c_str(),
	    method->name() == name);
  }

  return method;
}

//----------------------------------------------------------------------

Prolong * EnzoProblem::create_prolong_
( std::string  type,
  Config *     config ) throw ()
{

  Prolong * prolong = 0;

  const EnzoConfig * enzo_config = enzo::config();

  if (type == "enzo") {
    prolong = new EnzoProlong
      (enzo_config->prolong_enzo_type,
       enzo_config->prolong_enzo_positive,
       enzo_config->prolong_enzo_use_linear);
  } else {
    prolong = Problem::create_prolong_(type,config);
  }

  return prolong;

}

//----------------------------------------------------------------------

Physics * EnzoProblem::create_physics_
( std::string  type,
   int index,
   Config * config,
   Parameters * parameters) throw ()
{

  Physics * physics = NULL;

  if (type == "cosmology") {

    const EnzoConfig * enzo_config = enzo::config();

    physics = new EnzoPhysicsCosmology
      (
       enzo_config->physics_cosmology_hubble_constant_now,
       enzo_config->physics_cosmology_omega_matter_now,
       enzo_config->physics_cosmology_omega_baryon_now,
       enzo_config->physics_cosmology_omega_cdm_now,
       enzo_config->physics_cosmology_omega_lamda_now,
       enzo_config->physics_cosmology_comoving_box_size,
       enzo_config->physics_cosmology_max_expansion_rate,
       enzo_config->physics_cosmology_initial_redshift,
       enzo_config->physics_cosmology_final_redshift
       );

  } else {

    physics = Problem::create_physics_
      (type,index,config,parameters);
  }

  return physics;

}

//----------------------------------------------------------------------

Units * EnzoProblem::create_units_ (  Config * config  ) throw ()
{
  EnzoUnits * units = new EnzoUnits;

  if (config->units_mass == 1.0) {

    units->set_using_density (config->units_length,
			      config->units_density,
			      config->units_time);

  } else if (config->units_density == 1.0) {

    units->set_using_mass (config->units_length,
			   config->units_mass,
			   config->units_time);
  } else {

    ERROR("Problem::create_units_",
	  "Cannot set both Units:density and Units:mass parameters");
  }

  return units;

}

//----------------------------------------------------------------------

Restrict * EnzoProblem::create_restrict_
(
 std::string  type,
 Config * config ) throw ()
{

  Restrict * restrict = 0;

  restrict = Problem::create_restrict_(type,config);

  return restrict;

}

//----------------------------------------------------------------------<|MERGE_RESOLUTION|>--- conflicted
+++ resolved
@@ -252,24 +252,17 @@
        enzo_config->initial_burkertbodenheimer_densityprofile);
   } else if (type == "isolated_galaxy") {
     initial = new EnzoInitialIsolatedGalaxy (enzo_config);
-<<<<<<< HEAD
-  } else if (type == "merge_stars_test") {
-    initial = new EnzoInitialMergeStarsTest (enzo_config);
+  } else if (type == "merge_sinks_test") {
+    initial = new EnzoInitialMergeSinksTest (enzo_config);
   } else if (type == "accretion_test") {
     initial = new EnzoInitialAccretionTest
       (cycle, time,
-       enzo_config->initial_accretion_test_star_position,
-       enzo_config->initial_accretion_test_star_velocity,
-       enzo_config->initial_accretion_test_star_mass,
+       enzo_config->initial_accretion_test_sink_position,
+       enzo_config->initial_accretion_test_sink_velocity,
+       enzo_config->initial_accretion_test_sink_mass,
        enzo_config->initial_accretion_test_gas_density,
        enzo_config->initial_accretion_test_gas_pressure);
   } else {
-=======
-  } else if (type == "merge_sinks_test") {
-    initial = new EnzoInitialMergeSinksTest (enzo_config);
-  }
-  else {
->>>>>>> 2a7d03b2
     initial = Problem::create_initial_
       (type,index,config,parameters);
   }
@@ -719,9 +712,8 @@
 
   } else if (name == "merge_sinks") {
 
-<<<<<<< HEAD
-    method = new EnzoMethodMergeStars(
-		    enzo_config->method_merge_stars_merging_radius_cells
+    method = new EnzoMethodMergeSinks(
+		    enzo_config->method_merge_sinks_merging_radius_cells
 				     );
 
   } else if (name == "accretion_compute") {
@@ -749,10 +741,7 @@
 					      );
     }
   } else if (name == "accretion_remove_gas") {
-=======
-    method = new EnzoMethodMergeSinks(enzo_config->method_merge_sinks_merging_radius_cells);
->>>>>>> 2a7d03b2
-
+    
     method = new EnzoMethodAccretionRemoveGas();
     
   } else {
