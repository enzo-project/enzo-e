// See LICENSE_CELLO file for license and copyright information

/// @file     enzo_EnzoProblem.cpp
/// @author   James Bordner (jobordner@ucsd.edu)
/// @date     2012-03-03
/// @brief    Implementation of EnzoProblem class
///
///

#include "enzo.hpp"

//----------------------------------------------------------------------

EnzoProblem::EnzoProblem() throw ()
  : Problem()
{
}

//----------------------------------------------------------------------

EnzoProblem::~EnzoProblem() throw ()
{
}

//----------------------------------------------------------------------

void EnzoProblem::pup (PUP::er &p)
{
  // NOTE: change this function whenever attributes change

  TRACEPUP;

  Problem::pup(p);
}

//======================================================================

Boundary * EnzoProblem::create_boundary_
(std::string type,
 int index,
 Config * config,
 Parameters * parameters
 ) throw ()
/// @param type   Type of boundary condition to use
/// @param index  Index of the Boundary object to use
/// @param config Configuration parameters object
/// @param parameters Parameters object (for evaluating expressions)
{

  std::shared_ptr<Mask> mask = nullptr;
  if (config->boundary_mask[index]) {
    std::string param_str = "Boundary:" + config->boundary_list[index] + ":mask";
    Param * param = parameters->param(param_str);
    mask = Mask::create(param,parameters);
  }
  axis_enum axis = (axis_enum) config->boundary_axis[index];
  face_enum face = (face_enum) config->boundary_face[index];

  Boundary * boundary = 0;

  if (       type == "reflecting") {
    boundary = new EnzoBoundary (axis,face,mask,boundary_type_reflecting);
  } else if (type == "outflow") {
    boundary = new EnzoBoundary (axis,face,mask,boundary_type_outflow);
  } else {
    boundary = Problem::create_boundary_(type,index,config,parameters);
  }

  return boundary;
}

//----------------------------------------------------------------------

Initial * EnzoProblem::create_initial_
(
 std::string  type,
 int index,
 Config * config,
 Parameters * parameters
 ) throw ()
{

  //--------------------------------------------------
  // parameter: Initial : cycle
  // parameter: Initial : time
  //--------------------------------------------------

  Initial * initial = 0;

  int cycle   = config->initial_cycle;
  double time = config->initial_time;

  const EnzoConfig * enzo_config = enzo::config();

  if (type == "music") {

    initial = new EnzoInitialMusic
      (cycle,time,enzo_config,config->mesh_max_initial_level);

  } else if (type == "implosion_2d") {

    initial = new EnzoInitialImplosion2(cycle,time);

  } else if (type == "sedov_array_2d") {

    initial = new EnzoInitialSedovArray2(enzo_config);

  } else if (type == "sedov_array_3d") {

    initial = new EnzoInitialSedovArray3(enzo_config);

  } else if (type == "sedov_random") {

    initial = new EnzoInitialSedovRandom(enzo_config);

  } else if (type == "sedov") {

    const int rank = enzo_config->initial_sedov_rank;

    ASSERT1 ("EnzoConfig::read()",
	     "Parameter 'Initial:sedov:rank' is %d, but must be set to 2 or 3",
	     rank,  (rank == 2 || rank == 3) );

    if (rank == 2) initial = new EnzoInitialSedovArray2(enzo_config);
    if (rank == 3) initial = new EnzoInitialSedovArray3(enzo_config);

#ifdef CONFIG_USE_GRACKLE
  } else if (type == "grackle_test") {
    initial = new EnzoInitialGrackleTest(enzo_config);
#endif /* CONFIG_USE_GRACKLE */
  } else if (type == "collapse") {
    initial = new EnzoInitialCollapse
      (cycle,time,
       enzo_config->initial_collapse_rank,
       enzo_config->initial_collapse_array,
       enzo_config->initial_collapse_radius_relative,
       enzo_config->initial_collapse_particle_ratio,
       enzo_config->initial_collapse_mass,
       enzo_config->initial_collapse_temperature);
  } else if (type == "cosmology") {
    initial = new EnzoInitialCosmology
      (cycle,time,
       enzo_config->field_gamma,
       enzo_config->initial_cosmology_temperature
       );
  } else if (type == "turbulence") {
    initial = new EnzoInitialTurbulence
      (cycle,time,
       enzo_config->initial_turbulence_density,
       enzo_config->initial_turbulence_pressure,
       enzo_config->initial_turbulence_temperature,
       enzo_config->field_gamma);
  } else if (type == "pm") {
    std::string param_str = "Initial:" + config->initial_list[index] + ":mask";
    initial = new EnzoInitialPm
      (parameters, param_str,
       cycle,time,
       enzo_config->initial_pm_field,
       enzo_config->initial_pm_mpp,
       enzo_config->initial_pm_level);
  } else if (type == "ppml_test") {
    initial = new EnzoInitialPpmlTest (cycle,time,enzo_config);
  } else if (type == "soup") {
    const int rank = enzo_config->initial_soup_rank;
    initial = new EnzoInitialSoup
      (cycle, time,
       enzo_config->initial_soup_file,
       rank,
       enzo_config->initial_soup_rotate,
       enzo_config->initial_soup_array[0],
       enzo_config->initial_soup_array[1],
       enzo_config->initial_soup_array[2],
       enzo_config->initial_soup_d_pos[0],
       enzo_config->initial_soup_d_pos[1],
       enzo_config->initial_soup_d_pos[2],
       enzo_config->initial_soup_d_size[0],
       enzo_config->initial_soup_d_size[1],
       enzo_config->initial_soup_d_size[2],
       enzo_config->initial_soup_density,
       enzo_config->initial_soup_pressure_in,
       enzo_config->initial_soup_pressure_out);
  } else {
    initial = Problem::create_initial_
      (type,index,config,parameters);
  }

  return initial;

}

//----------------------------------------------------------------------

Stopping * EnzoProblem::create_stopping_
( std::string  type, Config * config ) throw ()
/// @param type   Type of the stopping criterion to create (ignored)
/// @param config  Configuration parameter class
{
  const EnzoConfig * enzo_config = enzo::config();
  return new EnzoStopping(enzo_config->stopping_cycle,
			  enzo_config->stopping_time,
			  enzo_config->stopping_seconds,
			  enzo_config->stopping_redshift);
}

//----------------------------------------------------------------------

Refine * EnzoProblem::create_refine_
(
 std::string        type,
 Config *           config,
 Parameters *       parameters,
 int                index
 ) throw ()
{

  const EnzoConfig * enzo_config = enzo::config();

  if (type == "shock") {

<<<<<<< HEAD
    return new EnzoRefineShock
      (field_descr,
       config->adapt_min_refine[index],
=======
    return new EnzoRefineShock 
      (config->adapt_min_refine[index],
>>>>>>> 2b246695
       config->adapt_max_coarsen[index],
       config->adapt_min_refine2[index],
       config->adapt_max_coarsen2[index],
       enzo_config->field_gamma,
       enzo_config->physics_cosmology,
       config->adapt_max_level[index],
       config->adapt_include_ghosts[index],
       config->adapt_output[index]);

  } else if (type == "particle_mass") {

    return new EnzoRefineParticleMass
      (config->adapt_min_refine[index],
       config->adapt_max_coarsen[index],
       config->adapt_max_level[index],
       config->adapt_include_ghosts[index],
       config->adapt_output[index],
       config->adapt_level_exponent[index] );

  } else if (type == "mass") {

    return new EnzoRefineMass
      (config->adapt_min_refine[index],
       config->adapt_max_coarsen[index],
       config->adapt_max_level[index],
       config->adapt_include_ghosts[index],
       config->adapt_output[index],
       config->adapt_field_list[index][0],
       enzo_config->adapt_mass_type[index],
       config->adapt_level_exponent[index] );

  } else {
    return Problem::create_refine_(type,config,parameters,index);
  }
}

//----------------------------------------------------------------------

Solver * EnzoProblem::create_solver_
( std::string  solver_type,
  Config * config,
  int index_solver) throw ()
/// @param solver_type   Name of the solver to create
/// @param config Configuration parameters class
{
  const EnzoConfig * enzo_config = enzo::config();

  Solver * solver = NULL;

  int rank = config->mesh_root_rank;

  if (solver_type == "cg") {

    solver = new EnzoSolverCg
      (enzo_config->solver_list[index_solver],
       enzo_config->solver_field_x[index_solver],
       enzo_config->solver_field_b[index_solver],
       enzo_config->solver_monitor_iter[index_solver],
       enzo_config->solver_restart_cycle[index_solver],
       rank,
       enzo_config->solver_iter_max[index_solver],
       enzo_config->solver_res_tol[index_solver],
       enzo_config->solver_min_level[index_solver],
       enzo_config->solver_max_level[index_solver],
       enzo_config->solver_precondition[index_solver],
       enzo_config->solver_local[index_solver],
       enzo_config->solver_is_unigrid[index_solver]
       );

  } else if (solver_type == "dd") {

    Restrict * restrict =
      create_restrict_ (enzo_config->solver_restrict[index_solver],config);
    Prolong * prolong =
      create_prolong_  (enzo_config->solver_prolong[index_solver],config);

    solver = new EnzoSolverDd
      (enzo_config->solver_list[index_solver],
       enzo_config->solver_field_x[index_solver],
       enzo_config->solver_field_b[index_solver],
       enzo_config->solver_coarse_solve[index_solver],
       enzo_config->solver_domain_solve[index_solver],
       enzo_config->solver_last_smooth[index_solver],
       restrict,  prolong,
       enzo_config->solver_min_level[index_solver],
       enzo_config->solver_max_level[index_solver],
       enzo_config->solver_coarse_level[index_solver],
       enzo_config->solver_monitor_iter[index_solver],
       enzo_config->solver_restart_cycle[index_solver]);
       
  } else if (solver_type == "bicgstab") {

      solver = new EnzoSolverBiCgStab
      (enzo_config->solver_list[index_solver],
       enzo_config->solver_field_x[index_solver],
       enzo_config->solver_field_b[index_solver],
       enzo_config->solver_monitor_iter[index_solver],
       enzo_config->solver_restart_cycle[index_solver],
       rank,
       enzo_config->solver_iter_max[index_solver],
       enzo_config->solver_res_tol[index_solver],
       enzo_config->solver_min_level[index_solver],
       enzo_config->solver_max_level[index_solver],
       enzo_config->solver_precondition[index_solver],
       enzo_config->solver_is_unigrid[index_solver] ) ;

  } else if (solver_type == "diagonal") {

    solver = new EnzoSolverDiagonal
      (enzo_config->solver_list[index_solver],
       enzo_config->solver_field_x[index_solver],
       enzo_config->solver_field_b[index_solver]);

  } else if (solver_type == "jacobi") {

    solver = new EnzoSolverJacobi
      (enzo_config->solver_list[index_solver],
       enzo_config->solver_field_x[index_solver],
       enzo_config->solver_field_b[index_solver],
       enzo_config->solver_weight[index_solver],
       enzo_config->solver_iter_max[index_solver]);

  } else if (solver_type == "mg0") {

    Restrict * restrict =
<<<<<<< HEAD
      create_restrict_(enzo_config->solver_restrict[index_solver],config);
    Prolong * prolong =
      create_prolong_(enzo_config->solver_prolong[index_solver],config);
=======
      create_restrict_ (enzo_config->solver_restrict[index_solver],config);
    Prolong * prolong =
      create_prolong_  (enzo_config->solver_prolong[index_solver],config);
>>>>>>> 2b246695

    solver = new EnzoSolverMg0
      (enzo_config->solver_list[index_solver],
       enzo_config->solver_field_x[index_solver],
       enzo_config->solver_field_b[index_solver],
       enzo_config->solver_monitor_iter[index_solver],
       enzo_config->solver_restart_cycle[index_solver],
       rank,
       enzo_config->solver_iter_max[index_solver],
       enzo_config->solver_res_tol[index_solver],
       enzo_config->solver_pre_smooth[index_solver],
       enzo_config->solver_coarse_solve[index_solver],
       enzo_config->solver_post_smooth[index_solver],
       enzo_config->solver_last_smooth[index_solver],
       restrict,  prolong,
       enzo_config->solver_min_level[index_solver],
       enzo_config->solver_max_level[index_solver],
       enzo_config->solver_coarse_level[index_solver],
       enzo_config->solver_is_unigrid[index_solver] );

  } else {
    // Not an Enzo Solver--try base class Cello Solver
<<<<<<< HEAD
    solver = Problem::create_solver_
      (solver_type,config, index_solver,(FieldDescr *)field_descr,particle_descr);

=======
    solver = Problem::create_solver_ (solver_type,config, index_solver);
    
>>>>>>> 2b246695
  }

  ASSERT1 ("EnzoProblem::create_solver()",
	   "Unknown solver %s",
	   solver_type.c_str(),
	   solver != NULL);

  // Set solve type if not default "on_leaves" (solve_leaves)
  std::string solve_type=enzo_config->solver_solve_type[index_solver];
  if (solve_type=="level") solver->set_solve_type(solve_level);
  if (solve_type=="tree")  solver->set_solve_type(solve_tree);
  if (solve_type=="block") solver->set_solve_type(solve_block);
  
  solver->set_index(index_solver);

  return solver;
}

//----------------------------------------------------------------------

Method * EnzoProblem::create_method_
( std::string  name,
  Config * config,
  int index_method) throw ()
/// @param name   Name of the method to create
/// @param config Configuration parameters class
{

  Method * method = 0;

<<<<<<< HEAD
  EnzoConfig * enzo_config = static_cast<EnzoConfig *>(config);

=======
  const EnzoConfig * enzo_config = enzo::config();
 
>>>>>>> 2b246695
  TRACE1("EnzoProblem::create_method %s",name.c_str());

  if (name == "ppm") {

    method = new EnzoMethodPpm;

  } else if (name == "hydro") {

    method = new EnzoMethodHydro
      (enzo_config->method_hydro_method,
       enzo_config->field_gamma,
       enzo_config->physics_gravity,
       enzo_config->physics_cosmology,
       enzo_config->method_hydro_dual_energy,
       enzo_config->method_hydro_dual_energy_eta_1,
       enzo_config->method_hydro_dual_energy_eta_2,
       enzo_config->method_hydro_reconstruct_method,
       enzo_config->method_hydro_reconstruct_conservative,
       enzo_config->method_hydro_reconstruct_positive,
       enzo_config->ppm_density_floor,
       enzo_config->ppm_pressure_floor,
       enzo_config->ppm_pressure_free,
       enzo_config->ppm_diffusion,
       enzo_config->ppm_flattening,
       enzo_config->ppm_steepening,
       enzo_config->method_hydro_riemann_solver
       );

  } else if (name == "ppml") {

    method = new EnzoMethodPpml;

  } else if (name == "pm_deposit") {

    method = new EnzoMethodPmDeposit (enzo_config->method_pm_deposit_alpha);

  } else if (name == "pm_update") {

<<<<<<< HEAD
    method = new EnzoMethodPmUpdate
      (field_descr, particle_descr, enzo_config->method_pm_update_max_dt);
=======
    method = new EnzoMethodPmUpdate  
      (enzo_config->method_pm_update_max_dt);
>>>>>>> 2b246695

  } else if (name == "heat") {

    method = new EnzoMethodHeat
      (enzo_config->method_heat_alpha,
       config->method_courant[index_method]);

  } else if (name == "null") {

    method = new EnzoMethodNull
      (enzo_config->method_null_dt);

#ifdef CONFIG_USE_GRACKLE
    //--------------------------------------------------
  } else if (name == "grackle") {
<<<<<<< HEAD
    method = new EnzoMethodGrackle
      (field_descr,
       enzo_config->physics_cosmology_initial_redshift,
       enzo_config->initial_time); // WARNING: Probably should be changed?
=======
    method = new EnzoMethodGrackle (enzo_config);
>>>>>>> 2b246695
#endif /* CONFIG_USE_GRACKLE */

  } else if (name == "turbulence") {
<<<<<<< HEAD

    method = new EnzoMethodTurbulence
      (field_descr,
       enzo_config->method_turbulence_edot,
=======
    
    method = new EnzoMethodTurbulence 
      (enzo_config->method_turbulence_edot,
>>>>>>> 2b246695
       enzo_config->initial_turbulence_density,
       enzo_config->initial_turbulence_temperature,
       enzo_config->method_turbulence_mach_number,
       enzo_config->physics_cosmology);

  } else if (name == "cosmology") {

    method = new EnzoMethodCosmology;

  } else if (name == "comoving_expansion") {

    bool comoving_coordinates = enzo_config->physics_cosmology;
<<<<<<< HEAD

    method = new EnzoMethodComovingExpansion
      ( field_descr, comoving_coordinates );
=======
    
    method = new EnzoMethodComovingExpansion ( comoving_coordinates );
>>>>>>> 2b246695

  } else if (name == "gravity") {

    std::string solver_name = enzo_config->method_gravity_solver;

    int index_solver = enzo_config->solver_index.at(solver_name);
    
    ASSERT1 ("EnzoProblem::create_solver_()",
	     "Cannot find solver \"%s\"",
	     solver_name.c_str(),
	     0 <= index_solver && index_solver < enzo_config->num_solvers);

  method = new EnzoMethodGravity
      (
       enzo_config->solver_index.at(solver_name),
       enzo_config->method_gravity_grav_const,
       enzo_config->method_gravity_order,
       enzo_config->method_gravity_accumulate);

  } else {

    // Fallback to Cello method's
<<<<<<< HEAD
    method = Problem::create_method_
      (name,config, index_method,field_descr,particle_descr);
=======
    method = Problem::create_method_ (name,config, index_method);
>>>>>>> 2b246695

  }

  if (method) {

    // set the method's courant safety factor
    method->set_courant(config->method_courant[index_method]);

    ASSERT2("EnzoProblem::create_method",
	    "Method created %s does not match method requested %s",
	    method->name().c_str(),name.c_str(),
	    method->name() == name);
  }

  return method;
}

//----------------------------------------------------------------------

Prolong * EnzoProblem::create_prolong_
( std::string  type,
  Config *     config ) throw ()
{

  Prolong * prolong = 0;

  prolong = Problem::create_prolong_(type,config);

  return prolong;

}

//----------------------------------------------------------------------

Physics * EnzoProblem::create_physics_
( std::string  type,
   int index,
   Config * config,
   Parameters * parameters) throw ()
{

  Physics * physics = NULL;

  if (type == "cosmology") {

    const EnzoConfig * enzo_config = enzo::config();

    physics = new EnzoPhysicsCosmology
      (
       enzo_config->physics_cosmology_hubble_constant_now,
       enzo_config->physics_cosmology_omega_matter_now,
       enzo_config->physics_cosmology_omega_baryon_now,
       enzo_config->physics_cosmology_omega_cdm_now,
       enzo_config->physics_cosmology_omega_lamda_now,
       enzo_config->physics_cosmology_comoving_box_size,
       enzo_config->physics_cosmology_max_expansion_rate,
       enzo_config->physics_cosmology_initial_redshift,
       enzo_config->physics_cosmology_final_redshift
       );

  } else {

    physics = Problem::create_physics_
<<<<<<< HEAD
      (type,index,config,parameters,field_descr);

=======
      (type,index,config,parameters);
    
>>>>>>> 2b246695
  }

  return physics;

}

//----------------------------------------------------------------------

Units * EnzoProblem::create_units_ (  Config * config  ) throw ()
{
  EnzoUnits * units = new EnzoUnits;

  if (config->units_mass == 1.0) {

    units->set_using_density (config->units_length,
			      config->units_density,
			      config->units_time);

  } else if (config->units_density == 1.0) {

    units->set_using_mass (config->units_length,
			   config->units_mass,
			   config->units_time);
  } else {

    ERROR("Problem::create_units_",
	  "Cannot set both Units:density and Units:mass parameters");
  }

  return units;

}

//----------------------------------------------------------------------

Restrict * EnzoProblem::create_restrict_
(
 std::string  type,
 Config * config ) throw ()
{

  Restrict * restrict = 0;

  if (type == "enzo") {
<<<<<<< HEAD

    restrict = new EnzoRestrict
      (static_cast<EnzoConfig *>(config)->interpolation_method);
=======
    
    restrict = new EnzoRestrict (enzo::config()->interpolation_method);
>>>>>>> 2b246695

  } else {

    restrict = Problem::create_restrict_(type,config);

  }

  return restrict;

}

//----------------------------------------------------------------------<|MERGE_RESOLUTION|>--- conflicted
+++ resolved
@@ -217,14 +217,8 @@
 
   if (type == "shock") {
 
-<<<<<<< HEAD
-    return new EnzoRefineShock
-      (field_descr,
-       config->adapt_min_refine[index],
-=======
     return new EnzoRefineShock 
       (config->adapt_min_refine[index],
->>>>>>> 2b246695
        config->adapt_max_coarsen[index],
        config->adapt_min_refine2[index],
        config->adapt_max_coarsen2[index],
@@ -350,15 +344,9 @@
   } else if (solver_type == "mg0") {
 
     Restrict * restrict =
-<<<<<<< HEAD
-      create_restrict_(enzo_config->solver_restrict[index_solver],config);
-    Prolong * prolong =
-      create_prolong_(enzo_config->solver_prolong[index_solver],config);
-=======
       create_restrict_ (enzo_config->solver_restrict[index_solver],config);
     Prolong * prolong =
       create_prolong_  (enzo_config->solver_prolong[index_solver],config);
->>>>>>> 2b246695
 
     solver = new EnzoSolverMg0
       (enzo_config->solver_list[index_solver],
@@ -381,14 +369,7 @@
 
   } else {
     // Not an Enzo Solver--try base class Cello Solver
-<<<<<<< HEAD
-    solver = Problem::create_solver_
-      (solver_type,config, index_solver,(FieldDescr *)field_descr,particle_descr);
-
-=======
     solver = Problem::create_solver_ (solver_type,config, index_solver);
-    
->>>>>>> 2b246695
   }
 
   ASSERT1 ("EnzoProblem::create_solver()",
@@ -419,13 +400,8 @@
 
   Method * method = 0;
 
-<<<<<<< HEAD
-  EnzoConfig * enzo_config = static_cast<EnzoConfig *>(config);
-
-=======
   const EnzoConfig * enzo_config = enzo::config();
- 
->>>>>>> 2b246695
+
   TRACE1("EnzoProblem::create_method %s",name.c_str());
 
   if (name == "ppm") {
@@ -464,13 +440,8 @@
 
   } else if (name == "pm_update") {
 
-<<<<<<< HEAD
     method = new EnzoMethodPmUpdate
-      (field_descr, particle_descr, enzo_config->method_pm_update_max_dt);
-=======
-    method = new EnzoMethodPmUpdate  
       (enzo_config->method_pm_update_max_dt);
->>>>>>> 2b246695
 
   } else if (name == "heat") {
 
@@ -486,27 +457,18 @@
 #ifdef CONFIG_USE_GRACKLE
     //--------------------------------------------------
   } else if (name == "grackle") {
-<<<<<<< HEAD
+
     method = new EnzoMethodGrackle
       (field_descr,
        enzo_config->physics_cosmology_initial_redshift,
        enzo_config->initial_time); // WARNING: Probably should be changed?
-=======
-    method = new EnzoMethodGrackle (enzo_config);
->>>>>>> 2b246695
+
 #endif /* CONFIG_USE_GRACKLE */
 
   } else if (name == "turbulence") {
-<<<<<<< HEAD
 
     method = new EnzoMethodTurbulence
-      (field_descr,
-       enzo_config->method_turbulence_edot,
-=======
-    
-    method = new EnzoMethodTurbulence 
       (enzo_config->method_turbulence_edot,
->>>>>>> 2b246695
        enzo_config->initial_turbulence_density,
        enzo_config->initial_turbulence_temperature,
        enzo_config->method_turbulence_mach_number,
@@ -519,14 +481,8 @@
   } else if (name == "comoving_expansion") {
 
     bool comoving_coordinates = enzo_config->physics_cosmology;
-<<<<<<< HEAD
-
-    method = new EnzoMethodComovingExpansion
-      ( field_descr, comoving_coordinates );
-=======
-    
+
     method = new EnzoMethodComovingExpansion ( comoving_coordinates );
->>>>>>> 2b246695
 
   } else if (name == "gravity") {
 
@@ -549,12 +505,7 @@
   } else {
 
     // Fallback to Cello method's
-<<<<<<< HEAD
-    method = Problem::create_method_
-      (name,config, index_method,field_descr,particle_descr);
-=======
     method = Problem::create_method_ (name,config, index_method);
->>>>>>> 2b246695
 
   }
 
@@ -618,13 +569,8 @@
   } else {
 
     physics = Problem::create_physics_
-<<<<<<< HEAD
-      (type,index,config,parameters,field_descr);
-
-=======
       (type,index,config,parameters);
-    
->>>>>>> 2b246695
+
   }
 
   return physics;
@@ -669,14 +615,7 @@
   Restrict * restrict = 0;
 
   if (type == "enzo") {
-<<<<<<< HEAD
-
-    restrict = new EnzoRestrict
-      (static_cast<EnzoConfig *>(config)->interpolation_method);
-=======
-    
     restrict = new EnzoRestrict (enzo::config()->interpolation_method);
->>>>>>> 2b246695
 
   } else {
 
