// See LICENSE_ENZO file for license and copyright information

/// @file      enzo_SolveHydroEquations.cpp
/// @author    Greg Bryan
/// @date      November, 1994
/// @brief     Solve the hydro equations, saving subgrid fluxes

#include "cello.hpp"
#include "enzo.hpp"
#include <stdio.h>

// #define IE_ERROR_FIELD
// #define DEBUG_PPM
#define EXIT_ON_ERROR
// #define DEBUG_FLUX
//----------------------------------------------------------------------

int EnzoBlock::SolveHydroEquations
(
 enzo_float time,
 enzo_float dt,
 bool comoving_coordinates,
 bool single_flux_array
 )
{
  /* initialize */

  int dim, size;

  Field field = data()->field();
  int gx,gy,gz;
  int mx,my,mz;
  field.ghost_depth(0,&gx,&gy,&gz);
  field.dimensions(0,&mx,&my,&mz);

#ifdef IE_ERROR_FIELD
  int num_ie_error = 0;
  int *ie_error_x = new int [mx*my*mz];
  int *ie_error_y = new int [mx*my*mz];
  int *ie_error_z = new int [mx*my*mz];
#else
  int num_ie_error = -1;
  int *ie_error_x = nullptr;
  int *ie_error_y = nullptr;
  int *ie_error_z = nullptr;
#endif


  //------------------------------
  // Prepare color field parameters
  //------------------------------

  // ncolor: number of color fields

  int    ncolor  = field.groups()->size("color");

  // colorpt: the color 'array' (contains all color fields)
  enzo_float * colorpt = (enzo_float *) field.permanent();

  // coloff: offsets into the color array (for each color field)
  int * coloff   = (ncolor > 0) ? (new int [ncolor]) : NULL;
  int index_color = 0;
  for (int index_field = 0;
       index_field < field.field_count();
       index_field++) {
    std::string name = field.field_name(index_field);
    if (field.groups()->is_in(name,"color")) {
      coloff[index_color++]
	= (enzo_float *)(field.values(index_field)) - colorpt;
    }

  }

  // No subgrids, so colindex is NULL
  int *colindex         = NULL;

  /* Compute size (in enzo_floats) of the current grid. */

  int rank = cello::rank();

  size = 1;
  for (dim = 0; dim < rank; dim++)
    size *= GridDimension[dim];

  enzo_float * density         = (enzo_float *) field.values("density");
  enzo_float * total_energy    = (enzo_float *) field.values("total_energy");
  enzo_float * internal_energy = (enzo_float *) field.values("internal_energy");

  /* velocity_x must exist, but if y & z aren't present, then create blank
     buffers for them (since the solver needs to advect something). */

  enzo_float * velocity_x = NULL;
  enzo_float * velocity_y = NULL;
  enzo_float * velocity_z = NULL;

  velocity_x = (enzo_float *) field.values("velocity_x");

  if (rank >= 2) {
    velocity_y = (enzo_float *) field.values("velocity_y");
  } else {
    velocity_y = new enzo_float[size];
    for (int i=0; i<size; i++) velocity_y[i] = 0.0;
  }

    if (rank >= 3) {
    velocity_z = (enzo_float *) field.values("velocity_z");
  } else {
    velocity_z = new enzo_float[size];
    for (int i=0; i<size; i++) velocity_z[i] = 0.0;
  }

  enzo_float * acceleration_x  = field.is_field("acceleration_x") ?
    (enzo_float *) field.values("acceleration_x") : NULL;
  enzo_float * acceleration_y  = field.is_field("acceleration_y") ?
    (enzo_float *)field.values("acceleration_y") : NULL;
  enzo_float * acceleration_z  = field.is_field("acceleration_z") ?
    (enzo_float *)field.values("acceleration_z") : NULL;


  /* Determine if Gamma should be a scalar or a field. */

  const int in = cello::index_static();

  /* Set minimum support. */

  enzo_float MinimumSupportEnergyCoefficient = 0;
  if (UseMinimumPressureSupport[in] == TRUE) {
    if (SetMinimumSupport(MinimumSupportEnergyCoefficient,
			  comoving_coordinates) == ENZO_FAIL) {
      ERROR("EnzoBlock::SolveHydroEquations()",
	    "Grid::SetMinimumSupport() returned ENZO_FAIL");
    }
  }
  /* allocate space for fluxes */

  int NumberOfSubgrids = 1;

  /* fix grid quantities so they are defined to at least 3 dims */

  for (int i = rank; i < 3; i++) {
    GridDimension[i]   = 1;
    GridStartIndex[i]  = 0;
    GridEndIndex[i]    = 0;
    //      GridGlobalStart[i] = 0;
  }

  /* allocate temporary space for solver (enough to fit 31 of the largest
     possible 2d slices plus 4*ncolor). */

  int tempsize = MAX(MAX(GridDimension[0]*GridDimension[1],
			 GridDimension[1]*GridDimension[2]),
		     GridDimension[2]*GridDimension[0]);

  enzo_float *temp = new enzo_float[tempsize*(32+ncolor*4)];

  /* create and fill in arrays which are easier for the solver to
     understand. */

  size = NumberOfSubgrids*3*(18+2*ncolor) + 1;

  int * array = new int[size];
  for (int i=0; i<size; i++) array[i] = 0;

  int * p = array;
  int *leftface  = p; p+=3;
  int *rightface = p; p+=3;
  int *istart    = p; p+=3;
  int *jstart    = p; p+=3;
  int *iend      = p; p+=3;
  int *jend      = p; p+=3;
  int *dindex    = p; p+=3*2; // 3 axes 2 faces
  int *Eindex    = p; p+=3*2;
  int *uindex    = p; p+=3*2;
  int *vindex    = p; p+=3*2;
  int *windex    = p; p+=3*2;
  int *geindex   = p; p+=3*2;

  // Offsets computed from the "standard" pointer to the start of each
  // flux data

  FluxData * flux_data = data()->flux_data();

<<<<<<< HEAD
  const int nx = mx - 2*gx;
  const int ny = my - 2*gy;
  const int nz = mz - 2*gz;

  enzo_float * standard = temp;
=======
  enzo_float * flux_array = (single_flux_array) ?
    flux_data->flux_array() : temp;

  if (flux_array == nullptr) flux_array = temp; // required if flux_correction not used
>>>>>>> 1cfa4721

  //  enzo_float * flux_array = temp;
  
  // int l3[3] = {gx,gy,gz};
  // int u3[3] = {mx-gx,my-gy,mz-gz};
  int l3[3] = {gx,gy,gz};
  int u3[3] = {mx-gx-1,my-gy-1,mz-gz-1};
  const int nf = flux_data->num_fields();
#ifdef DEBUG_FLUX
  long long min=std::numeric_limits<long long>::max();
  long long max=std::numeric_limits<long long>::lowest();
#endif  
  
  for (int i_f=0; i_f<nf; i_f++) {
    int * flux_index = 0;
    const int index_field = flux_data->index_field(i_f);
    const std::string field_name = field.field_name(index_field);

    if (field_name == "density")         flux_index = dindex;
    if (field_name == "velocity_x")      flux_index = uindex;
    if (field_name == "velocity_y")      flux_index = vindex;
    if (field_name == "velocity_z")      flux_index = windex;
    if (field_name == "total_energy")    flux_index = Eindex;
    if (field_name == "internal_energy") flux_index = geindex;

    for (int axis=0; axis<rank; axis++) {
      leftface[axis] = l3[axis];
      rightface[axis] = u3[axis];

      const int axis_i = (axis == 0) ? 1 : 0;
      const int axis_j = (axis == 2) ? 1 : 2;
      istart[axis] = l3[axis_i];
      jstart[axis] = l3[axis_j];
      iend[axis] = u3[axis_i];
      jend[axis] = u3[axis_j];
      for (int face=0; face<2; face++) {
        FaceFluxes * ff_b = flux_data->block_fluxes(axis,face,i_f);
        flux_index[axis*2+face] =
          ff_b->flux_array() - flux_array;
#ifdef DEBUG_FLUX        
        min = std::min(min,(long long)flux_index[axis*2+face]);
        max = std::max(max,(long long)flux_index[axis*2+face]);
#endif        
      }
    }
  }

#ifdef DEBUG_FLUX
  CkPrintf ("DEBUG_FLUX %s %lld %lld\n",this->name().c_str(),min,max);
#endif
  

  //==================================================
  //    enzo_float *standard = SubgridFluxes[0]->LeftFluxes[0][0];

  /* If using comoving coordinates, multiply dx by a(n+1/2).
     In one fell swoop, this recasts the equations solved by solver
     in comoving form (except for the expansion terms which are taken
     care of elsewhere). */

  enzo_float cosmo_a = 1.0, cosmo_dadt = 0.0;

  EnzoPhysicsCosmology * cosmology = enzo::cosmology();

  if (comoving_coordinates) {
    cosmology->compute_expansion_factor(&cosmo_a, &cosmo_dadt, time+0.5*dt);
  }

  ASSERT ("EnzoBlock::SolveHydroEquations()",
	  "comoving_coordinates enabled but missing EnzoPhysicsCosmology",
	  ! (comoving_coordinates && (cosmology == NULL)) );

  /* Create a cell width array to pass (and convert to absolute coords). */

  enzo_float * CellWidthTemp[MAX_DIMENSION];
  for (dim = 0; dim < MAX_DIMENSION; dim++) {
    CellWidthTemp[dim] = new enzo_float [GridDimension[dim]];
    if (dim < rank) {
      for (int i=0; i<GridDimension[dim]; i++)
	CellWidthTemp[dim][i] = (cosmo_a*CellWidth[dim]);
    } else {
      for (int i=0; i<GridDimension[dim]; i++)
	CellWidthTemp[dim][i] = 1.0;
    }
  }

  /* call a Fortran routine to actually compute the hydro equations
     on this grid.
     Notice that it is hard-wired for three dimensions, but it does
     the right thing for < 3 dimensions. */
  /* note: Start/EndIndex are zero based */

  int gravity_on = (acceleration_x != NULL) ? 1 : 0;

  int iconsrec = 0;
  int iposrec = 0;

  int error = 0;

  FORTRAN_NAME(ppm_de)
    (
     density, total_energy, velocity_x, velocity_y, velocity_z,
     internal_energy,
     &gravity_on,
     acceleration_x,
     acceleration_y,
     acceleration_z,
     &Gamma[in], &dt, &cycle_,
     CellWidthTemp[0], CellWidthTemp[1], CellWidthTemp[2],
     &rank, &GridDimension[0], &GridDimension[1],
     &GridDimension[2], GridStartIndex, GridEndIndex,
     &PPMFlatteningParameter[in],
     &PressureFree[in],
     &iconsrec, &iposrec,
     &PPMDiffusionParameter[in], &PPMSteepeningParameter[in],
     &DualEnergyFormalism[in], &DualEnergyFormalismEta1[in],
     &DualEnergyFormalismEta2[in],
     &NumberOfSubgrids, leftface, rightface,
     istart, iend, jstart, jend,
     flux_array, dindex, Eindex, uindex, vindex, windex,
     geindex, temp,
     &ncolor, colorpt, coloff, colindex,
     &error, ie_error_x,ie_error_y,ie_error_z,&num_ie_error
     );

#ifdef EXIT_ON_ERROR  
  ASSERT2 ("EnzoBlock::SolveHydroEquations",
           "Error %d in call to ppm_de block %s",error,name().c_str(),
           (error == 0));
#endif  


#ifdef IE_ERROR_FIELD
  if (num_ie_error > 0) {
    CkPrintf ("DEBUG_IE_ERROR num_ie_error = %d\n",num_ie_error);

    enzo_float * error_ie  = (enzo_float*)field.values("internal_energy_error");
    for (int i=0; i<mx*my*mz; i++) {
      error_ie[i] = 0.0;
    }
    for (int k=0; k<num_ie_error; k++) {
      int i = ie_error_x[k] + mx*(ie_error_y[k] + my*ie_error_z[k]);
      CkPrintf ("DEBUG_IE_ERROR setting error_ie[%d (%d %d %d)]\n",
                i,ie_error_x[k],ie_error_y[k],ie_error_z[k]);
      error_ie[i] = 1.0;
    }
  }
#endif

<<<<<<< HEAD
=======
#ifdef DEBUG_FLUX
  for (int i_f=0; i_f<nf; i_f++) {
    for (int axis=0; axis<rank; axis++) {
      for (int face=0; face<2; face++) {
        FaceFluxes * ff = flux_data->block_fluxes(axis,face,i_f);
        ff->print(this,"SolveHydroEquations");
      }
    }
  }
#endif
  
>>>>>>> 1cfa4721
  for (dim = 0; dim < MAX_DIMENSION; dim++) {
    delete [] CellWidthTemp[dim];
  }

  /* deallocate temporary space for solver */

  delete [] temp;
  if (rank < 2) delete [] velocity_y;
  if (rank < 3) delete [] velocity_z;

  delete [] array;

  delete [] coloff;
#ifdef IE_ERROR_FIELD
  delete [] ie_error_x;
  delete [] ie_error_y;
  delete [] ie_error_z;
#endif

  return ENZO_SUCCESS;

}<|MERGE_RESOLUTION|>--- conflicted
+++ resolved
@@ -180,18 +180,10 @@
 
   FluxData * flux_data = data()->flux_data();
 
-<<<<<<< HEAD
-  const int nx = mx - 2*gx;
-  const int ny = my - 2*gy;
-  const int nz = mz - 2*gz;
-
-  enzo_float * standard = temp;
-=======
   enzo_float * flux_array = (single_flux_array) ?
     flux_data->flux_array() : temp;
 
   if (flux_array == nullptr) flux_array = temp; // required if flux_correction not used
->>>>>>> 1cfa4721
 
   //  enzo_float * flux_array = temp;
   
@@ -341,20 +333,6 @@
   }
 #endif
 
-<<<<<<< HEAD
-=======
-#ifdef DEBUG_FLUX
-  for (int i_f=0; i_f<nf; i_f++) {
-    for (int axis=0; axis<rank; axis++) {
-      for (int face=0; face<2; face++) {
-        FaceFluxes * ff = flux_data->block_fluxes(axis,face,i_f);
-        ff->print(this,"SolveHydroEquations");
-      }
-    }
-  }
-#endif
-  
->>>>>>> 1cfa4721
   for (dim = 0; dim < MAX_DIMENSION; dim++) {
     delete [] CellWidthTemp[dim];
   }
