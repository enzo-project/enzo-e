// See LICENSE_CELLO file for license and copyright information

/// @file     io_Output.hpp 
/// @author   James Bordner (jobordner@ucsd.edu) 
/// @date     2011-03-14
/// @brief    [\ref Io] Declaration of the Output class

#ifndef IO_OUTPUT_HPP
#define IO_OUTPUT_HPP

// #define DEBUG_OUTPUT

class Factory;
class Hierarchy;
class ItIndex;
class ItParticle;
class Schedule;
class Simulation;

class Output : public PUP::able 
{

  /// @class    Output
  /// @ingroup  Io
  /// @brief [\ref Io] define interface for various types of IO for
  /// Simulations

public: // functions

  /// Empty constructor for Charm++ pup()
  Output() throw() { }

  /// Create an uninitialized Output object
  Output(int index, const Factory * factory) throw();

  /// Delete an Output object
  virtual ~Output() throw();

  /// Charm++ PUP::able declarations
  PUPable_abstract(Output);

  /// Charm++ PUP::able migration constructor
  Output (CkMigrateMessage *m)
    : PUP::able(m),
      file_(0),           // Initialization deferred
      schedule_(0),
      sync_write_(1),     // default process-per-stride
      index_(0),
      cycle_(0),
      count_(0),
      time_(0),
      file_name_(""),     // set_filename()
      file_args_(),       // set_filename()
      dir_name_(""),     // set_dirname()
      dir_args_(),
      io_block_(0),
      it_field_index_(0),        // set_it_index_field()
      io_field_data_(0),
      it_particle_index_(0),        // set_it_index_particle()
      io_particle_data_(0),
      stride_write_(1),// default one file per process
      stride_wait_(0) // default no synchronization of writes
  { }

  /// CHARM++ Pack / Unpack function
  void pup (PUP::er &p);

  /// Set file name
  void set_filename (std::string file_name,
		     std::vector<std::string> file_args) throw()
  {
    file_name_ = file_name;
    file_args_ = file_args;
  }

  /// Set dir name
  void set_dir (std::string dir_name,
		  std::vector<std::string> dir_args) throw()
  {
    dir_name_ = dir_name;
    dir_args_ = dir_args;
  }

  /// Set field iterator
  void set_it_field_index (ItIndex * it_index) throw()
  { it_field_index_ = it_index; }

  /// Set particle iterator
  void set_it_particle_index (ItIndex * it_index) throw()
  { it_particle_index_ = it_index; }
  
  /// Return the IoBlock object
  IoBlock * io_block () const throw()
  { return io_block_; }

  /// Return the IoFieldData object
  IoFieldData * io_field_data () const throw()
  { return io_field_data_; }

  /// Return the IoParticleData object
  IoParticleData * io_particle_data () const throw()
  { return io_particle_data_; }

  /// Return the File object pointer
  File * file() throw() 
  { return file_; }

  /// Return the Schedule object pointer
  Schedule * schedule() throw() 
  { return schedule_; }

  /// Set schedule
  void set_schedule (Schedule * schedule) throw();

  /// Return whether output is scheduled for this cycle
  bool is_scheduled (int cycle, double time) throw();

  void set_stride_write (int stride) throw () 
  {
    stride_write_ = stride; 
    sync_write_.set_stop(stride_write_);
  }

  int stride_write () const throw () 
  { return stride_write_; }

  int stride_wait () const throw () 
  { return stride_wait_; }

  /// Return whether this process is a writer
  bool is_writer () const throw () 
  { return (CkMyPe() == process_writer()); }

  /// Return the process id of the writer for this process id
  int process_writer() const throw()
  {
    const int ip=CkMyPe();
    return ip - (ip % stride_write_);
  }

  /// Return the updated timestep if time + dt goes past a scheduled output
  double update_timestep (double time, double dt) const throw ();

  /// Write metadata to the file
  void write_meta ( Io * io ) throw ()
  { write_meta_ (meta_type_file, io); }

  /// Write metadata to the current group in the file
  void write_meta_group ( Io * io ) throw ()
  { write_meta_ (meta_type_group, io); }

  /// Accessor function for Charm synchronization of writers
  Sync * sync_write () { return & sync_write_; }

  /// Return the index id in the containing Problem
  int index() const throw() { return index_; }

  /// Advance to next scheduled output
  void next() throw();

public: // virtual functions

  /// Initialize next output
  virtual void init () throw()
  {} ;

  /// Open (or create) a file for IO
  virtual void open () throw() = 0;

  /// Close file for IO
  virtual void close () throw() = 0;

  /// Finalize output
  virtual void finalize () throw ()
  { count_ ++; }

  /// Write Simulation data to disk
  virtual void write_simulation ( const Simulation * simulation ) throw()
  {
#ifdef DEBUG_OUTPUT
    CkPrintf ("%d TRACE_OUTPUT Output::write_simulation()\n",CkMyPe());
#endif    
    write_simulation_(simulation);
  }

  /// Write Hierarchy data to disk
  virtual void write_hierarchy ( const Hierarchy * hierarchy ) throw()
  {
#ifdef DEBUG_OUTPUT
    CkPrintf ("%d TRACE_OUTPUT Output::write_hierarchy()\n",CkMyPe());
#endif    
    write_hierarchy_(hierarchy);
  }

  /// Write local block data to disk
  virtual void write_block ( const Block * block ) throw()
  {
#ifdef DEBUG_OUTPUT
    CkPrintf ("%d TRACE_OUTPUT Output::write_block()\n",CkMyPe());
#endif    
    write_block_(block);
  }

  /// Write local field to disk
  virtual void write_field_data ( const FieldData * field_data,
				  int index_field) throw() = 0;

  /// Write local particle data to disk
  virtual void write_particle_data ( const ParticleData * particle_data,
				     int particle_index) throw() = 0;

  /// Prepare local array with data to be sent to remote chare for processing
  virtual void prepare_remote (int * n, char ** buffer) throw()
  {}

  /// Accumulate and write data sent from a remote processes
  virtual void update_remote  ( int n, char * buffer) throw()
  {}

  /// Free local array if allocated; NOP if not
  virtual void cleanup_remote (int * n, char ** buffer) throw()
  {}

protected:

  /// Return the name for the format and given arguments
  std::string expand_name_
  (const std::string * file_name,
   const std::vector<std::string> * file_args) const throw();

  /// Return the path for this file group output.  Creates
  /// the subdirectories if they don't exist
  std::string directory () const
  {
    std::string dir = ".";
    std::string name_dir = expand_name_(&dir_name_,&dir_args_);

    // Create subdirectory if any
    if (name_dir != "") {
      dir = name_dir;
      boost::filesystem::path directory(name_dir);

      if (! boost::filesystem::is_directory(directory)) {

<<<<<<< HEAD
        bool result  = (boost::filesystem::create_directory(directory));
        result = result || boost::filesystem::is_directory(directory);

	ASSERT1 ("Output::directory()",
		 "Error creating directory %s",
		 name_dir.c_str(), result);
=======
        boost::filesystem::create_directory(directory);

	ASSERT1 ("Output::directory()",
		 "Error creating directory %s",
		 name_dir.c_str(),
                 boost::filesystem::is_directory(directory));
>>>>>>> 40adc221
      }
    }

    return dir;
  }

private:

  /// "Loop" over writing the Hierarchy in the Simulation
  void write_simulation_ (const Simulation * simulation ) throw();

  /// Loop over writing Blocks in the Hierarchy
  void write_hierarchy_ ( const Hierarchy * hierarchy ) throw();

  /// Loop over writing Field data in the Block
  void write_block_ ( const Block * block ) throw();

  /// Implementation of write_meta() and write_meta_group()
  void write_meta_ ( meta_type type, Io * io ) throw();

protected: // attributes

  /// File object for output
  File * file_;

  /// Scheduler for this output
  Schedule * schedule_;

  /// Sync for waiting for writers
  Sync sync_write_;

  /// Index of this Output object in Simulation
  size_t index_;

  /// Simulation cycle for next IO
  int cycle_;

  /// Count of number of times this Output object performed output
  int count_;

  /// Simulation time for next IO
  double time_;

  /// Name of the file to write, including format arguments
  std::string file_name_;

  /// Format strings for file name, if any ("cycle", "time", etc.)
  std::vector<std::string> file_args_;

  /// Name of the directory, including format arguments 
  std::string dir_name_;

  /// Format strings for dir_name_, if any ("cycle", "time", etc.)
  std::vector<std::string> dir_args_;

  /// I/O Block data accessor
  IoBlock * io_block_;

  /// Iterator over field indices
  ItIndex * it_field_index_;

  /// I/O FieldData data accessor
  IoFieldData * io_field_data_;

  /// Iterator over particle type indices
  ItIndex * it_particle_index_;

  /// I/O ParticleData data accessor
  IoParticleData * io_particle_data_;

  /// Only processes with id's divisible by stride_write_ writes
  /// (1: all processes write; 2: 0,2,4,... write; np: root process writes)
  int stride_write_;
  
  int stride_wait_;

};

#endif /* IO_OUTPUT_HPP */<|MERGE_RESOLUTION|>--- conflicted
+++ resolved
@@ -242,21 +242,12 @@
 
       if (! boost::filesystem::is_directory(directory)) {
 
-<<<<<<< HEAD
-        bool result  = (boost::filesystem::create_directory(directory));
-        result = result || boost::filesystem::is_directory(directory);
-
-	ASSERT1 ("Output::directory()",
-		 "Error creating directory %s",
-		 name_dir.c_str(), result);
-=======
         boost::filesystem::create_directory(directory);
 
 	ASSERT1 ("Output::directory()",
 		 "Error creating directory %s",
 		 name_dir.c_str(),
                  boost::filesystem::is_directory(directory));
->>>>>>> 40adc221
       }
     }
 
