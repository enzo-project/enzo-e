--- conflicted
+++ resolved
@@ -116,81 +116,6 @@
   delete msg;
 }
 
-<<<<<<< HEAD
-//======================================================================
-#else /* not BYPASS_CHARM_MEM_LEAK */
-//======================================================================
-
-Block::Block ( MsgRefine * msg )
-  : CBase_Block(),
-    data_(NULL),
-    child_data_(NULL),
-    level_next_(0),
-    cycle_(0),
-    time_(0.0),
-    dt_(0.0),
-    stop_(false),
-    index_initial_(0),
-    children_(),
-    sync_coarsen_(),
-    sync_count_(),
-    sync_max_(),
-    adapt_(),
-    child_face_level_curr_(),
-    child_face_level_next_(),
-    count_coarsen_(0),
-    adapt_step_(0),
-    adapt_ready_(false),
-    adapt_balanced_(false),
-    adapt_changed_(0),
-    coarsened_(false),
-    is_leaf_((thisIndex.level() >= 0)),
-    age_(0),
-    ip_next_(-1),
-    name_(""),
-    index_method_(-1),
-    index_solver_(),
-    refresh_()
-{
-
-#ifdef TRACE_BLOCK
-
-  CkPrintf ("%d TRACE_BLOCK %s Block::Block(MsgRefine)\n",  CkMyPe(),name(thisIndex).c_str());
-
-#endif
-
-  performance_start_(perf_block);
-
-  init_refresh_();
-  usesAtSync = true;
-
-  thisIndex.array(array_,array_+1,array_+2);
-#ifdef TRACE_BLOCK
-  CkPrintf ("DEBUG_BLOCK Block(msg) face_level %p\n",
-            msg->face_level_);
-#endif
-  init_refine_ (msg->index_,
-	msg->nx_, msg->ny_, msg->nz_,
-	msg->num_field_blocks_,
-	msg->num_adapt_steps_,
-	msg->cycle_, msg->time_,  msg->dt_,
-	0, NULL, msg->refresh_type_,
-        msg->num_face_level_, msg->face_level_,
-        msg->adapt_parent_);
-
-  init_adapt_(msg->adapt_parent_);
-
-  apply_initial_(msg);
-  
-  performance_stop_(perf_block);
-
-}
-//======================================================================
-#endif /* BYPASS_CHARM_MEM_LEAK */
-//======================================================================
-
-=======
->>>>>>> a82927b4
 //----------------------------------------------------------------------
 
 void Block::init_refine_
