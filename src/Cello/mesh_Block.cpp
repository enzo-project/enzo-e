--- conflicted
+++ resolved
@@ -737,44 +737,6 @@
   for (int i=0; i<3; i++) array_[i]=0;
 }
 
-<<<<<<< HEAD
-=======
-
-Block::Block (CkMigrateMessage *m)
-  : CBase_Block(m),
-    data_(NULL),
-    child_data_(NULL),
-    level_next_(0),
-    cycle_(0),
-    time_(0.0),
-    dt_(0.0),
-    stop_(false),
-    index_initial_(0),
-    children_(),
-    sync_coarsen_(),
-    sync_count_(),
-    sync_max_(),
-    adapt_(),
-    child_face_level_curr_(),
-    child_face_level_next_(),
-    count_coarsen_(0),
-    adapt_step_(0),
-    adapt_ready_(false),
-    adapt_balanced_(false),
-    adapt_changed_(0),
-    coarsened_(false),
-    is_leaf_((thisIndex.level() >= 0)),
-    age_(0),
-    name_(""),
-    index_method_(-1),
-    index_solver_(),
-    refresh_()
-{
-  init_refresh_();
-  init_adapt_(nullptr);
-}
-
->>>>>>> ac7d10ec
 //----------------------------------------------------------------------
 
 void Block::init_adapt_(Adapt * adapt_parent)
