--- conflicted
+++ resolved
@@ -322,10 +322,6 @@
   void set_checkpoint(char * checkpoint)
   { strncpy (dir_checkpoint_,checkpoint,255);}
 
-<<<<<<< HEAD
-#ifdef NEW_REFRESH
-
-=======
   void set_solver_iter(int is, int iter)
   {
     if (num_solver_iter_.size() < size_t(is+1)) {
@@ -361,17 +357,12 @@
       max_solver_iter_[i]=0;
   }
   
->>>>>>> afd2c178
   //--------------------------------------------------
   // New Refresh
   //--------------------------------------------------
 
   /// refresh_register
-<<<<<<< HEAD
-  int new_register_refresh (Refresh refresh)
-=======
   int new_register_refresh (const Refresh & refresh)
->>>>>>> afd2c178
   {
     const int id_refresh = new_refresh_list_.size();
     ASSERT("Simulation::new_register_refresh()",
@@ -379,11 +370,6 @@
 	   (id_refresh >= 0));
     new_refresh_list_.push_back(refresh);
     new_refresh_list_[id_refresh].set_id(id_refresh);
-<<<<<<< HEAD
-    return id_refresh;
-  }
-  
-=======
 #ifdef DEBUG_NEW_REFRESH  
     CkPrintf ("DEBUG_NEW_REFRESH register id %d\n",id_refresh);
 #endif    
@@ -405,7 +391,6 @@
       new_refresh_name_[id] : "UNKNOWN";
   }
 
->>>>>>> afd2c178
   /// Return the given refresh object
   Refresh & new_refresh_list (int id_refresh)
   { return new_refresh_list_[id_refresh]; }
@@ -414,11 +399,6 @@
   int new_refresh_count() const
   { return new_refresh_list_.size(); }
 
-<<<<<<< HEAD
-#endif  
-  
-=======
->>>>>>> afd2c178
 protected: // functions
 
   /// Initialize the Config object
@@ -566,21 +546,11 @@
   Sync sync_new_output_start_;
   Sync sync_new_output_next_;
 
-<<<<<<< HEAD
-#ifdef NEW_REFRESH  
-  /// Refresh phase lists
-
-  std::vector < Refresh > new_refresh_list_;
-
-#endif
-  
-=======
   /// Refresh phase lists
 
   std::vector < Refresh >     new_refresh_list_;
   std::vector < std::string > new_refresh_name_;
 
->>>>>>> afd2c178
   /// Saved latest checkpoint directory for creating symlink
   char dir_checkpoint_[256];
 
