--- conflicted
+++ resolved
@@ -61,11 +61,7 @@
 Index ItNeighbor::index() const
 {
   Index index_neighbor = index_.index_neighbor(of3_,n3_);
-<<<<<<< HEAD
-  int face_level = block_->face_level(index_neighbor,of3_);
-=======
   int face_level = block_->face_level(of3_);
->>>>>>> ded8a972
   if (face_level == level_) {
     return index_neighbor;
   } else if (face_level == level_ + 1) {
@@ -73,22 +69,6 @@
   } else if (face_level == level_ - 1) {
     return index_neighbor.index_parent();
   } else {
-<<<<<<< HEAD
-    // int n = block_->adapt()->num_neighbors();
-    // for (int i=0; i<n; i++) {
-    //   CkPrintf ("ERROR_NEIGHBOR %s : %d %s\n",
-    //             block_->name().c_str(),
-    //             i,block_->name(block_->adapt()->index(i)).c_str());
-    // }
-    // fflush(stdout);
-    // ERROR7("ItNeighbor::index()",
-    //          "block %s neighbor %s: of3 %d %d %d face_level %d and block level %d differ by more than one",
-    //        block_->name().c_str(),
-    //        block_->name(index_neighbor).c_str(),
-    //        of3_[0],of3_[1],of3_[2],
-    //        face_level,level_);
-=======
->>>>>>> ded8a972
     return index_neighbor;
   }
 }
