// See LICENSE_CELLO file for license and copyright information

/// @file     mesh_Block.hpp
/// @author   James Bordner (jobordner@ucsd.edu)
/// @date     Fri Apr  2 14:09:42 PDT 2010
/// @brief    [\ref Mesh] Declaration of the Block class

#ifndef MESH_BLOCK_HPP
#define MESH_BLOCK_HPP

<<<<<<< HEAD
#ifdef CELLO_TRACE
#define TRACE_ADAPT(MSG)			\
  index_.print(MSG,-1,2,false,simulation());	\
  TRACE1("this = %p",this);
#else
#define TRACE_ADAPT(MSG)			\
  ;
#endif

=======
>>>>>>> 1cfa4721
class Data;
class MsgRefresh;
class MsgRefine;
class MsgCoarsen;
class FieldFace;
class Hierarchy;
class ItFace;
class ItNeighbor;
class Method;
class Particle;
class ParticleData;
class Refresh;
class Solver;

//----------------------------------------------------------------------

class Block : public CBase_Block
{
  /// @class    Block
  /// @ingroup  Comm
  ///
  /// @brief [\ref Mesh] Handles parallel communication and
  /// synchronization of mesh Blocks

  friend class IoBlock;

public: // interface

  /// create a Block with the given block count, lower extent, block
  /// size, and number of field blocks
  Block ( MsgRefine * msg );

  /// create a Block whose MsgRefine is on the creating process
  Block ( process_type ip_source );

  /// Initialize Block using MsgRefine returned by creating process
  virtual void p_set_msg_refine(MsgRefine * msg);


  // Initialize
  void init (
   Index index,
   int nx, int ny, int nz,
   int num_field_blocks,
   int num_adapt_steps,
   int cycle, double time, double dt,
   int narray, char * array, int refresh_type,
   int num_face_level, int * face_level);

  /// Destructor
  virtual ~Block();

  /// Copy constructor
  Block(const Block & block)
  /// @param     block  Object being copied
  {  copy_(block);  }

  /// Assignment operator
  Block & operator = (const Block & block)
  /// @param     block  Source object of the assignment
  /// @return    The target assigned object
  {  copy_(block);  return *this; }

  //----------------------------------------------------------------------
  // CHARM
  //----------------------------------------------------------------------

  /// Initialize an empty Block
  Block();

  /// Initialize a migrated Block
  Block (CkMigrateMessage *m);

  /// CHARM pupper
  virtual void pup(PUP::er &p);

  //----------------------------------------------------------------------
  // ACCESS METHODS
  //----------------------------------------------------------------------

  /// Return the Data associated with this Block
  inline Data * data() throw()
  { return data_; };

  inline const Data * data() const throw()
  { return data_; };

  /// Return the child Data associated with this Block
  inline Data * child_data() throw()
  { return child_data_; };
  inline const Data * child_data() const throw()
  { return child_data_; };

  /// Return the index of the root block containing this block
  inline void index_array (int * ix, int * iy, int * iz) const throw ()
  { index_.array(ix,iy,iz); }

  /// Return the current cycle number
  int cycle() const throw()
  { return cycle_; };

  /// Return the current time
  double time() const throw()
  { return time_; };

  /// Return the level in the Hierarchy
  int level() const throw()
  {  return index_.level(); };

  int age() const throw()
  { return age_; };

  /// Return the current timestep
  double dt() const throw()
  { return dt_; };

  /// Return current cell widths
  void cell_width
  (double * dx, double * dy = 0, double * dz = 0)
  const throw();

  /// Return the current stopping criteria
  bool stop() const throw()
  { return stop_; };

  /// Return whether this Block is a leaf in the octree array
  bool is_leaf() const
  { return is_leaf_ && ! (index_.level() < 0); }

  /// Index of the Block
  const Index & index() const
  { return index_; }

  int face_level (const int if3[3]) const
  { return face_level_curr_[IF3(if3)]; }

  int face_level (int axis, int face) const
  {
    int if3[3];
    cello::af_to_xyz(axis,face,if3);
    return face_level_curr_[IF3(if3)];
  }

  int face_level_next (const int if3[3]) const
  { return face_level_next_[IF3(if3)]; }

  int child_face_level (const int ic3[3], const int if3[3]) const
  { return child_face_level_curr_[ICF3(ic3,if3)]; }

  int child_face_level_next (const int ic3[3], const int if3[3]) const
  { return child_face_level_next_[ICF3(ic3,if3)]; }

  void set_face_level_curr (const int if3[3], int level)
  { face_level_curr_[IF3(if3)] = level; }

  void set_face_level_next (const int if3[3], int level)
  { face_level_next_[IF3(if3)] = level; }

  void set_child_face_level_curr (const int ic3[3], const int if3[3], int level)
  { child_face_level_curr_[ICF3(ic3,if3)] = level;  }

  void set_child_face_level_next (const int ic3[3], const int if3[3], int level)
  { child_face_level_next_[ICF3(ic3,if3)] = level; }

  //----------------------------------------------------------------------
  // GENERAL
  //----------------------------------------------------------------------

  Index neighbor_ (const int if3[3], Index * ind = 0) const;

  /// Return the name of the block
  std::string name () const throw();
  /// Return the name of the block with the given index
  std::string name(Index index) const throw();
  
  /// Return the size the Block array
  void size_array (int * nx, int * ny = 0, int * nz = 0) const throw();

  /// Compute the lower extent of the Block in the domain
  void lower(double * xm, double * ym = 0, double * zm = 0) const throw ();

  /// Compute the upper extent of the Block in the domain
  void upper(double * xp, double * yp = 0, double * zp = 0) const throw ();

  /// Return the index of this Block in global coordinates for its level
  void index_global
  ( int *ix, int *iy, int *iz,  int *nx, int *ny, int *nz ) const;

  /// Return which block faces lie along a domain boundary
  void is_on_boundary (bool boundary[3][2]) const throw();

  /// Return which faces are periodic
  void periodicity (bool periodic[3]) const;

  void update_levels_ ()
  {
    face_level_curr_ =       face_level_next_;
    //    for (int i=0; i<face_level_next_.size(); i++) face_level_next_[i]=0;
    child_face_level_curr_ = child_face_level_next_;
    //    for (int i=0; i<child_face_level_next_.size(); i++) child_face_level_next_[i]=0;
  }

  bool is_child_ (const Index & index) const
  {
    for (size_t i=0; i<children_.size(); i++) {
      if (children_[i] == index) return true;
    }
    return false;
  }

  /// Initialize child face levels given own face levels
  void initialize_child_face_levels_();

  /// Initialize arrays for refresh
  void init_refresh_();

  /// Return an iterator over faces

  ItFace it_face(int min_face_rank,
		 Index index,
		 const int * ic3=0,
		 const int * if3=0) throw();

  /// Return an iterator over neighbors

  ItNeighbor it_neighbor(int min_face_rank, Index index,
			 int neighbor_type,
			 int min_level = 0,
			 int root_level = 0) throw();

  //--------------------------------------------------
  // Charm++ virtual
  //--------------------------------------------------

  virtual const CProxy_Block proxy_array() const
  { return thisProxy; }

  virtual const CProxyElement_Block proxy_element() const
  { return thisProxy[thisIndex]; }

  //--------------------------------------------------
  // INITIAL
  //--------------------------------------------------

  /// Initiate computing the sequence of Methods
  void initial_new_begin_(int level);
  /// Initiate computing the next Method in the sequence
  void r_initial_new_next(CkReductionMsg * msg)
  { delete msg; initial_new_next_(); }
  void initial_new_next_();

  void r_end_initialize(CkReductionMsg * msg)
  {
    initial_exit_();  delete msg;
  }
  
  void initial_exit_();
  void p_initial_exit()
  { initial_exit_(); }

  void r_initial_new_continue(CkReductionMsg * msg)
  { delete msg; initial_new_continue_(); }
  
  /// Return after performing any Refresh operations
  void initial_new_continue_();
  
  /// Return the currently active Initial index
  int index_initial() const throw()
  { return index_initial_; }

  /// Return the currently-active Initial object
  Initial * initial () throw();

  //--------------------------------------------------
  // COMPUTE
  //--------------------------------------------------

  void p_compute_enter()
  {      compute_enter_();  }

  void p_compute_continue()
  {      compute_continue_();  }
  void r_compute_continue(CkReductionMsg * msg)
  {
    delete msg;
    compute_continue_();
  }

  void p_compute_exit()
  {      compute_exit_();  }
  void r_compute_exit(CkReductionMsg * msg)
  {
    delete msg;
    compute_exit_();
  }

  /// Return the currently active Method
  int index_method() const throw()
  { return index_method_; }

  /// Return the currently-active Method
  Method * method () throw();

  /// Start a new solver
  void push_solver(int index_solver) throw()
  {
    index_solver_.push_back(index_solver);
  }

  /// Return from a solver
  int pop_solver() throw()
  {
    int index = index_solver();
    ASSERT ("Block::pop_solver",
	    "Trying to pop element off of empty Block::index_solver_ stack",
	    index_solver_.size() > 0);
    index_solver_.resize(index_solver_.size()-1);
    return index;
  }

  /// Return the index of the current solver
  int index_solver() const throw()
  {
    ASSERT1("Block::index_solver()","%s index_solver_[] stack is empty",
	   name().c_str(),
	   (index_solver_.size() > 0));
    return index_solver_[index_solver_.size()-1];
  }

  /// Return the currently-active Solver
  Solver * solver () throw();

protected: // methods

  /// Enter control compute phase
  void compute_enter_();
  /// Initiate computing the sequence of Methods
  void compute_begin_();
  /// Initiate computing the next Method in the sequence
  void compute_next_();
  /// Return after performing any Refresh operations
  void compute_continue_();
  /// Cleanup after all Methods have been applied
  void compute_end_();
  /// Exit control compute phase
  void compute_exit_();

public: // methods

  /// Prepare to call compute_next_() after computing (used to
  /// synchronize between methods) Must be called at end of each
  /// Method::compute()
  void compute_done();

  /// Prepare to call next phase after initialization / adapt;
  /// Must be called at end of each Initial::enforce_block()
  void initial_done();

  /// Compute all derived fields in a block (default)
  ///   if field_list is provided, loops through that list and computes
  ///   those fields that are grouped as derived
  void compute_derived(const std::vector< std::string >& field_list =
                             std::vector< std::string>()) throw();

  //--------------------------------------------------
  // OUTPUT
  //--------------------------------------------------

protected:
  void output_enter_();
  void output_begin_();
  void output_exit_();
public:

<<<<<<< HEAD
  //--------------------------------------------------
  // NEW OUTPUT
  //--------------------------------------------------

  void new_output_begin_();
  void new_output_write_block();

  //--------------------------------------------------
  // OLD OUTPUT
  //--------------------------------------------------

=======
>>>>>>> 1cfa4721
  void p_output_enter()
  {      output_enter_();  }
  void r_output_enter(CkReductionMsg * msg)
  {
    delete msg;
    output_enter_();
  }

  void p_output_end();

  void p_output_exit()
  {      output_exit_();  }
  void r_output_exit(CkReductionMsg * msg)
  {
    delete msg;
    output_exit_();
  }

  /// Contribute block data to ith output object in the simulation
  void p_output_write (int index_output, int step);

  //--------------------------------------------------
  // ADAPT
  //--------------------------------------------------

  void p_adapt_enter()
  {
    performance_start_(perf_adapt_apply);
    adapt_enter_();
    performance_stop_(perf_adapt_apply);
    performance_start_(perf_adapt_apply_sync);
  }
  void r_adapt_enter(CkReductionMsg * msg)
  {
    performance_start_(perf_adapt_apply);
    delete msg;
    adapt_enter_();
    performance_stop_(perf_adapt_apply);
    performance_start_(perf_adapt_apply_sync);
  }

  void p_adapt_next ()
  {
    performance_start_(perf_adapt_update);
    adapt_next_();
    performance_stop_(perf_adapt_update);
    performance_start_(perf_adapt_update_sync);
  }
<<<<<<< HEAD
  void r_adapt_next (CkReductionMsg * msg)
  {
    performance_start_(perf_adapt_update);
    delete msg;
    adapt_next_();
    performance_stop_(perf_adapt_update);
    performance_start_(perf_adapt_update_sync);
  }
=======
>>>>>>> 1cfa4721

  void p_adapt_called()
  {
    performance_start_(perf_adapt_notify);
    adapt_called_();
    performance_stop_(perf_adapt_notify);
    performance_start_(perf_adapt_notify_sync);
  }
<<<<<<< HEAD
  void r_adapt_called(CkReductionMsg * msg)
  {
    performance_start_(perf_adapt_notify);
    delete msg;
    adapt_called_();
    performance_stop_(perf_adapt_notify);
    performance_start_(perf_adapt_notify_sync);
  }
=======
>>>>>>> 1cfa4721

  void p_adapt_end ()
  {
    performance_start_(perf_adapt_end);
    adapt_end_();
    performance_stop_(perf_adapt_end);
    performance_start_(perf_adapt_end_sync);
  }
<<<<<<< HEAD
  void r_adapt_end (CkReductionMsg * msg)
  {
    performance_start_(perf_adapt_end);
    delete msg;
    adapt_end_();
    performance_stop_(perf_adapt_end);
    performance_start_(perf_adapt_end_sync);
  }

  void p_adapt_exit()
=======
  void p_adapt_update()
  {
    adapt_update_();
  }
  void p_adapt_exit() 
>>>>>>> 1cfa4721
  {
    performance_start_(perf_adapt_end);
    adapt_exit_();
    performance_stop_(perf_adapt_end);
    performance_start_(perf_adapt_end_sync);
  }
<<<<<<< HEAD
  void r_adapt_exit(CkReductionMsg * msg)
  {
    performance_start_(perf_adapt_end);
    delete msg;
    adapt_exit_();
    performance_stop_(perf_adapt_end);
    performance_start_(perf_adapt_end_sync);
  }

=======
>>>>>>> 1cfa4721

  /// Parent tells child to delete itself
  void p_adapt_delete();
  void p_adapt_recv_level
  (Index index_debug,
   int ic3[3],
   int if3[3],
   int level_now, int level_new);

  void p_adapt_recv_child (MsgCoarsen * msg);

  void adapt_recv (const int of3[3], const int ic3[3],
		   int level_face_new, int level_relative);

  void adapt_send_level();

protected:
  bool do_adapt_();
  void adapt_enter_();
  void adapt_begin_ ();
  void adapt_next_ ();
  void adapt_end_ ();
  void adapt_update_();
  void adapt_exit_();
  void adapt_coarsen_();
  void adapt_refine_();
  void adapt_called_();
  int adapt_compute_desired_level_(int level_maximum);
  void adapt_delete_child_(Index index_child);
public:

  //--------------------------------------------------
  // CONTROL AND SYNCHRONIZATION
  //--------------------------------------------------

  /// Syncronize before continuing with next callback
  void control_sync (int entry_point, int sync_type, int id, int min_face_rank,
		     int neighbor_type,int root_level);

  /// synchronize with count other chares; count only needs to be
  /// supplied once with others count arguments 0.
  void p_control_sync_count(int entry_point, int id, int count)
  {
    performance_start_(perf_control);
    control_sync_count(entry_point,id, count);
    performance_stop_(perf_control);
  }

  void control_sync_neighbor (int entry_point, int id,
			      int neighbor_type,int min_face_rank,int root_level);
  void control_sync_face     (int entry_point, int id, int min_face_rank);
  void control_sync_barrier  (int entry_point);
  void control_sync_quiescence (int entry_point);
  void control_sync_count    (int entry_point, int id, int count);

public:

  //--------------------------------------------------
  // REFRESH
  //--------------------------------------------------

  /// Begin a refresh operation, optionally waiting then invoking callback
  void refresh_start (int id_refresh, int callback);

  /// Wait for a refresh operation to complete, then continue with the callback
  void refresh_wait (int id_refresh, int callback);

  /// Check whether a refresh operation is finished, and invoke the associated
  /// callback if it is
  void refresh_check_done (int id_refresh);

  /// Receive a Refresh data message from an adjacent Block
  void p_refresh_recv (MsgRefresh * msg);

  int refresh_load_field_faces_ (Refresh & refresh);
  /// Scatter particles in ghost zones to neighbors
<<<<<<< HEAD
  int new_refresh_load_particle_faces_ (Refresh & refresh, const bool copy = false);
  int new_refresh_delete_particle_copies_   (Refresh * refresh);

  int delete_particle_copies_ (int it);

  /// Send flux data to neighbors
  int new_refresh_load_flux_faces_ (Refresh & refresh);

  void new_refresh_load_field_face_
  (Refresh & refresh, int refresh_type, Index index, int if3[3], int ic3[3]);
  /// Send particles in list to corresponding indices
  void new_particle_send_(Refresh & refresh, int nl,Index index_list[],
=======
  int refresh_load_particle_faces_ (Refresh & refresh);
  /// Send flux data to neighbors
  int refresh_load_flux_faces_ (Refresh & refresh);
  
  void refresh_load_field_face_
  (Refresh & refresh, int refresh_type, Index index, int if3[3], int ic3[3]);
  /// Send particles in list to corresponding indices
  void particle_send_(Refresh & refresh, int nl,Index index_list[], 
>>>>>>> 1cfa4721
			  ParticleData * particle_list[]);
  void refresh_load_flux_face_
  (Refresh & refresh, int refresh_type, Index index, int if3[3], int ic3[3]);

<<<<<<< HEAD
  void new_refresh_exit (Refresh & refresh);

  /// Enter the refresh phase after synchronizing
  void p_refresh_continue ()
  {
    refresh_continue();
  }

  void refresh_continue();

  /// Exit the refresh phase after synchronizing
  void p_refresh_exit ()
  {
    performance_start_(perf_refresh_exit);
    refresh_exit_();
    performance_stop_(perf_refresh_exit);
    performance_start_(perf_refresh_exit_sync);
  }
  void r_refresh_exit (CkReductionMsg * msg)
  {
    performance_start_(perf_refresh_exit);
    delete msg;
    refresh_exit_();
    performance_stop_(perf_refresh_exit);
    performance_start_(perf_refresh_exit_sync);
  }
protected:
  void refresh_exit_ ();
  /// Pack field face data into arrays and send to neighbors
public:

  void p_refresh_store (MsgRefresh * msg);
=======
  void refresh_exit (Refresh & refresh);
>>>>>>> 1cfa4721

  /// Get restricted data from child when it is deleted
  void p_refresh_child (int n, char a[],int ic3[3]);

  void r_method_checkpoint_continue(CkReductionMsg * msg);

  void p_method_flux_correct_refresh();
  void r_method_flux_correct_sum_fields(CkReductionMsg * msg);
  void r_method_debug_sum_fields(CkReductionMsg * msg);

  void p_method_output_next (MsgOutput * msg);
  void p_method_output_write (MsgOutput * msg);
  void r_method_output_continue(CkReductionMsg * msg);
  void r_method_output_done(CkReductionMsg * msg);
  
protected:

  //--------------------------------------------------
  // REFRESH
  //--------------------------------------------------
  void refresh_begin_();

  /// Pack field face data into arrays and send to neighbors
  // int refresh_load_field_faces_ (Refresh * refresh);

  /// Handle the special case of refresh on interpolated faces
  /// requiring extra padding
  int refresh_load_coarse_face_
  (Refresh refresh,  int refresh_type,
   Index index_neighbor, int if3[3],int ic3[3]);

  /// Send padded array of fields to neighbor for interpolations whose
  /// domains overlap multiple blocks
  void refresh_coarse_send_
  (Index index,
   Field field, Refresh & refresh,
   int iam3[3], int iap3[3],
   int ifms3[3], int ifps3[3],
   int ifmr3[3], int ifpr3[3],
   std::string debug);

  /// Apply prolongation operations on Block
  void refresh_coarse_apply_(Refresh * refresh);

  /// Scatter particles in ghost zones to neighbors
  int refresh_load_particle_faces_ (Refresh * refresh);

  // void refresh_load_field_face_
  // (int refresh_type, Index index, int if3[3], int ic3[3]);
  void refresh_load_particle_face_
  (int refresh_type, Index index, int if3[3], int ic3[3]);

  //--------------------------------------------------
  // PARTICLES
  //--------------------------------------------------

  /// Create ParticleData objects for particle_array[] (with possibly
  /// duplicated pointers) and particle_list[] (with unique
  /// ParticleData objects) Also calls
  /// particle_determine_periodic_update_
  int particle_create_array_neighbors_
  (Refresh * refresh,
   ParticleData * particle_array[],
   ParticleData * particle_list[],
   Index index_list[], const bool copy = false);

  /// Computes updates to positions (dpx[i],dpy[i],dpz[i]) for faces that
  /// cross periodic domain boundaries
  void particle_determine_periodic_update_
  (int * index_lower, int * index_upper, double * dpx, double * dpy, double * dpz);
  void particle_apply_periodic_update_
  ( int nl, ParticleData * particle_list[], Refresh * refresh);

  /// Scatter particles of given types in type_list, to appropriate
  /// particle_array ParticleData elements
  void particle_scatter_neighbors_
  (int npa, ParticleData * particle_array[],
   std::vector<int> & type_list, Particle particle_src, const bool copy = false);

  /// Scatter particles to appropriate partictle_list elements
  void particle_scatter_children_ (ParticleData * particle_list[],
				   Particle particle_src);

  /// Send particles in list to corresponding indices
  void particle_send_(int nl,Index index_list[],
		      ParticleData * particle_list[]);

  /// Pack particle type data into arrays and send to neighbors
  int particle_load_faces_ (int npa,
			    ParticleData * particle_list[],
			    ParticleData * particle_array[],
			    Index index_list[],
			    Refresh * refresh,
          const bool copy = false);

  //--------------------------------------------------
  // STOPPING
  //--------------------------------------------------

public:
  /// Entry method after begin_stopping() to call Simulation::r_stopping()
  void r_stopping_compute_timestep(CkReductionMsg * msg);

  /// Enter the stopping phase
  void p_stopping_enter ()
  {
    performance_start_(perf_stopping);
    stopping_enter_();
    performance_stop_(perf_stopping);
  }
  void r_stopping_enter (CkReductionMsg * msg)
  {
    performance_start_(perf_stopping);
    delete msg;
    stopping_enter_();
    performance_stop_(perf_stopping);
  }

  /// Quiescence before load balancing
  void p_stopping_balance();

  /// Exit the stopping phase
  void p_stopping_exit ()
  {
    performance_start_(perf_stopping);
    stopping_exit_();
    performance_stop_(perf_stopping);
  }
  void r_stopping_exit (CkReductionMsg * msg)
  {
    delete msg;
    stopping_exit_();
    performance_stop_(perf_stopping);
  }

protected:

  void stopping_enter_();
  void stopping_begin_();
  void stopping_balance_();
  void stopping_exit_();

public:
  /// Exit the stopping phase to exit
  void p_exit ()
  {
    performance_start_(perf_exit);
    exit_();
    performance_stop_(perf_exit);
  }
  void r_exit (CkReductionMsg * msg)
  {
    performance_start_(perf_exit);
    delete msg;
    exit_();
    performance_stop_(perf_exit);
  }
protected:

  void exit_();

  //--------------------------------------------------
  // PERFORMANCE
  //--------------------------------------------------

protected:
  /// Start and stop measuring Block-based performance regions
  void performance_start_
  (int index_region, std::string file="", int line=0);
  void performance_stop_
  (int index_region, std::string file="", int line=0);

  //--------------------------------------------------
  // TESTING
  //--------------------------------------------------

  /// Check consistency between is_leaf_ and size of children_()
  void check_leaf_();

public: // virtual functions

  /// Check if given 3D coordinates are within the block domain
  bool check_position_in_block(const double& x, const double &y,
                               const double& z, bool include_ghost = false);

  /// Set state
  void set_state (int cycle, double time, double dt, bool stop)
  {
    set_cycle(cycle);
    set_time(time);
    set_dt(dt);
    set_stop(stop);
  }

  /// Set Block's cycle
  void set_cycle (int cycle) throw()
  { cycle_ = cycle;}

  /// Set Block's time
  virtual void set_time (double time) throw()
  { time_  = time; }

  /// Set Block's timestep
  virtual void set_dt (double dt) throw()
  { dt_  = dt; }

  /// Set Block's stopping criteria
  void set_stop (double stop) throw()
  { stop_  = stop; }

  /// Initialize Block
  virtual void initialize ();

  //  int count_neighbors() const;

  void ResumeFromSync();

  FieldFace * create_face
  (int if3[3], int ic3[3], int g3[3],
   int refresh_type,
   Refresh * refresh,
   bool new_refresh) const;

  void print () const;

protected: // functions

  /// Return the child adjacent to the given child in the direction of
  /// the given face
  void facing_child_(int jc3[3], const int ic3[3], const int if3[3]) const;

  /// Return whether the given face of the given child and its parent
  /// intersect
  bool child_is_on_face_(const int ic3[3],const int if3[3]) const;

  /// Return the face of the parent corresponding to the given face
  /// of the given child.
  bool parent_face_(int ipf3[3],const int if3[3], const int ic3[3]) const;

  void check_child_(const int ic3[3], const char * msg,
		    const char * file, int line) const
  {
    ASSERT5 (msg, "child %d %d %d out of range in file %s line %d",
	     ic3[0],ic3[1],ic3[2],file,line,
	     0 <= ic3[0] && ic3[0] <= 1 &&
	     0 <= ic3[1] && ic3[1] <= 1 &&
	     0 <= ic3[2] && ic3[2] <= 1);
  }

  void check_face_(const int if3[3], const char * msg,
		   const char * file, int line) const
  {
    ASSERT5 (msg, "face %d %d %d out of range in file %s line %d",
	     if3[0],if3[1],if3[2],file,line,
	     -1 <= if3[0] && if3[0] <= 1 &&
	     -1 <= if3[1] && if3[1] <= 1 &&
	     -1 <= if3[2] && if3[2] <= 1);
  }

  void debug_faces_(const char * mesg);

  std::string id_ () const throw ()
  {
    char buffer[27];
    int v3[3];
    index_.values(v3);
    sprintf (buffer,"%08X-%08X-%08X",
	     v3[0],v3[1],v3[2]);
    return buffer;
  }

  /// Allocate and copy in attributes from give Block
  void copy_(const Block & block) throw();

  /// Return the (lower) indices of the Block in the level,
  /// and the number of indices

  /// Update face_level_[] for given child in refined Block
  void refine_face_level_update_ (Index index_child);

  /// Update face_level_[] for coarsened Block
  void coarsen_face_level_update_ (Index index_child);

  /// Apply all initial conditions to this Block
  void apply_initial_(MsgRefine * msg) throw();

  /// Determine which faces require boundary updates or communication
  void determine_boundary_
  (
   bool is_boundary[3][2],
   bool * axm,
   bool * axp,
   bool * aym,
   bool * ayp,
   bool * azm,
   bool * azp
   );

  /// Update boundary conditions
  void update_boundary_ ();

  /// Boundary is a boundary face
  bool is_boundary_face_(int of3[3],
			 bool boundary[3][2],
			 bool periodic[3],
			 bool update[3][2]) const
  {

    bool skip = false;
    for (int axis=0; axis<3; axis++) {
      if (of3[axis] != 0) {
	int face=(of3[axis]+1)/2;
	if ( (! periodic[axis]) &&
	     update[axis][face] &&
	     boundary[axis][face]) skip = true;
      }
    }
    return skip;
  }

  /// Set the current refresh object
  void set_refresh (Refresh * refresh)
  {
    // WARNING: known memory leak (see bug # 133)
    refresh_.push_back(new Refresh (*refresh));
  };

  /// Return the currently-active Refresh object
  Refresh * refresh () throw()
  {  return refresh_.back();  }

  /// Return the synchronization object for the given Refresh object id
  Sync * sync_ (int id_refresh) throw()
  { return &refresh_sync_list_[id_refresh]; }

protected: // attributes

  /// Whether data exists
  /// Mesh Data that this Block controls
  Data * data_;

  /// Data for holding restricted child data
  Data * child_data_;

  //--------------------------------------------------

  /// Index of this Block in the octree array
  Index index_;

  /// Location in the Mesh root array.  Stored for HDF5 output only.
  int array_[3];

  /// Desired level for the next cycle
  int level_next_;

  //--------------------------------------------------

  /// Current cycle number
  int cycle_;

  /// Current time
  double time_;

  /// Current timestep
  double dt_;

  /// Current stopping criteria
  bool stop_;

  //--------------------------------------------------

  /// Index of current initialization routine
  int index_initial_;

  /// MESH REFINEMENT

  /// list of child nodes
  std::vector<Index> children_;

  /// Synchronization counter for coarsening
  Sync sync_coarsen_;

  /// Synchronization counters for p_control_sync
  std::vector<int>  sync_count_;
  std::vector<int>  sync_max_;

  /// current level of neighbors along each face
  std::vector<int> face_level_curr_;

  /// new level of neighbors along each face
  std::vector<int> face_level_next_;

  /// current level of neighbors accumulated from children that can coarsen
  std::vector<int> child_face_level_curr_;

  /// new level of neighbors accumulated from children that can coarsen
  std::vector<int> child_face_level_next_;

  /// Can coarsen only if all children can coarsen
  int count_coarsen_;

  /// Number of adapt steps in the adapt phase
  int adapt_step_;

  /// whether Block has been coarsened and should be deleted
  bool coarsened_;

  /// Whether Block is a leaf node during adapt phase (stored not
  /// computed to avoid race condition bug #30)
  bool is_leaf_;

  /// Age of the Block in cycles (for OutputImage)
  int age_;

  /// Last face level received from given face
  std::vector<int> face_level_last_;

  /// String for storing bit ID name
  mutable std::string name_;

  /// Index of currently-active Method
  int index_method_;

  /// Stack of currently active solvers
  std::vector<int> index_solver_;

  /// Refresh object associated with current refresh operation
  /// (Not a pointer since must be one per Block for synchronization counters)
  std::vector<Refresh*> refresh_;

  std::vector < Sync > refresh_sync_list_;
  std::vector < std::vector <MsgRefresh * > > refresh_msg_list_;

};

#endif /* COMM_BLOCK_HPP */<|MERGE_RESOLUTION|>--- conflicted
+++ resolved
@@ -8,18 +8,6 @@
 #ifndef MESH_BLOCK_HPP
 #define MESH_BLOCK_HPP
 
-<<<<<<< HEAD
-#ifdef CELLO_TRACE
-#define TRACE_ADAPT(MSG)			\
-  index_.print(MSG,-1,2,false,simulation());	\
-  TRACE1("this = %p",this);
-#else
-#define TRACE_ADAPT(MSG)			\
-  ;
-#endif
-
-=======
->>>>>>> 1cfa4721
 class Data;
 class MsgRefresh;
 class MsgRefine;
@@ -394,20 +382,6 @@
   void output_exit_();
 public:
 
-<<<<<<< HEAD
-  //--------------------------------------------------
-  // NEW OUTPUT
-  //--------------------------------------------------
-
-  void new_output_begin_();
-  void new_output_write_block();
-
-  //--------------------------------------------------
-  // OLD OUTPUT
-  //--------------------------------------------------
-
-=======
->>>>>>> 1cfa4721
   void p_output_enter()
   {      output_enter_();  }
   void r_output_enter(CkReductionMsg * msg)
@@ -456,17 +430,6 @@
     performance_stop_(perf_adapt_update);
     performance_start_(perf_adapt_update_sync);
   }
-<<<<<<< HEAD
-  void r_adapt_next (CkReductionMsg * msg)
-  {
-    performance_start_(perf_adapt_update);
-    delete msg;
-    adapt_next_();
-    performance_stop_(perf_adapt_update);
-    performance_start_(perf_adapt_update_sync);
-  }
-=======
->>>>>>> 1cfa4721
 
   void p_adapt_called()
   {
@@ -475,17 +438,6 @@
     performance_stop_(perf_adapt_notify);
     performance_start_(perf_adapt_notify_sync);
   }
-<<<<<<< HEAD
-  void r_adapt_called(CkReductionMsg * msg)
-  {
-    performance_start_(perf_adapt_notify);
-    delete msg;
-    adapt_called_();
-    performance_stop_(perf_adapt_notify);
-    performance_start_(perf_adapt_notify_sync);
-  }
-=======
->>>>>>> 1cfa4721
 
   void p_adapt_end ()
   {
@@ -494,42 +446,18 @@
     performance_stop_(perf_adapt_end);
     performance_start_(perf_adapt_end_sync);
   }
-<<<<<<< HEAD
-  void r_adapt_end (CkReductionMsg * msg)
-  {
-    performance_start_(perf_adapt_end);
-    delete msg;
-    adapt_end_();
-    performance_stop_(perf_adapt_end);
-    performance_start_(perf_adapt_end_sync);
+  void p_adapt_update()
+  {
+    adapt_update_();
   }
 
   void p_adapt_exit()
-=======
-  void p_adapt_update()
-  {
-    adapt_update_();
-  }
-  void p_adapt_exit() 
->>>>>>> 1cfa4721
   {
     performance_start_(perf_adapt_end);
     adapt_exit_();
     performance_stop_(perf_adapt_end);
     performance_start_(perf_adapt_end_sync);
   }
-<<<<<<< HEAD
-  void r_adapt_exit(CkReductionMsg * msg)
-  {
-    performance_start_(perf_adapt_end);
-    delete msg;
-    adapt_exit_();
-    performance_stop_(perf_adapt_end);
-    performance_start_(perf_adapt_end_sync);
-  }
-
-=======
->>>>>>> 1cfa4721
 
   /// Parent tells child to delete itself
   void p_adapt_delete();
@@ -606,21 +534,11 @@
 
   int refresh_load_field_faces_ (Refresh & refresh);
   /// Scatter particles in ghost zones to neighbors
-<<<<<<< HEAD
-  int new_refresh_load_particle_faces_ (Refresh & refresh, const bool copy = false);
-  int new_refresh_delete_particle_copies_   (Refresh * refresh);
-
+  int refresh_load_particle_faces_ (Refresh & refresh, const bool copy = false);
+  
+  int refresh_delete_particle_copies_   (Refresh * refresh);
   int delete_particle_copies_ (int it);
 
-  /// Send flux data to neighbors
-  int new_refresh_load_flux_faces_ (Refresh & refresh);
-
-  void new_refresh_load_field_face_
-  (Refresh & refresh, int refresh_type, Index index, int if3[3], int ic3[3]);
-  /// Send particles in list to corresponding indices
-  void new_particle_send_(Refresh & refresh, int nl,Index index_list[],
-=======
-  int refresh_load_particle_faces_ (Refresh & refresh);
   /// Send flux data to neighbors
   int refresh_load_flux_faces_ (Refresh & refresh);
   
@@ -628,47 +546,11 @@
   (Refresh & refresh, int refresh_type, Index index, int if3[3], int ic3[3]);
   /// Send particles in list to corresponding indices
   void particle_send_(Refresh & refresh, int nl,Index index_list[], 
->>>>>>> 1cfa4721
-			  ParticleData * particle_list[]);
+                      ParticleData * particle_list[]);
   void refresh_load_flux_face_
   (Refresh & refresh, int refresh_type, Index index, int if3[3], int ic3[3]);
 
-<<<<<<< HEAD
-  void new_refresh_exit (Refresh & refresh);
-
-  /// Enter the refresh phase after synchronizing
-  void p_refresh_continue ()
-  {
-    refresh_continue();
-  }
-
-  void refresh_continue();
-
-  /// Exit the refresh phase after synchronizing
-  void p_refresh_exit ()
-  {
-    performance_start_(perf_refresh_exit);
-    refresh_exit_();
-    performance_stop_(perf_refresh_exit);
-    performance_start_(perf_refresh_exit_sync);
-  }
-  void r_refresh_exit (CkReductionMsg * msg)
-  {
-    performance_start_(perf_refresh_exit);
-    delete msg;
-    refresh_exit_();
-    performance_stop_(perf_refresh_exit);
-    performance_start_(perf_refresh_exit_sync);
-  }
-protected:
-  void refresh_exit_ ();
-  /// Pack field face data into arrays and send to neighbors
-public:
-
-  void p_refresh_store (MsgRefresh * msg);
-=======
   void refresh_exit (Refresh & refresh);
->>>>>>> 1cfa4721
 
   /// Get restricted data from child when it is deleted
   void p_refresh_child (int n, char a[],int ic3[3]);
@@ -746,7 +628,8 @@
   /// particle_array ParticleData elements
   void particle_scatter_neighbors_
   (int npa, ParticleData * particle_array[],
-   std::vector<int> & type_list, Particle particle_src, const bool copy = false);
+   std::vector<int> & type_list, Particle particle_src,
+   const bool copy = false);
 
   /// Scatter particles to appropriate partictle_list elements
   void particle_scatter_children_ (ParticleData * particle_list[],
@@ -762,7 +645,7 @@
 			    ParticleData * particle_array[],
 			    Index index_list[],
 			    Refresh * refresh,
-          const bool copy = false);
+                            const bool copy = false);
 
   //--------------------------------------------------
   // STOPPING
