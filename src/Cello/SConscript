#------------------------------
# DIRECTORIES
#------------------------------

#------------------------------
# IMPORTS
#------------------------------

Import('env')
Import('type')

Import('bin_path')
Import('inc_path')
Import('lib_path')

Import('use_papi')

#------------------------------
# DEPENDENCIES
#------------------------------

# Direct Dependencies
# disk -> error

# error -> monitor

# field -> error
# field -> mesh [LOOP]

# io -> error
# io -> field

# memory -> error

# mesh  -> disk
# mesh -> field [LOOP]
# mesh -> io
# mesh -> parallel
# mesh -> simulation (CHARM)

# monitor -> performance

# parallel -> error

# parameters -> error

# performance -> error

# test_* -> test

if (use_papi):
   libs_papi = ['papi','pfm']
else:
   libs_papi = []

libs_external    = ['external']
libs_monitor     = ['monitor','parallel']
libs_error       = ['error'] + libs_monitor
libs_disk        = ['disk'] + libs_error + ['hdf5']
libs_performance = ['performance', 'memory'] + libs_error + libs_papi
libs_parallel    = ['parallel'] +libs_error
<<<<<<< HEAD
libs_field       = ['field', 'comm', 'mesh', 'io'] + libs_parallel + ['cello']
libs_main        = ['main']
libs_memory      = ['memory'] +   libs_error
libs_mesh        = ['comm','mesh','field','io','disk'] + libs_parallel + libs_external + ['cello','png','hdf5']
=======
libs_field       = ['field', 'mesh','comm', 'mesh', 'io'] + libs_parallel + ['cello']
libs_main        = ['main']
libs_memory      = ['memory'] +   libs_error
libs_mesh        = ['mesh','comm','mesh','field','io','disk'] + libs_parallel + libs_external + ['cello','png','hdf5']
>>>>>>> 38fbcca6
libs_io          = ['io'] + libs_mesh
libs_parameters  = ['parameters'] + libs_error +  ['cello']

libs_simulation  = ['simulation','problem']
libs_test        = ['test'] + libs_parallel

# FIX CIRCULAR DEPENDENCE BETWEEN MESH FIELD SIMULATION with CHARM
if (type=='charm'):
<<<<<<< HEAD
   libs_all = ['charm','simulation','problem','comm','mesh','field','io','disk','memory','parallel','parameters','error','monitor','performance','test','cello','external','png','hdf5'] + libs_papi
=======
   libs_all = ['charm','simulation','problem','mesh','comm','mesh','field','io','disk','memory','parallel','parameters','error','monitor','performance','test','cello','external','png','hdf5'] + libs_papi
>>>>>>> 38fbcca6
   libs_field  = libs_all
   libs_io     = libs_all
   libs_mesh   = libs_all




# libraries_cello  = ['png','$FORTRANLIBS','m']

# libraries_field  = ['png','hdf5']
# libraries_io  = ['png','hdf5']
#libraries_method  = []
#libraries_performance = []
#libraries_simulation = ['$FORTRANLIBS']
#libraries_test = []


#------------------------------
# SOURCE
#------------------------------

includes_cello =       [Glob('cello*hpp')]
includes_charm =       [Glob('charm*hpp')]
includes_comm =        [Glob('*comm*hpp')]
includes_disk =        [Glob('*disk*hpp')]
includes_error =       [Glob('*error*hpp')]
includes_field =       [Glob('*field*hpp')]
includes_io =          [Glob('*io*hpp')]
includes_main =        ['main.hpp']
includes_memory =      [Glob('*memory*hpp')]
includes_mesh =        [Glob('*mesh*hpp')]
includes_monitor =     [Glob('*monitor*hpp')]
includes_parallel =    [Glob('*parallel*hpp'),'parallel.def']
includes_parameters =  [Glob('*parameters*hpp'),'parse.h']
includes_performance = [Glob('*performance*hpp')]
includes_problem     = [Glob('*problem*hpp')]
includes_simulation =  [Glob('*simulation*hpp')]
includes_test =        [Glob('*test*hpp')]

sources_cello =       [Glob('cello*cpp')]
sources_comm =        [Glob('comm*cpp')]
sources_charm =       [Glob('charm*cpp')]
sources_disk =        [Glob('disk*cpp')]
sources_error =       [Glob('error*cpp')]
sources_field =       [Glob('field*cpp')]
sources_io =          [Glob('io*cpp')]
sources_main =        [Glob('main*cpp')]
sources_memory =      [Glob('memory*cpp')]
sources_mesh =        [Glob('mesh*cpp')]
sources_monitor =     [Glob('monitor*cpp')]
sources_parallel =    [Glob('parallel*cpp')]
sources_parameters =  [Glob('parameters*cpp'),'parse.tab.c','lex.yy.c']
sources_performance = [Glob('performance*cpp')]
sources_problem =     [Glob("problem*cpp")]
sources_simulation =  [Glob("simulation*cpp")]
sources_test =        [Glob('test_Unit*cpp')]

#@@@@@@@@@@@@@@@@@@@@@@@@@@@@@@
# WHEN parse.y or parse.l change:
# 1. Uncomment below
# 2. scons -u type=serial install-bin
# 3. cp build/serial/Cello/lex.yy.c src/Cello
# 4. cp build/serial/Cello/parse.tab.? src/Cello
# 5. Recomment below
#@@@@@@@@@@@@@@@@@@@@@@@@@@@@@@
# env.CFile(target = 'lex.yy.c', source = 'parse.l')
# env.CFile(target = ['parse.tab.c', 'parse.tab.h'], source = 'parse.y', YACCFLAGS='-d -t')
#@@@@@@@@@@@@@@@@@@@@@@@@@@@@@@


if (type == "charm"):
   env.CharmBuilder('main_enzo.decl.h','main_enzo.ci',ARG = 'main_enzo')
   env.CharmBuilder('main_enzo.def.h', 'main_enzo.ci',ARG = 'main_enzo')
   includes_main.append(['main_enzo.decl.h','main_enzo.def.h'])

   env.CharmBuilder('main.decl.h','main.ci',ARG = 'main')
   env.CharmBuilder('main.def.h', 'main.ci',ARG = 'main')
   includes_main.append(['main.decl.h','main.def.h'])

   env.CharmBuilder ('main_simulation.decl.h','main_simulation.ci',
                     ARG = 'main_simulation')
   env.CharmBuilder ('main_simulation.def.h', 'main_simulation.ci',
                     ARG = 'main_simulation')
   includes_main.append(['main_simulation.decl.h','main_simulation.def.h'])

   env.CharmBuilder('main_mesh.decl.h','main_mesh.ci',ARG = 'main_mesh')
   env.CharmBuilder('main_mesh.def.h', 'main_mesh.ci',ARG = 'main_mesh')
   includes_main.append(['main_mesh.decl.h','main_mesh.def.h'])

   env.CharmBuilder('mesh.decl.h','mesh.ci',ARG = 'mesh')
   env.CharmBuilder('mesh.def.h', 'mesh.ci',ARG = 'mesh')
   includes_mesh.append(['mesh.decl.h','mesh.def.h'])

   env.CharmBuilder('simulation.decl.h','simulation.ci',ARG='simulation')
   env.CharmBuilder('simulation.def.h', 'simulation.ci',ARG='simulation')
   includes_simulation.append(['simulation.decl.h','simulation.def.h'])

#------------------------------
# ENVIRONMENTS
#------------------------------

#------------------------------
# TARGETS
#------------------------------


if (type == "charm"):
   sources_disk.append(['main.cpp'])
   sources_error.append(['main.cpp'])
   sources_field.append(['main_simulation.cpp'])
   sources_io.append(['main_simulation.cpp'])
   sources_memory.append(["main.cpp"])
   sources_mesh.append(['main_mesh.cpp'])
   sources_monitor.append(["main.cpp"])
   sources_parameters.append(["main.cpp"])
   sources_performance.append(["main.cpp"])

test_FileHdf5     = env.Program ('test_FileHdf5.cpp',   LIBS=[libs_disk,  libs_test])
test_FileIfrit    = env.Program ('test_FileIfrit.cpp',  LIBS=[libs_disk,  libs_test])
test_error        = env.Program ('test_Error.cpp',      LIBS=[libs_error, libs_test])

# FIX CIRCULAR DEPENDENCE BETWEEN MESH FIELD SIMULATION with CHARM++
# test_FieldBlock -lsimulation -lfield -lmethod -lmesh -lio -lparallel -ldisk -lparameters -lperformance -lmemory -lerror -lcello -ltest -lparallel -lerror -lmonitor -lhdf5 -lexternal -lpng -lpapi
if (type == 'charm'):
   test_field_block  = env.Program (['test_FieldBlock.cpp', sources_field],
                                    LIBS=[libs_field, libs_test])
   test_field_descr  = env.Program (['test_FieldDescr.cpp', sources_field], 
                                    LIBS=[libs_field, libs_test])
   test_field_face   = env.Program (['test_FieldFace.cpp', sources_field],  
                                    LIBS=[libs_field, libs_test])
   test_it_field     = env.Program (['test_ItField.cpp', sources_field],    
                                    LIBS=[libs_field, libs_test])
   test_it_reduce    = env.Program (['test_ItReduce.cpp', sources_io],
                                    LIBS=[libs_io,    libs_test]) 
   test_it_node      = env.Program (['test_ItNode.cpp', sources_mesh],
                                    LIBS=[libs_mesh,  libs_test])
   test_block        = env.Program (['test_Block.cpp', sources_mesh],
                                    LIBS=[libs_mesh,  libs_test])
   test_hierarchy    = env.Program (['test_Hierarchy.cpp',sources_mesh],
                                    LIBS=[libs_mesh,  libs_test])
   test_patch        = env.Program (['test_Patch.cpp',sources_mesh],
                                    LIBS=[libs_mesh,  libs_test])
   test_tree         = env.Program (['test_Tree.cpp',sources_mesh],
                                    LIBS=[libs_mesh,  libs_test])
   test_tree_density = env.Program (['test_TreeDensity.cpp',sources_mesh],
                                    LIBS=[libs_mesh,  libs_test])
   test_node         = env.Program (['test_Node.cpp',sources_mesh],
                                    LIBS=[libs_mesh,  libs_test])
   test_node_trace   = env.Program (['test_NodeTrace.cpp',sources_mesh],
                                    LIBS=[libs_mesh,  libs_test])
   test_class_size = env.Program (['test_class_size.cpp',sources_mesh],
                                    LIBS=[libs_mesh,  libs_test])
else:
   test_field_block  = env.Program ('test_FieldBlock.cpp', 
                                    LIBS=[libs_field, libs_test])
   test_field_descr  = env.Program ('test_FieldDescr.cpp', 
                                    LIBS=[libs_field, libs_test])
   test_field_face   = env.Program ('test_FieldFace.cpp',  
                                    LIBS=[libs_field, libs_test])
   test_it_field     = env.Program ('test_ItField.cpp',    
                                    LIBS=[libs_field, libs_test]) 
   test_it_reduce    = env.Program ('test_ItReduce.cpp',   
                                    LIBS=[libs_io,    libs_test])
   test_it_node      = env.Program ('test_ItNode.cpp',     
                                    LIBS=[libs_mesh,  libs_test])
   test_block        = env.Program ('test_Block.cpp',      
                                    LIBS=[libs_mesh,  libs_test])
   test_hierarchy    = env.Program ('test_Hierarchy.cpp',  
                                    LIBS=[libs_mesh,  libs_test])
   test_patch        = env.Program ('test_Patch.cpp',      
                                    LIBS=[libs_mesh,  libs_test])
   test_tree         = env.Program ('test_Tree.cpp',       
                                    LIBS=[libs_mesh,  libs_test])
   test_tree_density = env.Program ('test_TreeDensity.cpp',
                                    LIBS=[libs_mesh,  libs_test])
   test_node         = env.Program ('test_Node.cpp',       
                                    LIBS=[libs_mesh,  libs_test])
   test_node_trace   = env.Program ('test_NodeTrace.cpp',  
                                    LIBS=[libs_mesh,  libs_test])
   test_class_size = env.Program ('test_class_size.cpp',
                                    LIBS=[libs_mesh,  libs_test])


test_memory       = env.Program ('test_Memory.cpp',     LIBS=[libs_memory, libs_test])
test_monitor      = env.Program ('test_Monitor.cpp',    LIBS=[libs_monitor,libs_test])
test_group_process = env.Program ('test_GroupProcess.cpp', LIBS=[libs_parallel,libs_test])
test_layout       = env.Program ('test_Layout.cpp',       LIBS=[libs_parallel,libs_test])

if (type == "mpi"):
   test_mpi       = env.Program ('test_Mpi.cpp',          LIBS=[libs_parallel,libs_test])

test_parameters   = env.Program ('test_Parameters.cpp',  LIBS=[libs_parameters,libs_test])
test_parse        = env.Program ('test_Parse.cpp',       LIBS=[libs_parameters,libs_test])

test_performance = env.Program('test_Performance.cpp',  
                               LIBS=[libs_performance,libs_test])
test_timer = env.Program('test_Timer.cpp',  
                               LIBS=[libs_performance,libs_test])
test_papi        = env.Program('test_Papi.cpp',          
                               LIBS=[libs_performance,libs_test])

libraries_charm   = env.Library ('charm',   sources_charm)
libraries_comm    = env.Library ('comm',   sources_comm)
libraries_disk   = env.Library ('disk',   sources_disk)
libraries_error  = env.Library ('error',  sources_error)
libraries_field  = env.Library ('field',  sources_field)
libraries_io     = env.Library ('io',     sources_io)
libraries_main   = env.Library ('main',   sources_main)
libraries_memory = env.Library ('memory', sources_memory)
libraries_mesh   = env.Library ('mesh',   sources_mesh)
libraries_monitor = env.Library ('monitor', sources_monitor)
libraries_problem = env.Library ('problem', sources_problem)
libraries_parallel = env.Library ('parallel', sources_parallel)
libraries_parameters = env.Library ('parameters', sources_parameters)
libraries_performance = env.Library ('performance', sources_performance)

libraries_simulation = env.Library ('simulation', sources_simulation)
libraries_test  = env.Library ('test', sources_test)


binaries_cello = [test_class_size]

binaries_disk  = [test_FileHdf5,
                  test_FileIfrit]
binaries_error = [test_error]
binaries_field = [test_field_block,
                  test_field_descr,
                  test_field_face,
                  test_it_field]

binaries_io    = [test_it_reduce]
binaries_memory  = [test_memory]
binaries_mesh = [ test_block,test_hierarchy,test_patch,test_tree,test_tree_density,test_node,test_node_trace,test_it_node]
binaries_monitor = [test_monitor]
binaries_parallel = [test_group_process,test_layout]
if (type == "mpi"):
	binaries_parallel.append(test_mpi)
elif (type == "charm"):
	sources_parallel.append(["main.cpp"])
binaries_parameters = [test_parameters, test_parse]
binaries_performance = [test_performance,test_papi,test_timer]
#--------------------------------------------------

#------------------------------
# INSTALL
#------------------------------

lib_cello = env.Library ('cello', sources_cello)

env.Alias('install-bin',env.Install (bin_path,binaries_cello))
env.Alias('install-inc',env.Install (inc_path,includes_cello))
env.Alias('install-lib',env.Install (lib_path,lib_cello))

env.Alias('install-inc',env.Install (inc_path,includes_charm))
env.Alias('install-lib',env.Install (lib_path,libraries_charm))

env.Alias('install-inc',env.Install (inc_path,includes_comm))
env.Alias('install-lib',env.Install (lib_path,libraries_comm))

env.Alias('install-bin',env.Install (bin_path,binaries_disk))
env.Alias('install-inc',env.Install (inc_path,includes_disk))
env.Alias('install-lib',env.Install (lib_path,libraries_disk))

env.Alias('install-bin',env.Install (bin_path,binaries_error))
env.Alias('install-inc',env.Install (inc_path,includes_error))
env.Alias('install-lib',env.Install (lib_path,libraries_error))

env.Alias('install-bin',env.Install (bin_path,binaries_field))
env.Alias('install-inc',env.Install (inc_path,includes_field))
env.Alias('install-lib',env.Install (lib_path,libraries_field))

env.Alias('install-bin',env.Install (bin_path,binaries_io))
env.Alias('install-inc',env.Install (inc_path,includes_io))
env.Alias('install-lib',env.Install (lib_path,libraries_io))

env.Alias('install-inc',env.Install (inc_path,includes_main))
env.Alias('install-lib',env.Install (lib_path,libraries_main))

env.Alias('install-bin',env.Install (bin_path,binaries_memory))
env.Alias('install-inc',env.Install (inc_path,includes_memory))
env.Alias('install-lib',env.Install (lib_path,libraries_memory))

env.Alias('install-bin',env.Install (bin_path,binaries_mesh))
env.Alias('install-inc',env.Install (inc_path,includes_mesh))
env.Alias('install-lib',env.Install (lib_path,libraries_mesh))

env.Alias('install-bin',env.Install (bin_path,binaries_monitor))
env.Alias('install-inc',env.Install (inc_path,includes_monitor))
env.Alias('install-lib',env.Install (lib_path,libraries_monitor))

env.Alias('install-bin',env.Install (bin_path,binaries_parallel))
env.Alias('install-inc',env.Install (inc_path,includes_parallel))
env.Alias('install-lib',env.Install (lib_path,libraries_parallel))

env.Alias('install-bin',env.Install (bin_path,binaries_parameters))
env.Alias('install-inc',env.Install (inc_path,includes_parameters))
env.Alias('install-lib',env.Install (lib_path,libraries_parameters))

env.Alias('install-bin',env.Install (bin_path,binaries_performance))
env.Alias('install-inc',env.Install (inc_path,includes_performance))
env.Alias('install-lib',env.Install (lib_path,libraries_performance))

env.Alias('install-inc',env.Install (inc_path,includes_problem))
env.Alias('install-lib',env.Install (lib_path,libraries_problem))

env.Alias('install-inc',env.Install (inc_path,includes_simulation))
env.Alias('install-lib',env.Install (lib_path,libraries_simulation))

env.Alias('install-inc',env.Install (inc_path,includes_test))
env.Alias('install-lib',env.Install (lib_path,libraries_test))<|MERGE_RESOLUTION|>--- conflicted
+++ resolved
@@ -59,17 +59,10 @@
 libs_disk        = ['disk'] + libs_error + ['hdf5']
 libs_performance = ['performance', 'memory'] + libs_error + libs_papi
 libs_parallel    = ['parallel'] +libs_error
-<<<<<<< HEAD
-libs_field       = ['field', 'comm', 'mesh', 'io'] + libs_parallel + ['cello']
-libs_main        = ['main']
-libs_memory      = ['memory'] +   libs_error
-libs_mesh        = ['comm','mesh','field','io','disk'] + libs_parallel + libs_external + ['cello','png','hdf5']
-=======
 libs_field       = ['field', 'mesh','comm', 'mesh', 'io'] + libs_parallel + ['cello']
 libs_main        = ['main']
 libs_memory      = ['memory'] +   libs_error
 libs_mesh        = ['mesh','comm','mesh','field','io','disk'] + libs_parallel + libs_external + ['cello','png','hdf5']
->>>>>>> 38fbcca6
 libs_io          = ['io'] + libs_mesh
 libs_parameters  = ['parameters'] + libs_error +  ['cello']
 
@@ -78,11 +71,7 @@
 
 # FIX CIRCULAR DEPENDENCE BETWEEN MESH FIELD SIMULATION with CHARM
 if (type=='charm'):
-<<<<<<< HEAD
-   libs_all = ['charm','simulation','problem','comm','mesh','field','io','disk','memory','parallel','parameters','error','monitor','performance','test','cello','external','png','hdf5'] + libs_papi
-=======
    libs_all = ['charm','simulation','problem','mesh','comm','mesh','field','io','disk','memory','parallel','parameters','error','monitor','performance','test','cello','external','png','hdf5'] + libs_papi
->>>>>>> 38fbcca6
    libs_field  = libs_all
    libs_io     = libs_all
    libs_mesh   = libs_all
