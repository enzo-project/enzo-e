// See LICENSE_CELLO file for license and copyright information

/// @file     parameters_Config.hpp
/// @author   James Bordner (jobordner@ucsd.edu)
/// @date     2012-10-02
/// @brief    [\ref Parameters] Declaration of the Config class
///
/// Last review of parameters was 2015-09-10 with revision -r 3836 

#ifndef PARAMETERS_CONFIG_HPP
#define PARAMETERS_CONFIG_HPP

class Parameters;

class Config : public PUP::able {

  /// @class    Config
  /// @ingroup  Parameters
  /// @brief    [\ref Parameters] 

public: // interface

  /// empty constructor for charm++ pup()
  Config() throw() 
  : PUP::able(),
    num_adapt(0),
    adapt_list(),
    adapt_interval(0),
    adapt_min_face_rank(0),
    adapt_type(),
    adapt_field_list(),
    adapt_min_refine(),
    adapt_max_coarsen(),
    adapt_min_refine2(),
    adapt_max_coarsen2(),
    adapt_max_level(),
    adapt_level_exponent(),
    adapt_include_ghosts(),
    adapt_output(),
    adapt_schedule_index(),
    balance_schedule_index(0),
    balance_type(),
    num_boundary(0),
    boundary_list(),
    boundary_type(),
    boundary_axis(),
    boundary_face(),
    boundary_mask(),
    boundary_field_list(),
    num_fields(0),
    field_list(),
    field_alignment(0),
    field_padding(0),
    field_history(0),
    field_precision(0),
    field_prolong(""),
    field_restrict(""),
    field_group_list(),
    num_initial(0),
    initial_new(false),
    initial_list(),
    initial_cycle(0),
    initial_time(0.0),
    initial_restart(false),
    initial_restart_dir(""),
    initial_trace_name(""),
    initial_trace_field(""),
    initial_trace_mpp(0.0),
    initial_trace_dx(0),
    initial_trace_dy(0),
    initial_trace_dz(0),
    memory_active(false),
    memory_warning_mb(0.0),
    memory_limit_gb(0.0),
    mesh_root_rank(0),
    mesh_min_level(0),
    mesh_max_level(0),
    mesh_max_initial_level(0),
    num_method(0),
    method_courant_global(1.0),
    method_list(),
    method_schedule_index(),
    method_courant(),
<<<<<<< HEAD
    method_flux_correct_single_array(true),
=======
>>>>>>> d33acc37
    method_prolong(),
    method_type(),
    monitor_debug(false),
    monitor_verbose(false),
    num_output(0),
    output_list(),
    output_type(),
    output_axis(),
    output_image_lower(),
    output_image_upper(),
    output_colormap(),
    output_image_type(),
    output_image_log(),
    output_image_abs(),
    output_image_mesh_color(),
    output_image_mesh_order(),
    output_image_color_particle_attribute(),
    output_image_size(),
    output_image_reduce_type(),
    output_image_ghost(),
    output_image_face_rank(),
    output_image_min(),
    output_image_max(),
    output_schedule_index(),
    output_max_level(),
    output_min_level(),
    output_leaf_only(),
    output_dir(),
    output_stride_write(),
    output_stride_wait(),
    output_field_list(),
    output_particle_list(),
    output_name(),
    index_schedule(0),
    schedule_list(),
    schedule_type(),
    schedule_var(),
    schedule_start(),
    schedule_stop(),
    schedule_step(),
    num_particles(0),
    particle_list(),
    particle_index(),
    particle_interleaved(),
    particle_constant_name(),
    particle_constant_type(),
    particle_constant_value(),
    particle_attribute_name(),
    particle_attribute_type(),
    particle_batch_size(0),
    particle_group_list(),
    performance_papi_counters(),
    performance_projections_on_at_start(true),
    performance_warnings(false),
    performance_on_schedule_index(-1),
    performance_off_schedule_index(-1),
    num_physics(0),
    physics_list(),
    num_solvers(),
    solver_list(),
    solver_index(),
    solver_type(),
    solver_solve_type(),
    solver_iter_max(),
    solver_res_tol(),
    solver_diag_precon(),
    solver_monitor_iter(),
    solver_restrict(),
    solver_prolong(),
    solver_min_level(),
    solver_max_level(),
    solver_field_x(),
    solver_field_b(),
    stopping_cycle(0),
    stopping_time(0.0),
    stopping_seconds(0.0),
    stopping_interval(0),
    units_mass(1.0),
    units_density(1.0),
    units_length(1.0),
    units_time(1.0),
    testing_cycle_final(0),
    testing_time_final(),
    testing_time_tolerance(0.0)
  { }

  /// CHARM++ PUP::able declaration
  PUPable_decl(Config);

  /// CHARM++ migration constructor for PUP::able

  Config (CkMigrateMessage *m)
    : PUP::able(m),
      num_adapt(0),
      adapt_list(),
      adapt_interval(0),
      adapt_min_face_rank(0),
      adapt_type(),
      adapt_field_list(),
      adapt_min_refine(),
      adapt_max_coarsen(),
      adapt_min_refine2(),
      adapt_max_coarsen2(),
      adapt_max_level(),
      adapt_level_exponent(),
      adapt_include_ghosts(),
      adapt_output(),
      adapt_schedule_index(),
      balance_schedule_index(-1),
      balance_type(),
      num_boundary(0),
      boundary_list(),
      boundary_type(),
      boundary_axis(),
      boundary_face(),
      boundary_mask(),
      boundary_field_list(),
      num_fields(0),
      field_list(),
      field_alignment(0),
      field_padding(0),
      field_history(0),
      field_precision(0),
      field_prolong(""),
      field_restrict(""),
      field_group_list(),
      num_initial(0),
      initial_new(false),
      initial_list(),
      initial_cycle(0),
      initial_time(0.0),
      initial_restart(false),
      initial_restart_dir(""),
      initial_trace_name(""),
      initial_trace_field(""),
      initial_trace_mpp(0.0),
      initial_trace_dx(0),
      initial_trace_dy(0),
      initial_trace_dz(0),
      memory_active(false),
      memory_warning_mb(0.0),
      memory_limit_gb(0.0),
      mesh_root_rank(0),
      mesh_min_level(0),
      mesh_max_level(0),
      mesh_max_initial_level(0),
      num_method(0),
      method_courant_global(1.0),
      method_list(),
      method_schedule_index(),
      method_courant(),
<<<<<<< HEAD
      method_flux_correct_single_array(true),
=======
>>>>>>> d33acc37
      method_prolong(),
      method_type(),
      monitor_debug(false),
      monitor_verbose(false),
      num_output(0),
      output_list(),
      output_type(),
      output_axis(),
      output_image_lower(),
      output_image_upper(),
      output_colormap(),
      output_image_type(),
      output_image_log(),
      output_image_abs(),
      output_image_mesh_color(),
      output_image_mesh_order(),
      output_image_color_particle_attribute(),
      output_image_size(),
      output_image_reduce_type(),
      output_image_ghost(),
      output_image_face_rank(),
      output_image_min(),
      output_image_max(),
      output_schedule_index(),
      output_max_level(),
      output_min_level(),
      output_leaf_only(),
      output_dir(),
      output_stride_write(),
      output_stride_wait(),
      output_field_list(),
      output_particle_list(),
      output_name(),
      index_schedule(-1),
      schedule_list(),
      schedule_type(),
      schedule_var(),
      schedule_start(),
      schedule_stop(),
      schedule_step(),
      num_particles(0),
      particle_list(),
      particle_index(),
      particle_interleaved(),
      particle_constant_name(),
      particle_constant_type(),
      particle_constant_value(),
      particle_attribute_name(),
      particle_attribute_type(),
      particle_batch_size(0),
      particle_group_list(),
      performance_papi_counters(),
      performance_projections_on_at_start(true),
      performance_warnings(false),
      performance_on_schedule_index(-1),
      performance_off_schedule_index(-1),
      num_physics(0),
      physics_list(),
      num_solvers(),
      solver_list(),
      solver_index(),
      solver_type(),
      solver_solve_type(),
      solver_iter_max(),
      solver_res_tol(),
      solver_diag_precon(),
      solver_monitor_iter(),
      solver_restrict(),
      solver_prolong(),
      solver_min_level(),
      solver_max_level(),
    solver_field_x(),
    solver_field_b(),
      stopping_cycle(0),
      stopping_time(0.0),
      stopping_seconds(0.0),
      stopping_interval(0),
      // Units
      units_mass(1.0),
      units_density(1.0),
      units_length(1.0),
      units_time(1.0),
      testing_cycle_final(0),
      testing_time_final(),
      testing_time_tolerance(0.0)
  {
    for (int axis=0; axis<3; axis++) {
      domain_lower[axis] = 0.0;
      domain_upper[axis] = 0.0;
      field_ghost_depth[axis] = 0;
      mesh_root_blocks[axis] = 0;
      mesh_root_size[axis] = 0;
    }
  }

  /// CHARM++ Pack / Unpack function
  void pup (PUP::er &p);

  /// Read values from the Parameters object
  void read (Parameters * parameters) throw();
  
public: // attributes

  // NOTE: change pup() function whenever attributes change

  // Adapt

  int                        num_adapt;
  std::vector <std::string>  adapt_list;
  int                        adapt_interval;
  int                        adapt_min_face_rank;
  std::vector <std::string>  adapt_type;
  std::vector 
  < std::vector<std::string> > adapt_field_list;
  std::vector <double>       adapt_min_refine;
  std::vector <double>       adapt_max_coarsen;
  std::vector <double>       adapt_min_refine2;
  std::vector <double>       adapt_max_coarsen2;
  std::vector <int>          adapt_max_level;
  std::vector <double>       adapt_level_exponent;
  std::vector <char>         adapt_include_ghosts;
  std::vector <std::string>  adapt_output;
  std::vector <int>          adapt_schedule_index;
  
  // Balance (dynamic load balancing)

  int                        balance_schedule_index;
  std::string                balance_type;

  // Boundary

  int                        num_boundary;
  std::vector<std::string>   boundary_list;
  std::vector<std::string>   boundary_type;
  std::vector<int>           boundary_axis;
  std::vector<int>           boundary_face;
  std::vector<int>           boundary_mask;
  std::vector<std::vector<std::string> >  
                             boundary_field_list;

  // Domain

  double                     domain_lower[3];
  double                     domain_upper[3];

  // Field

  int                        num_fields;
  std::vector<std::string>   field_list;
  int                        field_alignment;
  std::vector<int>           field_centering [3];
  int                        field_ghost_depth[3];
  int                        field_padding;
  int                        field_history;
  int                        field_precision;
  std::string                field_prolong;
  std::string                field_restrict;
  std::vector< std::vector<std::string> >  field_group_list;

  // Initial

  int                        num_initial;
  bool                       initial_new;
  std::vector<std::string>   initial_list;
  int                        initial_cycle;
  double                     initial_time;

  /// restart
  bool                       initial_restart;
  std::string                initial_restart_dir;

  // InitialTrace
  std::string                initial_trace_name;
  std::string                initial_trace_field;
  double                     initial_trace_mpp;
  int                        initial_trace_dx;
  int                        initial_trace_dy;
  int                        initial_trace_dz;

  // Memory

  bool                       memory_active;
  double                     memory_warning_mb;
  double                     memory_limit_gb;

  // Mesh

  int                        mesh_root_blocks[3];
  int                        mesh_root_rank;
  int                        mesh_root_size[3];
  int                        mesh_min_level;
  int                        mesh_max_level;
  int                        mesh_max_initial_level;

  // Method

  int                        num_method;
  double                     method_courant_global;
  std::vector<std::string>   method_list;
  std::vector<int>           method_schedule_index;
  std::vector<double>        method_courant;
<<<<<<< HEAD
  bool                       method_flux_correct_single_array;
=======
>>>>>>> d33acc37
  std::vector<std::string>   method_prolong;
  std::vector<std::string>   method_type;


  // Monitor

  bool                       monitor_debug;
  bool                       monitor_verbose;

  // Output

  int                         num_output;
  std::vector <std::string>   output_list;
  std::vector < std::string > output_type;
  std::vector < std::string > output_axis;
  std::vector < std::vector <double> > output_image_lower;
  std::vector < std::vector <double> > output_image_upper;
  std::vector < std::vector <double> > output_colormap;
  std::vector < std::string > output_image_type;
  std::vector < char >        output_image_log;
  std::vector < char >        output_image_abs;
  std::vector < std::string > output_image_mesh_color;
  std::vector < std::string > output_image_mesh_order;
  std::vector < std::string > output_image_color_particle_attribute;
  std::vector < std::vector <int> > output_image_size;
  std::vector < std::string>  output_image_reduce_type;
  std::vector < char>         output_image_ghost;
  std::vector < int >         output_image_face_rank;
  std::vector < double>       output_image_min;
  std::vector < double>       output_image_max;
  std::vector < int >         output_schedule_index;
  std::vector < int >         output_max_level;
  std::vector < int >         output_min_level;
  std::vector < char >        output_leaf_only;
  std::vector < std::vector <std::string> >  output_dir;
  std::string                 output_dir_global;
  std::vector < int >         output_stride_write;
  std::vector < int >         output_stride_wait;
  std::vector < std::vector <std::string> >  output_field_list;
  std::vector < std::vector <std::string> > output_particle_list;
  std::vector < std::vector <std::string> >  output_name;
  std::string                 output_checkpoint_file;
  int                         index_schedule;
  std::vector< std::vector<double> > schedule_list;
  std::vector< std::string >  schedule_type;
  std::vector< std::string >  schedule_var;
  std::vector< double >       schedule_start;
  std::vector< double >       schedule_stop;
  std::vector< double >       schedule_step;

  // Particles

  int                        num_particles;  // number of particle types
  std::vector<std::string>   particle_list;
  std::map<std::string,int>  particle_index;
  std::vector<char>          particle_interleaved;

  std::vector< std::vector <std::string> > particle_constant_name;
  std::vector< std::vector <std::string> > particle_constant_type;
  std::vector< std::vector <double> >      particle_constant_value;

  std::vector< std::vector <std::string> > particle_attribute_name;
  std::vector< std::vector <std::string> > particle_attribute_type;
  std::vector <int>          particle_attribute_position[3];
  std::vector <int>          particle_attribute_velocity[3];

  int                        particle_batch_size;
  std::vector< std::vector<std::string> >  particle_group_list;

  // Performance

  std::vector<std::string>   performance_papi_counters;
  bool                       performance_projections_on_at_start;
  bool                       performance_warnings;
  int                        performance_on_schedule_index;
  int                        performance_off_schedule_index;

  // Physics
  
  int                        num_physics;  // number of physics objects
  std::vector<std::string>   physics_list;

  // Solvers

  int                        num_solvers;
  std::vector<std::string>   solver_list;
  std::map<std::string,int>  solver_index;
  std::vector<std::string>   solver_type;
  std::vector<std::string>   solver_solve_type;
  std::vector<int>           solver_iter_max;
  std::vector<double>        solver_res_tol;
  std::vector<char>          solver_diag_precon;
  std::vector<int>           solver_monitor_iter;
  std::vector<std::string>   solver_restrict;
  std::vector<std::string>   solver_prolong;
  std::vector<int>           solver_min_level;
  std::vector<int>           solver_max_level;
  std::vector<std::string>   solver_field_x;
  std::vector<std::string>   solver_field_b;

  // Stopping

  int                        stopping_cycle;
  double                     stopping_time;
  double                     stopping_seconds;
  int                        stopping_interval;

  /// Units

  double                     units_mass;
  double                     units_density;
  double                     units_length;
  double                     units_time;

  // Testing

  int                        testing_cycle_final;
  std::vector<double>        testing_time_final;
  double                     testing_time_tolerance;

protected: // functions

  void read_adapt_       ( Parameters * ) throw();
  void read_balance_     ( Parameters * ) throw();
  void read_boundary_    ( Parameters * ) throw();
  void read_domain_      ( Parameters * ) throw();
  void read_field_       ( Parameters * ) throw();
  void read_initial_     ( Parameters * ) throw();
  void read_memory_      ( Parameters * ) throw();
  void read_mesh_        ( Parameters * ) throw();
  void read_method_      ( Parameters * ) throw();
  void read_monitor_     ( Parameters * ) throw();
  void read_output_      ( Parameters * ) throw();
  void read_particle_    ( Parameters * ) throw();
  void read_performance_ ( Parameters * ) throw();
  void read_physics_     ( Parameters * ) throw();
  void read_solver_      ( Parameters * ) throw();
  void read_stopping_    ( Parameters * ) throw();
  void read_testing_     ( Parameters * ) throw();
  void read_units_       ( Parameters * ) throw();

  int read_schedule_( Parameters * ,
		      const std::string group   );

};

extern Config g_config;

#endif /* PARAMETERS_CONFIG_HPP */
<|MERGE_RESOLUTION|>--- conflicted
+++ resolved
@@ -81,10 +81,6 @@
     method_list(),
     method_schedule_index(),
     method_courant(),
-<<<<<<< HEAD
-    method_flux_correct_single_array(true),
-=======
->>>>>>> d33acc37
     method_prolong(),
     method_type(),
     monitor_debug(false),
@@ -236,10 +232,6 @@
       method_list(),
       method_schedule_index(),
       method_courant(),
-<<<<<<< HEAD
-      method_flux_correct_single_array(true),
-=======
->>>>>>> d33acc37
       method_prolong(),
       method_type(),
       monitor_debug(false),
@@ -441,10 +433,6 @@
   std::vector<std::string>   method_list;
   std::vector<int>           method_schedule_index;
   std::vector<double>        method_courant;
-<<<<<<< HEAD
-  bool                       method_flux_correct_single_array;
-=======
->>>>>>> d33acc37
   std::vector<std::string>   method_prolong;
   std::vector<std::string>   method_type;
 
