// See LICENSE_CELLO file for license and copyright information

/// @file     parameters_Config.hpp
/// @author   James Bordner (jobordner@ucsd.edu)
/// @date     2012-10-02
/// @brief    [\ref Parameters] Declaration of the Config class
///
/// Last review of parameters was 2015-09-10 with revision -r 3836 

#ifndef PARAMETERS_CONFIG_HPP
#define PARAMETERS_CONFIG_HPP

class Parameters;

class Config : public PUP::able {

  /// @class    Config
  /// @ingroup  Parameters
  /// @brief    [\ref Parameters] 

public: // interface

  /// empty constructor for charm++ pup()
  Config() throw() 
  : PUP::able(),
    num_adapt(0),
    adapt_list(),
    adapt_interval(0),
    adapt_min_face_rank(0),
    adapt_type(),
    adapt_field_list(),
    adapt_min_refine(),
    adapt_max_coarsen(),
    adapt_min_refine2(),
    adapt_max_coarsen2(),
    adapt_max_level(),
    adapt_level_exponent(),
    adapt_include_ghosts(),
    adapt_output(),
    adapt_schedule_index(),
    balance_schedule_index(0),
    balance_type(),
    num_boundary(0),
    boundary_list(),
    boundary_type(),
    boundary_axis(),
    boundary_face(),
    boundary_mask(),
    boundary_field_list(),
    num_fields(0),
    field_list(),
    field_alignment(0),
    field_padding(0),
    field_history(0),
    field_precision(0),
    field_prolong(""),
    field_restrict(""),
    field_group_list(),
    num_initial(0),
    initial_new(false),
    initial_list(),
    initial_cycle(0),
    initial_time(0.0),
    initial_restart(false),
    initial_restart_dir(""),
    initial_trace_name(""),
    initial_trace_field(""),
    initial_trace_mpp(0.0),
    initial_trace_dx(0),
    initial_trace_dy(0),
    initial_trace_dz(0),
    memory_active(false),
    memory_warning_mb(0.0),
    memory_limit_gb(0.0),
    mesh_root_rank(0),
    mesh_min_level(0),
    mesh_max_level(0),
    mesh_max_initial_level(0),
    num_method(0),
    method_courant_global(1.0),
    method_list(),
    method_schedule_index(),
    method_courant(),
<<<<<<< HEAD
    method_flux_correct_single_array(true),
=======
    method_prolong(),
>>>>>>> d33acc37
    method_type(),
    monitor_debug(false),
    monitor_verbose(false),
    num_output(0),
    output_list(),
    output_type(),
    output_axis(),
    output_image_lower(),
    output_image_upper(),
    output_colormap(),
    output_image_type(),
    output_image_log(),
    output_image_abs(),
    output_image_mesh_color(),
    output_image_mesh_order(),
    output_image_color_particle_attribute(),
    output_image_size(),
    output_image_reduce_type(),
    output_image_ghost(),
    output_image_face_rank(),
    output_image_min(),
    output_image_max(),
    output_schedule_index(),
    output_max_level(),
    output_min_level(),
    output_leaf_only(),
    output_dir(),
    output_stride_write(),
    output_stride_wait(),
    output_field_list(),
    output_particle_list(),
    output_name(),
    index_schedule(0),
    schedule_list(),
    schedule_type(),
    schedule_var(),
    schedule_start(),
    schedule_stop(),
    schedule_step(),
    num_particles(0),
    particle_list(),
    particle_index(),
    particle_interleaved(),
    particle_constant_name(),
    particle_constant_type(),
    particle_constant_value(),
    particle_attribute_name(),
    particle_attribute_type(),
    particle_batch_size(0),
    particle_group_list(),
    performance_papi_counters(),
    performance_projections_on_at_start(true),
    performance_warnings(false),
    performance_on_schedule_index(-1),
    performance_off_schedule_index(-1),
    num_physics(0),
    physics_list(),
    num_solvers(),
    solver_list(),
    solver_index(),
    solver_type(),
    solver_solve_type(),
    solver_iter_max(),
    solver_res_tol(),
    solver_diag_precon(),
    solver_monitor_iter(),
    solver_restrict(),
    solver_prolong(),
    solver_min_level(),
    solver_max_level(),
    solver_field_x(),
    solver_field_b(),
    stopping_cycle(0),
    stopping_time(0.0),
    stopping_seconds(0.0),
    stopping_interval(0),
    units_mass(1.0),
    units_density(1.0),
    units_length(1.0),
    units_time(1.0),
    testing_cycle_final(0),
    testing_time_final(),
    testing_time_tolerance(0.0)
  { }

  /// CHARM++ PUP::able declaration
  PUPable_decl(Config);

  /// CHARM++ migration constructor for PUP::able

  Config (CkMigrateMessage *m)
    : PUP::able(m),
      num_adapt(0),
      adapt_list(),
      adapt_interval(0),
      adapt_min_face_rank(0),
      adapt_type(),
      adapt_field_list(),
      adapt_min_refine(),
      adapt_max_coarsen(),
      adapt_min_refine2(),
      adapt_max_coarsen2(),
      adapt_max_level(),
      adapt_level_exponent(),
      adapt_include_ghosts(),
      adapt_output(),
      adapt_schedule_index(),
      balance_schedule_index(-1),
      balance_type(),
      num_boundary(0),
      boundary_list(),
      boundary_type(),
      boundary_axis(),
      boundary_face(),
      boundary_mask(),
      boundary_field_list(),
      num_fields(0),
      field_list(),
      field_alignment(0),
      field_padding(0),
      field_history(0),
      field_precision(0),
      field_prolong(""),
      field_restrict(""),
      field_group_list(),
      num_initial(0),
      initial_new(false),
      initial_list(),
      initial_cycle(0),
      initial_time(0.0),
      initial_restart(false),
      initial_restart_dir(""),
      initial_trace_name(""),
      initial_trace_field(""),
      initial_trace_mpp(0.0),
      initial_trace_dx(0),
      initial_trace_dy(0),
      initial_trace_dz(0),
      memory_active(false),
      memory_warning_mb(0.0),
      memory_limit_gb(0.0),
      mesh_root_rank(0),
      mesh_min_level(0),
      mesh_max_level(0),
      mesh_max_initial_level(0),
      num_method(0),
      method_courant_global(1.0),
      method_list(),
      method_schedule_index(),
      method_courant(),
<<<<<<< HEAD
      method_flux_correct_single_array(true),
=======
      method_prolong(),
>>>>>>> d33acc37
      method_type(),
      monitor_debug(false),
      monitor_verbose(false),
      num_output(0),
      output_list(),
      output_type(),
      output_axis(),
      output_image_lower(),
      output_image_upper(),
      output_colormap(),
      output_image_type(),
      output_image_log(),
      output_image_abs(),
      output_image_mesh_color(),
      output_image_mesh_order(),
      output_image_color_particle_attribute(),
      output_image_size(),
      output_image_reduce_type(),
      output_image_ghost(),
      output_image_face_rank(),
      output_image_min(),
      output_image_max(),
      output_schedule_index(),
      output_max_level(),
      output_min_level(),
      output_leaf_only(),
      output_dir(),
      output_stride_write(),
      output_stride_wait(),
      output_field_list(),
      output_particle_list(),
      output_name(),
      index_schedule(-1),
      schedule_list(),
      schedule_type(),
      schedule_var(),
      schedule_start(),
      schedule_stop(),
      schedule_step(),
      num_particles(0),
      particle_list(),
      particle_index(),
      particle_interleaved(),
      particle_constant_name(),
      particle_constant_type(),
      particle_constant_value(),
      particle_attribute_name(),
      particle_attribute_type(),
      particle_batch_size(0),
      particle_group_list(),
      performance_papi_counters(),
      performance_projections_on_at_start(true),
      performance_warnings(false),
      performance_on_schedule_index(-1),
      performance_off_schedule_index(-1),
      num_physics(0),
      physics_list(),
      num_solvers(),
      solver_list(),
      solver_index(),
      solver_type(),
      solver_solve_type(),
      solver_iter_max(),
      solver_res_tol(),
      solver_diag_precon(),
      solver_monitor_iter(),
      solver_restrict(),
      solver_prolong(),
      solver_min_level(),
      solver_max_level(),
    solver_field_x(),
    solver_field_b(),
      stopping_cycle(0),
      stopping_time(0.0),
      stopping_seconds(0.0),
      stopping_interval(0),
      // Units
      units_mass(1.0),
      units_density(1.0),
      units_length(1.0),
      units_time(1.0),
      testing_cycle_final(0),
      testing_time_final(),
      testing_time_tolerance(0.0)
  {
    for (int axis=0; axis<3; axis++) {
      domain_lower[axis] = 0.0;
      domain_upper[axis] = 0.0;
      field_ghost_depth[axis] = 0;
      mesh_root_blocks[axis] = 0;
      mesh_root_size[axis] = 0;
    }
  }

  /// CHARM++ Pack / Unpack function
  void pup (PUP::er &p);

  /// Read values from the Parameters object
  void read (Parameters * parameters) throw();
  
public: // attributes

  // NOTE: change pup() function whenever attributes change

  // Adapt

  int                        num_adapt;
  std::vector <std::string>  adapt_list;
  int                        adapt_interval;
  int                        adapt_min_face_rank;
  std::vector <std::string>  adapt_type;
  std::vector 
  < std::vector<std::string> > adapt_field_list;
  std::vector <double>       adapt_min_refine;
  std::vector <double>       adapt_max_coarsen;
  std::vector <double>       adapt_min_refine2;
  std::vector <double>       adapt_max_coarsen2;
  std::vector <int>          adapt_max_level;
  std::vector <double>       adapt_level_exponent;
  std::vector <char>         adapt_include_ghosts;
  std::vector <std::string>  adapt_output;
  std::vector <int>          adapt_schedule_index;
  
  // Balance (dynamic load balancing)

  int                        balance_schedule_index;
  std::string                balance_type;

  // Boundary

  int                        num_boundary;
  std::vector<std::string>   boundary_list;
  std::vector<std::string>   boundary_type;
  std::vector<int>           boundary_axis;
  std::vector<int>           boundary_face;
  std::vector<int>           boundary_mask;
  std::vector<std::vector<std::string> >  
                             boundary_field_list;

  // Domain

  double                     domain_lower[3];
  double                     domain_upper[3];

  // Field

  int                        num_fields;
  std::vector<std::string>   field_list;
  int                        field_alignment;
  std::vector<int>           field_centering [3];
  int                        field_ghost_depth[3];
  int                        field_padding;
  int                        field_history;
  int                        field_precision;
  std::string                field_prolong;
  std::string                field_restrict;
  std::vector< std::vector<std::string> >  field_group_list;

  // Initial

  int                        num_initial;
  bool                       initial_new;
  std::vector<std::string>   initial_list;
  int                        initial_cycle;
  double                     initial_time;

  /// restart
  bool                       initial_restart;
  std::string                initial_restart_dir;

  // InitialTrace
  std::string                initial_trace_name;
  std::string                initial_trace_field;
  double                     initial_trace_mpp;
  int                        initial_trace_dx;
  int                        initial_trace_dy;
  int                        initial_trace_dz;

  // Memory

  bool                       memory_active;
  double                     memory_warning_mb;
  double                     memory_limit_gb;

  // Mesh

  int                        mesh_root_blocks[3];
  int                        mesh_root_rank;
  int                        mesh_root_size[3];
  int                        mesh_min_level;
  int                        mesh_max_level;
  int                        mesh_max_initial_level;

  // Method

  int                        num_method;
  double                     method_courant_global;
  std::vector<std::string>   method_list;
  std::vector<int>           method_schedule_index;
  std::vector<double>        method_courant;
<<<<<<< HEAD
  bool                       method_flux_correct_single_array;
=======
  std::vector<std::string>   method_prolong;
>>>>>>> d33acc37
  std::vector<std::string>   method_type;


  // Monitor

  bool                       monitor_debug;
  bool                       monitor_verbose;

  // Output

  int                         num_output;
  std::vector <std::string>   output_list;
  std::vector < std::string > output_type;
  std::vector < std::string > output_axis;
  std::vector < std::vector <double> > output_image_lower;
  std::vector < std::vector <double> > output_image_upper;
  std::vector < std::vector <double> > output_colormap;
  std::vector < std::string > output_image_type;
  std::vector < char >        output_image_log;
  std::vector < char >        output_image_abs;
  std::vector < std::string > output_image_mesh_color;
  std::vector < std::string > output_image_mesh_order;
  std::vector < std::string > output_image_color_particle_attribute;
  std::vector < std::vector <int> > output_image_size;
  std::vector < std::string>  output_image_reduce_type;
  std::vector < char>         output_image_ghost;
  std::vector < int >         output_image_face_rank;
  std::vector < double>       output_image_min;
  std::vector < double>       output_image_max;
  std::vector < int >         output_schedule_index;
  std::vector < int >         output_max_level;
  std::vector < int >         output_min_level;
  std::vector < char >        output_leaf_only;
  std::vector < std::vector <std::string> >  output_dir;
  std::string                 output_dir_global;
  std::vector < int >         output_stride_write;
  std::vector < int >         output_stride_wait;
  std::vector < std::vector <std::string> >  output_field_list;
  std::vector < std::vector <std::string> > output_particle_list;
  std::vector < std::vector <std::string> >  output_name;
  std::string                 output_checkpoint_file;
  int                         index_schedule;
  std::vector< std::vector<double> > schedule_list;
  std::vector< std::string >  schedule_type;
  std::vector< std::string >  schedule_var;
  std::vector< double >       schedule_start;
  std::vector< double >       schedule_stop;
  std::vector< double >       schedule_step;

  // Particles

  int                        num_particles;  // number of particle types
  std::vector<std::string>   particle_list;
  std::map<std::string,int>  particle_index;
  std::vector<char>          particle_interleaved;

  std::vector< std::vector <std::string> > particle_constant_name;
  std::vector< std::vector <std::string> > particle_constant_type;
  std::vector< std::vector <double> >      particle_constant_value;

  std::vector< std::vector <std::string> > particle_attribute_name;
  std::vector< std::vector <std::string> > particle_attribute_type;
  std::vector <int>          particle_attribute_position[3];
  std::vector <int>          particle_attribute_velocity[3];

  int                        particle_batch_size;
  std::vector< std::vector<std::string> >  particle_group_list;

  // Performance

  std::vector<std::string>   performance_papi_counters;
  bool                       performance_projections_on_at_start;
  bool                       performance_warnings;
  int                        performance_on_schedule_index;
  int                        performance_off_schedule_index;

  // Physics
  
  int                        num_physics;  // number of physics objects
  std::vector<std::string>   physics_list;

  // Solvers

  int                        num_solvers;
  std::vector<std::string>   solver_list;
  std::map<std::string,int>  solver_index;
  std::vector<std::string>   solver_type;
  std::vector<std::string>   solver_solve_type;
  std::vector<int>           solver_iter_max;
  std::vector<double>        solver_res_tol;
  std::vector<char>          solver_diag_precon;
  std::vector<int>           solver_monitor_iter;
  std::vector<std::string>   solver_restrict;
  std::vector<std::string>   solver_prolong;
  std::vector<int>           solver_min_level;
  std::vector<int>           solver_max_level;
  std::vector<std::string>   solver_field_x;
  std::vector<std::string>   solver_field_b;

  // Stopping

  int                        stopping_cycle;
  double                     stopping_time;
  double                     stopping_seconds;
  int                        stopping_interval;

  /// Units

  double                     units_mass;
  double                     units_density;
  double                     units_length;
  double                     units_time;

  // Testing

  int                        testing_cycle_final;
  std::vector<double>        testing_time_final;
  double                     testing_time_tolerance;

protected: // functions

  void read_adapt_       ( Parameters * ) throw();
  void read_balance_     ( Parameters * ) throw();
  void read_boundary_    ( Parameters * ) throw();
  void read_domain_      ( Parameters * ) throw();
  void read_field_       ( Parameters * ) throw();
  void read_initial_     ( Parameters * ) throw();
  void read_memory_      ( Parameters * ) throw();
  void read_mesh_        ( Parameters * ) throw();
  void read_method_      ( Parameters * ) throw();
  void read_monitor_     ( Parameters * ) throw();
  void read_output_      ( Parameters * ) throw();
  void read_particle_    ( Parameters * ) throw();
  void read_performance_ ( Parameters * ) throw();
  void read_physics_     ( Parameters * ) throw();
  void read_solver_      ( Parameters * ) throw();
  void read_stopping_    ( Parameters * ) throw();
  void read_testing_     ( Parameters * ) throw();
  void read_units_       ( Parameters * ) throw();

  int read_schedule_( Parameters * ,
		      const std::string group   );

};

extern Config g_config;

#endif /* PARAMETERS_CONFIG_HPP */
<|MERGE_RESOLUTION|>--- conflicted
+++ resolved
@@ -81,11 +81,6 @@
     method_list(),
     method_schedule_index(),
     method_courant(),
-<<<<<<< HEAD
-    method_flux_correct_single_array(true),
-=======
-    method_prolong(),
->>>>>>> d33acc37
     method_type(),
     monitor_debug(false),
     monitor_verbose(false),
@@ -236,11 +231,6 @@
       method_list(),
       method_schedule_index(),
       method_courant(),
-<<<<<<< HEAD
-      method_flux_correct_single_array(true),
-=======
-      method_prolong(),
->>>>>>> d33acc37
       method_type(),
       monitor_debug(false),
       monitor_verbose(false),
@@ -441,11 +431,6 @@
   std::vector<std::string>   method_list;
   std::vector<int>           method_schedule_index;
   std::vector<double>        method_courant;
-<<<<<<< HEAD
-  bool                       method_flux_correct_single_array;
-=======
-  std::vector<std::string>   method_prolong;
->>>>>>> d33acc37
   std::vector<std::string>   method_type;
 
 
