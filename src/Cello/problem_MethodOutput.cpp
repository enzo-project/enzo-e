// See LICENSE_CELLO file for license and copyright information

/// @file     problem_MethodOutput.cpp
/// @author   James Bordner (jobordner@ucsd.edu)
/// @date     2021-04-27
/// @brief    Implementation of the Output "method"

#include "problem.hpp"
#include "charm_simulation.hpp"
#include "test.hpp"

// #define TRACE_OUTPUT

// #define BYPASS_BLOCK_TRACE

<<<<<<< HEAD
MethodOutput* MethodOutput::from_parameters(const Factory * factory,
                                            ParameterAccessor &p)
{
  using str_vec_t = std::vector<std::string>;

  // TODO: add a method to ParameterAccessor to encapsulate the following
  auto read_strlist = [&p](std::string p_name) {
    int len = p.list_length(p_name);
    str_vec_t out(len);
    for (int i=0; i<len; i++) { out[i] = p.list_value_string(i, p_name, ""); }
    return out;
  };

  auto read_path_param = [&p, &read_strlist](std::string p_name) -> str_vec_t {
    const std::string root_path = p.get_root_parpath();
    if (p.type(p_name) == parameter_string) {
      return { p.value_string(p_name,"") };
    } else if (p.type(p_name) == parameter_list) {
      str_vec_t out = read_strlist(p_name);
      if (out.size() == 0){
        ERROR2("MethodOutput::from_parameters", "%s:%s is empty",
               root_path.c_str(), p_name.c_str());
      }
      return out;
    } else {
      ERROR2("MethodOutput::from_parameters",
             "%s:%s must be a string or a list of strings",
             root_path.c_str(), p_name.c_str());
    }
  };

  return new MethodOutput
    (factory,
     read_path_param("file_name"),
     read_path_param("path_name"),
     read_strlist("field_list"),
     read_strlist("particle_list"),
     p.value_integer("ghost_depth",0),
     p.value_integer("min_face_rank",0), // default 0 all faces
     p.value_logical("all_fields", false),
     p.value_logical("all_particles", false),
     p.value_logical("all_blocks", true),
     p.list_value_integer(0,"blocking",1),
     p.list_value_integer(1,"blocking",1),
     p.list_value_integer(2,"blocking",1));
}

=======
//----------------------------------------------------------------------

// this is a commonly occuring operation that should probably be directly
// supported by ParameterGroup
static std::vector<std::string> read_str_vec_(ParameterGroup p,
                                              std::string name) noexcept
{
  int length = p.list_length(name);
  std::vector<std::string> out(length);
  for (int i = 0; i < length; i++) { out[i] = p.list_value_string(i, name); }
  return out;
}

//----------------------------------------------------------------------

static std::vector<std::string> read_path_param_(ParameterGroup p,
                                                 std::string name) noexcept
{
  const std::string root_path = p.get_group_path();
  if (p.type(name) == parameter_string) {
    return { p.value_string(name,"") };
  } else if (p.type(name) == parameter_list) {
    std::vector<std::string> out = read_str_vec_(p, name);
    if (out.size() == 0){
      ERROR2("read_path_param_", "%s:%s is empty",
             root_path.c_str(), name.c_str());
    }
    return out;
  }
  ERROR2("read_path_param_", "%s:%s must be a string or a list of strings",
         root_path.c_str(), name.c_str());
}

//----------------------------------------------------------------------

MethodOutput::MethodOutput(const Factory * factory, ParameterGroup p) noexcept
  : MethodOutput(factory,
                 read_path_param_(p, "file_name"),
                 read_path_param_(p, "path_name"),
                 read_str_vec_(p, "field_list"),
                 read_str_vec_(p, "particle_list"),
                 p.value_integer("ghost_depth",0),
                 p.value_integer("min_face_rank",0), // default 0 all faces
                 p.value_logical("all_fields", false),
                 p.value_logical("all_particles", false),
                 p.value_logical("all_blocks", true),
                 p.list_value_integer(0,"blocking",1),
                 p.list_value_integer(1,"blocking",1),
                 p.list_value_integer(2,"blocking",1))
{ }

>>>>>>> d33acc37
//----------------------------------------------------------------------

MethodOutput::MethodOutput
  (const Factory * factory,
   std::vector< std::string > file_name,
   std::vector< std::string > path_name,
   std::vector< std::string > field_list,
   std::vector< std::string > particle_list,
   int ghost_depth,
   int min_face_rank,
   bool all_fields,
   bool all_particles,
   bool all_blocks,
   int blocking_x,
   int blocking_y,
   int blocking_z) noexcept
    : Method(),
      file_name_(file_name),
      path_name_(path_name),
      field_list_(),
      particle_list_(),
      ghost_depth_(ghost_depth),
      min_face_rank_(min_face_rank),
      all_fields_(all_fields),
      all_particles_(all_particles),
      blocking_(),
      is_count_(-1),
      is_block_list_(-1),
      factory_(factory),
      all_blocks_(all_blocks)
{
  if (field_list.size() > 0) {
    field_list_.resize(field_list.size());
    for (size_t i=0; i<field_list.size(); i++) {
      const int index_field = cello::field_descr()->field_id(field_list[i]);
      field_list_[i] = index_field;
    }
  }

  if (particle_list.size() > 0) {
    particle_list_.resize(particle_list.size());
    for (size_t i=0; i<particle_list.size(); i++) {
      const int index_particle =
        cello::particle_descr()->type_index(particle_list[i]);
      particle_list_[i] = index_particle;
    }
  }

  Refresh * refresh = cello::refresh(ir_post_);

  refresh->set_ghost_depth (ghost_depth);
  refresh->set_min_face_rank(min_face_rank);

  // add fields to refresh
  if (all_fields_) {
    refresh->add_all_fields();
  } else {
    const int nf=field_list_.size();
    for (int i_f=0; i_f<nf; i_f++) {
      cello::refresh(ir_post_)->add_field(field_list_[i_f]);
    }
  }

  // add particles to refresh
  if (all_particles_) {
    refresh->add_all_particles();
  } else {
    const int nf=particle_list_.size();
    for (int i_f=0; i_f<nf; i_f++) {
      cello::refresh(ir_post_)->add_particle(particle_list_[i_f]);
    }
  }

  // Create field list if all_fields_
  if (all_fields_ && field_list_.size() == 0) {
    int nf = cello::field_descr()->field_count();
    for (int i_f=0; i_f<nf; i_f++) {
      field_list_.push_back(i_f);
    }
  }

  // Create particle list if all_particles_
  if (all_particles_ && particle_list_.size() == 0) {
    int np = cello::particle_descr()->num_types();
    for (int i_p=0; i_p<np; i_p++) {
      particle_list_.push_back(i_p);
    }
  }

  ASSERT("MethodOutput()",
         "MethodOutput requires either field_list or particle_list "
         "to be non-empty",
         (all_fields || all_particles ||
          field_list.size() > 0 || particle_list.size() > 0));

  // initialize blocking partition
  blocking_[0] = blocking_x;
  blocking_[1] = blocking_y;
  blocking_[2] = blocking_z;

  ScalarDescr * sdi = cello::scalar_descr_int();
  is_count_ = sdi->new_value("method_output:count");

  ScalarDescr * sdp = cello::scalar_descr_void();
  is_block_list_ = sdp->new_value("method_output:block_list");
}

//----------------------------------------------------------------------

MethodOutput::~MethodOutput() throw()
{
}

//----------------------------------------------------------------------

void MethodOutput::pup (PUP::er &p)
{
  TRACEPUP;
  Method::pup(p);
  p | file_name_;
  p | path_name_;
  p | field_list_;
  p | particle_list_;
  p | ghost_depth_;
  p | min_face_rank_;
  p | all_fields_;
  p | all_particles_;
  PUParray(p,blocking_,3);
  p | is_count_;
  p | is_block_list_;
  p | factory_nonconst_;
  p | all_blocks_;
}

//----------------------------------------------------------------------

void MethodOutput::compute ( Block * block) throw()
{
  // barrier to ensure tree traversal doesn't reach a block
  // before the method has started

  if (block->index().is_root()) {
    // Create directory if any
    ScalarData<int> * scalar_int = block->data()->scalar_data_int();
    int * counter = scalar_int->value(cello::scalar_descr_int(),is_count_);
    (*counter)++;
    bool already_exists = false;
    std::string path_name = cello::create_directory
      (&path_name_,(*counter),block->cycle(),block->time(),already_exists);
  }

  CkCallback callback(CkIndex_Block::r_method_output_continue(nullptr),
                      cello::block_array());
  block->contribute(callback);

}

//----------------------------------------------------------------------

void Block::r_method_output_continue(CkReductionMsg *msg)
{
  delete msg;
  MethodOutput * method = static_cast<MethodOutput*> (this->method());
  method->compute_continue(this);
}

//----------------------------------------------------------------------

void MethodOutput::compute_continue(Block * block)
{
  // called by Block::r_method_output_continue()

  // negative level blocks do not participate...
  if (block->level() < 0) {
    compute_done(block);
    return;
  }
  // non-writers wait until called later...
  if (! is_writer_(block->index()) ) {
    return;
  }

  // otherwise this block is a writer, so start writing
  int a3[3];
  block->index().array(a3,a3+1,a3+2);

  int root_blocks[3];
  cello::hierarchy()->root_blocks
    (root_blocks,root_blocks+1,root_blocks+2);

  int index_min[3] = {a3[0],a3[1],a3[2]};
  int index_max[3] = {std::min(a3[0] + blocking_[0],root_blocks[0]),
                      std::min(a3[1] + blocking_[1],root_blocks[1]),
                      std::min(a3[2] + blocking_[2],root_blocks[2])};

  BlockTrace bt (cello::rank(),index_min,index_max);

  FileHdf5 * file = file_open_(block,a3);

  // Open *.block_list file and save FILE pointer
  const int count   = file_count_(block);
  const int cycle   = block->cycle();
  const double time = block->time();
  std::string file_name = cello::expand_name
    (&file_name_,count,cycle,time);

  ScalarData<void *> * scalar_void = block->data()->scalar_data_void();
  FILE ** fp_block_list =
    (FILE **) scalar_void->value(cello::scalar_descr_void(),is_block_list_);
  *fp_block_list = fopen ((file_name+".block_list").c_str(),"w");

  // Write and close file_list file
  FILE * fp_file_list = fopen ((file_name+".file_list").c_str(),"w");
  fprintf (fp_file_list,"%s\n",file_name.c_str());
  fclose(fp_file_list);

  // Restore working directory now that files are created
  // (changed for block_list and file_list files in file_open_())
  if (chdir ("..") != 0) {
    ERROR("MethodOutput::compute_continue",
          "error occured while changing current directory to parent dir");
  }

  // Create output message
  MsgOutput * msg_output = new MsgOutput(bt,this,file);

  msg_output->set_index_send (block->index());
  // Get its block_trace object
  BlockTrace * block_trace = msg_output->block_trace();

  // write the version number to file
  cello::io::write_version_metadata(file);

  // write hierarchy meta-data to file
  file_write_hierarchy_(file);

  if (all_blocks_ || block->is_leaf()) {
    // write this (writer) block's data to file
    msg_output->set_block(block,factory_);
    file_write_block_(file,block,nullptr);

  }

  // Check if any non-writer blocks
  if ( ! block_trace->next(block->is_leaf())) {
    Index index_next = block_trace->top();
    msg_output->del_block();
    // Initiate traversing distributed octree forest to request
    // blocks to send their data to this writer block to write
    cello::block_array()[index_next].p_method_output_next(msg_output);

  } else {
    // Close file
    FileHdf5 * file = msg_output->file();
    file->file_close();
    delete file;

    // Close *.block_list file
    ScalarData<void *> * scalar_void = block->data()->scalar_data_void();
    FILE ** fp_block_list = (FILE **)
      scalar_void->value(cello::scalar_descr_void(),is_block_list_);
    fclose(*fp_block_list);
    *fp_block_list = nullptr;

    // Delete message
    delete msg_output;
    msg_output = nullptr;

    // Exit MethodOutput
    compute_done(block);
  }
}

//----------------------------------------------------------------------

void Block::p_method_output_next (MsgOutput * msg_output)
{
  MethodOutput * method_output =
    static_cast<MethodOutput*>(cello::problem()->method(index_method_));
  method_output -> next(this,msg_output);
}

//----------------------------------------------------------------------

void Block::p_method_output_write (MsgOutput * msg_output)
{
  MethodOutput * method_output =
    static_cast<MethodOutput*>(cello::problem()->method(index_method_));
  method_output -> write(this,msg_output);
}

//----------------------------------------------------------------------

void MethodOutput::next(Block * block, MsgOutput * msg_output_in )
// Process the next block in the depth-first distributed octree forest
// traversal.  Send data to writer if a leaf, or go directly to the
// next Block in the traversal if not
{

  // copy incoming message and delete old (cannot reuse!)
  MsgOutput * msg_output = new MsgOutput (*msg_output_in);

  delete msg_output_in;
  msg_output_in = nullptr;

  const bool is_leaf = block->is_leaf();
  BlockTrace * bt = msg_output->block_trace();
  bt->next(block->is_leaf());
  msg_output->set_index_send (block->index());

  if (all_blocks_ || is_leaf) {
    // if leaf (or writing all blocks), copy data to msg and send to writer
#ifdef BYPASS_BLOCK_TRACE
    Index index_home = block->index().next(rank,na3,block->is_leaf());
#else
    Index index_home = bt->home();
#endif
    DataMsg * data_msg = create_data_msg_(block);
    msg_output->set_data_msg(data_msg);
    msg_output->set_block(block,factory_);
    cello::block_array()[index_home].p_method_output_write(msg_output);
  } else {
    // if non-leaf (and not all blocks), forward message to child
    Index index_next = bt->top();
    msg_output->del_block();
    cello::block_array()[index_next].p_method_output_next(msg_output);
  }
  compute_done(block);
}

//----------------------------------------------------------------------

void MethodOutput::write(Block * block, MsgOutput * msg_output_in )
// Writes incoming data from the distributed octree forest traversal,
// and continues to the next block in the distributed octree forest
// traversal (if any)
{
  // Write the block data
  FileHdf5 * file = msg_output_in->file();
  file_write_block_(file,block,msg_output_in);

  // Copy incoming message
  MsgOutput * msg_output = new MsgOutput (*msg_output_in);
  // and delete it (cannot reuse)
  delete msg_output_in;
  msg_output_in = nullptr;

  msg_output->set_index_send (block->index());
  BlockTrace * bt = msg_output->block_trace();
  Index index_next = bt->top();
  Index index_home = bt->home();
  if (index_next == index_home) {
    // done
    // Close file
    FileHdf5 * file = msg_output->file();
    file->file_close();
    delete file;
    delete msg_output;

    // Close *.block_list file
    ScalarData<void *> * scalar_void = block->data()->scalar_data_void();
    FILE ** fp_block_list = (FILE **)
      scalar_void->value(cello::scalar_descr_void(),is_block_list_);
    fclose(*fp_block_list);
    *fp_block_list = nullptr;

    compute_done(block);
  } else {
    msg_output->del_block();
    cello::block_array()[index_next].p_method_output_next(msg_output);
  }
}

//----------------------------------------------------------------------

void MethodOutput::compute_done (Block * block)
{
  CkCallback callback(CkIndex_Block::r_method_output_done(nullptr), 
                      cello::block_array());
  block->contribute(callback);
}

//----------------------------------------------------------------------

void Block::r_method_output_done(CkReductionMsg *msg)
{
  delete msg;
  this->compute_done();
}

//======================================================================

int MethodOutput::is_writer_ (Index index)
{
  int a3[3];
  index.array(a3,a3+1,a3+2);
  int level = index.level();
  return ((level==0) &&
          ( a3[0] % blocking_[0] == 0) &&
          ( a3[1] % blocking_[1] == 0) &&
          ( a3[2] % blocking_[2] == 0));
}

//----------------------------------------------------------------------
FileHdf5 * MethodOutput::file_open_(Block * block, int a3[3])
{
  // Generate file path
  ScalarData<int> * scalar_int = block->data()->scalar_data_int();
  int * counter = scalar_int->value(cello::scalar_descr_int(),is_count_);

  std::string path_name = cello::expand_name
    (&path_name_,(*counter),block->cycle(),block->time());

  // Generate file name
  int count = file_count_(block);
  std::string file_name = cello::expand_name
    (&file_name_,count,block->cycle(),block->time());

  if (block->index().is_root()) {
    Monitor::instance()->print
      ("Output","MethodOutput writing data file %s",
       (path_name + "/" + file_name).c_str());
  }

  // Create File
  FileHdf5 * file = new FileHdf5 (path_name, file_name);
  file->file_create();

  // Change directory for file_list and block_list files
  if (chdir (path_name.c_str()) != 0) {
    ERROR1("MethodOutput::file_open_",
           "Error occured while changing directory to \"%s\"",
           path_name.c_str());
  }

  return file;
}

//----------------------------------------------------------------------

void MethodOutput::file_write_hierarchy_(FileHdf5 * file)
{
  IoHierarchy io_hierarchy = (cello::hierarchy());
  for (size_t i=0; i<io_hierarchy.meta_count(); i++) {

    void * buffer;
    std::string name;
    int type_scalar;
    int nx,ny,nz;

    // Get object's ith metadata
    io_hierarchy.meta_value(i,& buffer, &name, &type_scalar, &nx,&ny,&nz);

    // Write object's ith metadata
    file->file_write_meta(buffer,name.c_str(),type_scalar,nx,ny,nz);
  }
}

//----------------------------------------------------------------------

void MethodOutput::file_write_block_
(FileHdf5 * file, Block * block, MsgOutput * msg_output)
{
  const bool is_local = (msg_output == nullptr);

  std::string block_name = (is_local) ?
    block->name() : msg_output->block_name();

  IoBlock * io_block = (is_local) ?
    factory_->create_io_block() : msg_output->io_block();
  if (is_local) io_block->set_block(block);

  // Write Block name to block_list file
  ScalarData<void *> * scalar_void = block->data()->scalar_data_void();
  FILE ** fp_block_list = (FILE **)
    scalar_void->value(cello::scalar_descr_void(),is_block_list_);
  fprintf(*fp_block_list,"%s\n",block_name.c_str());

  double block_lower[3];
  double block_upper[3];
  if (is_local) {
    block->lower(block_lower,block_lower+1,block_lower+2);
    block->upper(block_upper,block_upper+1,block_upper+2);
  }

  double * lower = (is_local)?
    block_lower : msg_output->block_lower();
  double * upper = (is_local)?
    block_upper : msg_output->block_upper();

  // Create file group for block

  std::string group_name = "/" + block_name;

  file->group_chdir(group_name);
  file->group_create();

  // Write block meta data

  write_meta_ (file, io_block, "group");

  // Create new data object to hold MsgOutput/DataMsg fields and particles

  int nx,ny,nz;
  int num_field_data = 1;
  block->data()->field().size(&nx,&ny,&nz);

  Data * data;

  bool data_allocated;
  if (is_local) {
    data_allocated = false;
    data = block->data();
  } else {
    data_allocated = true;
    data = new Data
    (nx,ny,nz,
     num_field_data,
     lower[0],lower[1],lower[2],
     upper[0],upper[1],upper[2],
     cello::field_descr(),
     cello::particle_descr());

    // Allocate fields
    data->allocate();

    msg_output->update(data);
  }

  // Write Block Field data

  FieldData * field_data = data->field_data();

  for (std::size_t i_f=0; i_f<field_list_.size(); i_f++) {
    const int index_field = field_list_[i_f];
    IoFieldData * io_field_data = factory_->create_io_field_data();

    void * buffer;
    std::string name;
    int type;
    int mx,my,mz;  // Array dimension
    int nx,ny,nz;  // Array size

    io_field_data->set_field_data((FieldData*)field_data);
    io_field_data->set_field_index(index_field);

    io_field_data->field_array
      (&buffer, &name, &type, &mx,&my,&mz, &nx,&ny,&nz);

    file->mem_create(nx,ny,nz,nx,ny,nz,0,0,0);
    if (mz > 1) {
      file->data_create(name.c_str(),type,mz,my,mx,1,nz,ny,nx,1);
    } else if (my > 1) {
      file->data_create(name.c_str(),type,my,mx,  1,1,ny,nx, 1,1);
    } else {
      file->data_create(name.c_str(),type,mx,  1,  1,1,nx,  1,1,1);
    }
    file->data_write(buffer);
    file->data_close();

    delete io_field_data;
  }

  // Write Block Particle data

  Particle particle = data->particle();

  for (std::size_t i_p=0; i_p<particle_list_.size(); i_p++) {

    // Get particle type for it'th element of the particle output list
    const int it = particle_list_[i_p];

    // get the number of particle batches and attributes
    const int nb = particle.num_batches(it);
    const int na = particle.num_attributes(it);

    // For each particle attribute
    for (int ia=0; ia<na; ia++) {

      IoParticleData * io_particle_data = factory_->create_io_particle_data();

      // For each particle attribute
      int np = particle.num_particles (it);

      const std::string name = "particle_"
        +                particle.type_name(it) + "_"
        +                particle.attribute_name(it,ia);

      const int type = particle.attribute_type(it,ia);

      // create the disk array
      file->data_create(name.c_str(),type,np,1,1,1,np,1,1,1);

      // running count of particles in the type
      int i0 = 0;

      // for each batch of particles
      for (int ib=0; ib<nb; ib++) {

        // number of particles in batch (it,ib)
        const int mb = particle.num_particles(it,ib);

        // create the memory space for the batch
        file->mem_create(mb,1,1,mb,1,1,0,0,0);

        // get the buffer of data
        const void * buffer = (const void *) particle.attribute_array(it,ia,ib);

        // find the hyper_slab of the disk dataset
        file->data_slice (np,1,1,1, mb,1,1,1, i0,0,0,0);

        // update the running count of particles for the type
        i0 += mb;

        // write the batch to disk
        file->data_write(buffer);

        // close the memory space
        file->mem_close();
      }

      // check that the number of particles equals the number written

      ASSERT2 ("OutputData::write_particle_data()",
               "Particle count mismatch %d particles %d written",
               np,i0,
               np == i0);

      // close the attribute dataset
      file->data_close();
      delete io_particle_data;
    }
  }

  if (data_allocated) delete data;
  file->group_close();
}

//----------------------------------------------------------------------

void MethodOutput::write_meta_ ( FileHdf5 * file, Io * io, std::string type_meta )
{
  for (size_t i=0; i<io->meta_count(); i++) {

    void * buffer;
    std::string name;
    int type_scalar;
    int nx,ny,nz;

    // Get object's ith metadata

    io->meta_value(i,& buffer, &name, &type_scalar, &nx,&ny,&nz);

    // Write object's ith metadata
    if ( type_meta == "group" ) {
      file->group_write_meta(buffer,name.c_str(),type_scalar,nx,ny,nz);
    } else if (type_meta == "file") {
      file->file_write_meta(buffer,name.c_str(),type_scalar,nx,ny,nz);
    } else {
      ERROR1 ("MethodOutput::write_meta_()",
              "Unknown type_meta \"%s\"",
              type_meta.c_str());
    }
  }
}

//----------------------------------------------------------------------

int MethodOutput::file_count_(Block * block)
{
  int ax,ay,az;
  cello::hierarchy()->root_blocks(&ax,&ay,&az);
  int mx=(ax+blocking_[0]-1)/blocking_[0];
  int my=(ay+blocking_[1]-1)/blocking_[1];
  int ix,iy,iz;
  block->index().array(&ix,&iy,&iz);
  ix /= blocking_[0];
  iy /= blocking_[1];
  iz /= blocking_[2];
  return (ix + mx*(iy + my*iz));
}

//----------------------------------------------------------------------

DataMsg * MethodOutput::create_data_msg_ (Block * block)
{
  // set face for entire block data
  int if3[3] = {0,0,0};
  // [set child index even though not accessed]
  int ic3[3] = {0,0,0};
  // include ghost zones (all or nothing)
  int g3[3] = {0};
  if (ghost_depth_ > 0) {
    cello::field_descr()->ghost_depth(0,g3,g3+1,g3+2);
  }

  // Create refresh object required by FieldFace
  Refresh * refresh = new Refresh;

  // Initialize refresh fields
  bool any_fields = true;
  if (all_fields_) {
    // all fields
    refresh->add_all_fields();
  } else if (field_list_.size() > 0) {
    // some fields
    refresh->set_field_list(field_list_);
  } else {
    // no fields
    any_fields = false;
  }

  // Initialize refresh particles
  bool any_particles = true;
  if (all_particles_) {
    // all particle types
    refresh->add_all_particles();
  } else if (particle_list_.size() > 0) {
    // some particle types
    refresh->set_particle_list(particle_list_);
  } else {
    // no particle types
    any_particles = false;
  }

  // Create FieldFace object specifying fields to send
  FieldFace * field_face = block->create_face
    (if3,ic3,g3, refresh_same, refresh);

  int gx=-1,gy=-1,gz=-1;
  field_face->ghost(&gx,&gy,&gz);

  // Create data message object to send
  DataMsg * data_msg = new DataMsg;
  if (any_fields) {
    data_msg -> set_field_face (field_face,true);
    data_msg -> set_field_data (block->data()->field_data(),false);
  }
  if (any_particles) {
    data_msg -> set_particle_data (block->data()->particle_data(),false);
  }
  return data_msg;
}<|MERGE_RESOLUTION|>--- conflicted
+++ resolved
@@ -13,55 +13,6 @@
 
 // #define BYPASS_BLOCK_TRACE
 
-<<<<<<< HEAD
-MethodOutput* MethodOutput::from_parameters(const Factory * factory,
-                                            ParameterAccessor &p)
-{
-  using str_vec_t = std::vector<std::string>;
-
-  // TODO: add a method to ParameterAccessor to encapsulate the following
-  auto read_strlist = [&p](std::string p_name) {
-    int len = p.list_length(p_name);
-    str_vec_t out(len);
-    for (int i=0; i<len; i++) { out[i] = p.list_value_string(i, p_name, ""); }
-    return out;
-  };
-
-  auto read_path_param = [&p, &read_strlist](std::string p_name) -> str_vec_t {
-    const std::string root_path = p.get_root_parpath();
-    if (p.type(p_name) == parameter_string) {
-      return { p.value_string(p_name,"") };
-    } else if (p.type(p_name) == parameter_list) {
-      str_vec_t out = read_strlist(p_name);
-      if (out.size() == 0){
-        ERROR2("MethodOutput::from_parameters", "%s:%s is empty",
-               root_path.c_str(), p_name.c_str());
-      }
-      return out;
-    } else {
-      ERROR2("MethodOutput::from_parameters",
-             "%s:%s must be a string or a list of strings",
-             root_path.c_str(), p_name.c_str());
-    }
-  };
-
-  return new MethodOutput
-    (factory,
-     read_path_param("file_name"),
-     read_path_param("path_name"),
-     read_strlist("field_list"),
-     read_strlist("particle_list"),
-     p.value_integer("ghost_depth",0),
-     p.value_integer("min_face_rank",0), // default 0 all faces
-     p.value_logical("all_fields", false),
-     p.value_logical("all_particles", false),
-     p.value_logical("all_blocks", true),
-     p.list_value_integer(0,"blocking",1),
-     p.list_value_integer(1,"blocking",1),
-     p.list_value_integer(2,"blocking",1));
-}
-
-=======
 //----------------------------------------------------------------------
 
 // this is a commonly occuring operation that should probably be directly
@@ -113,7 +64,6 @@
                  p.list_value_integer(2,"blocking",1))
 { }
 
->>>>>>> d33acc37
 //----------------------------------------------------------------------
 
 MethodOutput::MethodOutput
