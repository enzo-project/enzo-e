#ifndef INDEX_HPP
#define INDEX_HPP

#include "error_Error.hpp"

// BITS_ARRAY + BITS_TREE + BITS_LEVEL == 32

#define INDEX_BITS_ARRAY  10
#define INDEX_BITS_TREE   20
#define INDEX_BITS_LEVEL   2

<<<<<<< HEAD
=======
#define INDEX_UNDEFINED_LEVEL -999
>>>>>>> d7cd212a
class NodeBits {

  // original order ATL crashed in Charm++ during load balancing

public:
  
  unsigned  tree : INDEX_BITS_TREE; 
  unsigned level : INDEX_BITS_LEVEL; 
  unsigned array : INDEX_BITS_ARRAY;

  // maximum INDEX_BITS_TREE levels / bits
  // L    T
  // 0    NULL
  // 1    0--  | 0-- | 0-- | 0-- | 1-- | 1-- | 1-- | 1-- |
  // 2    00-  | 00- | 01- | 01- | 10- | 10- | 11- | 11- |
  // 3    000  | 001 | 010 | 011 | 100 | 101 | 110 | 111 |
  //  bit fields left-justified to simplify finding neighbors
  //  - : unaccessed, but must be 0
  //  INDEX_BITS_TREE - LEVEL << 1 is lowest bit for LEVEL
  // level range (-2^5, 2^5) = [-31, 31]
  // level sign bit is v_[2] & (1 << (INDEX_BITS_LEVEL - 1))

};

class Index {
  //
  // three integers a_[0] a_[1] a_[2] one for each axis
  // 96 bits total
  // Array index 10x3   30 1024
  // Tree  index 20x3   60 20 levels
  // Level index  6x1   32 + sign for sub-root blocks      
  //       [       |       |       |        )
  // a_[0] [AAAAAAAAAATTTTTTTTTTTTTTTTTTTTLL)
  // a_[1] [AAAAAAAAAATTTTTTTTTTTTTTTTTTTTLL)
  // a_[2] [AAAAAAAAAATTTTTTTTTTTTTTTTTTTTLS)
  // ABITS  10  one index per integer a_[i]
  // TBITS  20  bit indices per integer a_[i]
  // LBITS   2  6 bits spread across three integers
  //            with one bit representing sign ('S')
public:

  Index();

  Index(const Index & index);

  Index(int ix, int iy, int iz);

  Index & operator = (const Index & index);

  bool operator == (const Index & index) const;

  bool operator != (const Index & index) const;

  void clear () ;
  
  Index index_parent (int min_level = 0) const;

  Index index_child (const int ic3[3], int min_level=0) const
  { return index_child(ic3[0],ic3[1],ic3[2],min_level); }

  Index index_child (int icx, int icy, int icz, int min_level = 0) const;

  /// Return the index for the given neighbor
  Index index_neighbor (const int if3[3], const int n3[3]) const;

  /// Return the index of the ancestor in the given level_ancestor <= level
  /// default is root level
  Index index_ancestor (int level_ancestor = 0, int min_level = 0) const;

  /// Whether the face is on the domain boundary
  bool is_on_boundary 
  (int axis, int face, int narray) const;

  /// Whether the face is on the domain boundary
  bool is_on_boundary (const int if3[3], const int n3[3]) const;

  /// Whether an index is in the same subtree relative to a given
  /// root level
  bool is_in_same_subtree (Index index, int min_level = 0, int root_level = 0);
  
  /// Return whether this is the "root" node in the array of octrees
  /// (array (0 0 0), level 0)
  bool is_root() const;

  /// Return the level of this node
  int level() const;

  /// Return the packed bit index for the given axis
  // unsigned value (int axis) const;

  /// Set the Index according to raw bit values
  void set_values (const int v3[3])
  {
    v_[0] = v3[0];
    v_[1] = v3[1];
    v_[2] = v3[2];
  }

  /// Return the packed bit index for the given axis
  void values (int v3[3]) const
  { v3[0] = v_[0];
    v3[1] = v_[1];
    v3[2] = v_[2];
  }


  /// Set the level for this node
  void set_level(int level);

  /// Return the indices of the level-0 node containing this node
  void array (int * ix, int *iy, int *iz) const;

  /// Accumulate array part of an index
  void set_array(int ix, int iy, int iz);

  /// Return the packed tree bits for each axis
  void tree (int * bx = 0, int *by = 0, int *bz = 0,
             int level=INDEX_UNDEFINED_LEVEL) const;
  
  /// child index of this node in parent
  void child (int level, int * ix, int * iy, int * iz, int min_level = 0) const;

  /// Set the child indicies of this node in the parent
  void set_child(int level, int ix, int iy=0, int iz=0, int min_level = 0);

  void print (const char * msg,
	      int max_level,
	      int rank,
	      const int nb3[3],
	      bool no_nl,
	      void * simulation = 0) const;
  

  void write (int ip,
	      const char * msg,
	      int max_level,
	      int rank,
	      const int nb3[3]) const;

  std::string bit_string (int max_level,int rank, const int nb3[3]) const;

  /// Comparison operator required for Charm++ pup()
  friend bool operator < (const Index & x, const Index & y) {
    if (x.v_[2] < y.v_[2]) return true;
    if (x.v_[2] > y.v_[2]) return false;
    if (x.v_[1] < y.v_[1]) return true;
    if (x.v_[1] > y.v_[1]) return false;
    return  (x.v_[0] < y.v_[0]);
  }

private: // methods

  /// Clear tree bits that are associated with levels higher than
  /// the actual level
  void clean_ ();

  int num_bits_(int value) const;
	
  inline void copy_ (const Index & index)
  {
    v_[0] = index.v_[0];
    v_[1] = index.v_[1];
    v_[2] = index.v_[2];
  }

  void print_ (FILE * fp,
	       const char * msg,
	       int max_level,
	       int rank,
	       const int nb3[3],
	       bool no_nl) const;

private: // attributes

    union {
      NodeBits a_[3];
      int v_[3];
    };
};

#ifndef TEST
  PUPbytes(Index)
#endif

#ifndef TEST
// public:
//   void pup(PUP::er &p) {
    
//   }
PUPbytes(NodeBits)
#endif

//----------------------------------------------------------------------
#ifndef TEST
class CkArrayIndexIndex:public CkArrayIndex {
  Index * index_;
public:
  CkArrayIndexIndex(const Index &in)
  {
    index_ = new (index) Index(in);
    nInts=sizeof(Index)/sizeof(int);
  }
};
#endif

#endif /* INDEX_HPP */<|MERGE_RESOLUTION|>--- conflicted
+++ resolved
@@ -9,10 +9,7 @@
 #define INDEX_BITS_TREE   20
 #define INDEX_BITS_LEVEL   2
 
-<<<<<<< HEAD
-=======
 #define INDEX_UNDEFINED_LEVEL -999
->>>>>>> d7cd212a
 class NodeBits {
 
   // original order ATL crashed in Charm++ during load balancing
