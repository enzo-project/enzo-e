--- conflicted
+++ resolved
@@ -114,13 +114,7 @@
       // initialize level bounds
       int min = level_want[i0];
       int now = level_curr[i0];
-<<<<<<< HEAD
-      int max = level_curr[i0] + 1;
-      adapt[i0]->initialize_bounds (min, now);
-      adapt[i0]->update_bounds();
-=======
       adapt[i0]->initialize_self (index[i0],min, now);
->>>>>>> b68d9868
       if (im >= 0) {
         adapt[i0]->insert_neighbor (index[im],(i0%2==1));
       }
