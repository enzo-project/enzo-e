--- conflicted
+++ resolved
@@ -199,16 +199,9 @@
   {  return num_zones_total_;  }
 
   CProxy_Block new_block_proxy (bool allocate_data) throw();
-<<<<<<< HEAD
-
-  void create_block_array (bool allocate_data) throw();
-=======
->>>>>>> df939d85
 
   void create_block_array () throw();
 
-<<<<<<< HEAD
-=======
   void create_subblock_array () throw();
 
   // Getter/Setter functions for refined_regions_lower/upper members.
@@ -223,7 +216,6 @@
     refined_regions_upper_ = upper;
   }
 
->>>>>>> df939d85
   /// Return the number of root-level Blocks along each rank
   /// in the given level (default level is root)
   void root_blocks (int * nbx, int * nby=0, int * nbz=0, int level=0) const throw();
