--- conflicted
+++ resolved
@@ -48,12 +48,9 @@
     p | time_;
     p |  dt_;
     PUParray(p,array_,3);
-<<<<<<< HEAD
     p | is_leaf_;
-=======
     p | index_order_;
     p | count_order_;
->>>>>>> a82927b4
   }
 
   /// Set block
@@ -110,13 +107,10 @@
     CkPrintf ("DEBUG_IO_BLOCK dt_             %g\n", dt_);
     CkPrintf ("DEBUG_IO_BLOCK array_          %d %d %d\n",
               array_[0], array_[1], array_[2]);
-<<<<<<< HEAD
     CkPrintf ("DEBUG_IO_BLOCK is_leaf_        %d\n",
               is_leaf_);
-=======
     CkPrintf ("DEBUG_IO_BLOCK index_order_    %lld\n", index_order_);
     CkPrintf ("DEBUG_IO_BLOCK count_order_    %lld\n", count_order_);
->>>>>>> a82927b4
   }
 protected: // attributes
 
@@ -128,12 +122,9 @@
   double time_;
   double dt_;
   int array_[3];
-<<<<<<< HEAD
   int is_leaf_;
-=======
   long long index_order_;
   long long count_order_;
->>>>>>> a82927b4
 
 };
 
