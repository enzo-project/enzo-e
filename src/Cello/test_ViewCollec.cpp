// See LICENSE_CELLO file for license and copyright information

/// @file     test_ViewCollec.cpp
/// @author   Matthew Abruzzo (matthewabruzzo@gmail.com)
/// @date     2021-11-27
/// @brief    Test program for the ViewCollec

#include "main.hpp"
#include "test.hpp"
#include "view.hpp"

<<<<<<< HEAD
#include "test_ViewTestRoutines.hpp"
=======
#include "test_ViewTestTools.hpp" // assign_range_3Darray, range_3Darray,
                                  // assert_allequal3D
>>>>>>> ab06a708

#include <array>
#include <utility> // for std::pair
#include <vector>

//----------------------------------------------------------------------

namespace {

  template<typename T>
  class ViewCollecFactory {
  public:
    ViewCollecFactory(bool single_array) : single_array_(single_array) { }

    ViewCollec<T> operator()(const std::array<int,3>& shape,
                             const std::vector<std::pair<T,T>>& start_step_list)
      const noexcept
    {
      const std::size_t n_arrays = start_step_list.size();
      if (n_arrays == 0){ return ViewCollec<T>(); }
      ViewCollec<T> collection = init_collec_(n_arrays, shape);

      // now actually initialize the values
      for (std::size_t i = 0; i < n_arrays; i++){
        T start = start_step_list[i].first;
        T step = start_step_list[i].second;
        assign_range_3Darray(collection[i], start, step);
      }
      return collection;
    }

    bool builds_contiguous() const noexcept { return single_array_; }

  private:

    ViewCollec<T> init_collec_(std::size_t n_arrays,
                               const std::array<int,3>& shape) const noexcept
    {
      if (single_array_){
        return ViewCollec<T>(n_arrays, shape);
      } else {
        std::vector<CelloView<T,3>> vec_of_arrays;
        for (std::size_t i = 0; i < n_arrays; i++){
          vec_of_arrays.push_back(CelloView<T,3>(shape[0],shape[1],shape[2]));
        }
        return ViewCollec<T>(vec_of_arrays);
      }
    }

  private:
    bool single_array_;
  };

<<<<<<< HEAD
  // the contents of a and b don't need to be aliases to pass this assertion
  template<typename T>
  void assert_allequal_array_elem(const ViewCollec<T>& a,
                                  const ViewCollec<T>& b) {
    ASSERT("assert_allequal_array_elem",
           "The size of the collections are not the same.",
           a.size() == b.size());
    for (std::size_t i = 0; i < a.size(); i++){ assert_allequal3D(a[i], b[i]); }
  }


=======
>>>>>>> ab06a708
  template<typename T>
  void common_checks_(const char* test_name, ViewCollec<T>& collec,
                      std::size_t n_arrays, const std::array<int,3>& shape,
                      bool expect_contiguous) noexcept
  {
    ASSERT1(test_name, "The size of the collection is expected to be %zu.",
            n_arrays, collec.size() == n_arrays);

    ASSERT("InitializationTests::test_new_alloc", "Unexpected Shape.",
           (collec.array_shape(0) == shape[0]) &
           (collec.array_shape(1) == shape[1]) &
           (collec.array_shape(2) == shape[2]));

    {
      const char* phrase = (expect_contiguous) ? "should" : "shouldn't";
      ASSERT1(test_name, "The items in the collection %s be contiguous.",
              phrase, collec.contiguous_items() == expect_contiguous);
    }

    if (expect_contiguous){
        CelloView<T,4> backing_arr = collec.get_backing_array();
        ASSERT(test_name, "Unexpected backing_array() shape.",
               (backing_arr.shape(0) == (int)n_arrays) &
               (backing_arr.shape(1) == shape[0]) &
               (backing_arr.shape(2) == shape[1]) &
               (backing_arr.shape(3) == shape[2]));

        bool all_are_aliases = true;
        for (int i = 0; i < static_cast<int>(n_arrays); i++){
          all_are_aliases &= collec[i].is_alias(backing_arr.subarray(i));
        }

        ASSERT(test_name,
               "Each entry of the collection should be a perfect alias of the "
               "corresponding subarray from the underlying backing_array",
               all_are_aliases);
    }
  }

}


//----------------------------------------------------------------------

class InitializationTests{

private:
  void test_default_construction(){
    ViewCollec<double> collec;

    ASSERT("InitializationTests::test_default_construction",
           "a default-constructed collection should have 0 entries.",
           collec.size() == 0);
  }

  // this method tests the copy constructor and move constructor for collec (a
  // pointer to the heap-allocated move-constructed instance is returned by the
  // function).
  //
  // Where applicable it also helps test that the entries of the specified
  // collection alias any specified arrays
  //
  // check_array_elem_values is a functor that accepts a ViewCollec<double>
  // reference and checks 
  // When alias_vec is not empty, this will check that the ith array in collec
  // is an alias of alias_vec
  template<typename F>
  ViewCollec<double>* test_helper_
  (const char* f_name, ViewCollec<double>& collec, F& check_array_elem_values,
   const std::vector<CelloView<double,3>>& alias_vec) const noexcept
  {
    std::size_t n_arrays = collec.size();
    std::array<int,3> shape{collec.array_shape(0),
                            collec.array_shape(1),
                            collec.array_shape(2)};
    bool expect_contiguous = collec.contiguous_items();

    // define a function to verify that the contents of the collection are
    // aliases of the arrays in vec
    auto all_arrays_are_aliases = [=,&alias_vec](ViewCollec<double>& collec)
      {
        if (alias_vec.size() == 0) {
          return true;
        } else if (alias_vec.size() != n_arrays){
          ERROR(f_name,
                "Ill-posed test, alias_vec should either hold no CelloViews "
                "or as many CelloViews as collec");
        }

        for (std::size_t i = 0; i < n_arrays; i++){
          if (!collec[i].is_alias(alias_vec[i])){ return false; }
        }
        return true;
      };

    // first check wrapped aliases for input array
    ASSERT(f_name, ("At least one array from the specified collection "
                    "does not alias an array that it's supposed to"),
           all_arrays_are_aliases(collec));

    // test the copy constructor
    {
      ViewCollec<double> copied_collec(collec);
      common_checks_(f_name, copied_collec, n_arrays, shape, expect_contiguous);
      check_array_elem_values(copied_collec);
      ASSERT(f_name, ("At least one array from the copy-constructed collection "
                      "does not alias an array that it's supposed to"),
             all_arrays_are_aliases(copied_collec));
    }

    // now, test the move constructor (and allocate the destination location)
    ViewCollec<double>* out_ptr = new ViewCollec<double>(std::move(collec));
    common_checks_("InitializationTests::test_wrap_existing", *out_ptr,
                   2, {5,4,3}, expect_contiguous);
    ASSERT(f_name, ("At least one array from the move-constructed collection "
                    "does not alias an array that it's supposed to"),
           all_arrays_are_aliases(*out_ptr));
    check_array_elem_values(*out_ptr);
    return out_ptr;
  }

  /// test construction of a collection that wraps existing arrays
  void test_wrap_existing(){
    ViewCollec<double>* collec_ptr = nullptr; // initialize for later use

    // initialize the reference values
    CelloView<double, 3> ref0 = range_3Darray<double>(5, 4, 3,  1.0, 1.0);
    CelloView<double, 3> ref1 = range_3Darray<double>(5, 4, 3, -1.0,-1.0);
    auto check_array_elem_values = [&ref0, &ref1](ViewCollec<double>& collec)
      {
        assert_allequal3D(collec[0], ref0);
        assert_allequal3D(collec[1], ref1);
      };


    {
      // define the vector of arrays that will be wrapped
      std::vector<CelloView<double, 3>> vec{ref0.deepcopy(), ref1.deepcopy()};

      // initialize the collection
      ViewCollec<double> temp_collec(vec);

      // test properties of temp_collec
      common_checks_("InitializationTests::test_wrap_existing", temp_collec,
                     2, {5,4,3}, false);
      check_array_elem_values(temp_collec);

      // check that temp_collec actually wraps the entries in vec, and then
      // test the copy & move constructors
      collec_ptr = test_helper_("InitializationTests::test_wrap_existing",
                                temp_collec, check_array_elem_values, vec);
      // the contents of temp_collec have been moved to collec_ptr
    }

    // finally, repeat some of the checks now that the wrapped vector of arrays
    // and the variable that originally held the collection are out of scope
    // (to confirm there are no ref-counting issues)
    common_checks_("InitializationTests::test_wrap_existing", *collec_ptr,
                   2, {5,4,3}, false);
    check_array_elem_values(*collec_ptr);

    delete collec_ptr;
  }

  /// test construction of a collection that allocates it's own arrays
  void test_new_alloc(){
    ViewCollec<double>* collec_ptr = nullptr; // initialize for later use

    // initialize the reference values
    CelloView<double, 3> ref0 = range_3Darray(5, 4, 3,  1.0, 1.0);
    CelloView<double, 3> ref1 = range_3Darray(5, 4, 3, -1.0,-1.0);
    auto check_array_elem_values = [&ref0, &ref1](ViewCollec<double>& collec)
      {
        assert_allequal3D(collec[0], ref0);
        assert_allequal3D(collec[1], ref1);
      };

    {
      // initialize the collection
      ViewCollec<double> temp_collec(2, {5,4,3});

      // test properties of temp_collec
      common_checks_("InitializationTests::test_new_alloc", temp_collec,
                     2, {5,4,3}, true);

      // update the values within the array
      ref0.copy_to(temp_collec[0]);
      ref1.copy_to(temp_collec[1]);

      // test properties of temp_collec
      common_checks_("InitializationTests::test_new_alloc", temp_collec,
                     2, {5,4,3}, true);
      check_array_elem_values(temp_collec);

      CkPrintf("Testing the copy/move constructors\n");
      fflush(stdout);

      // test the copy & move constructors
      collec_ptr = test_helper_("InitializationTests::test_new_alloc",
                                temp_collec, check_array_elem_values, {});
      // the contents of temp_collec have been moved to collec_ptr
    }

    // finally, repeat some of the checks now that the vector of arrays left
    // the scope (to confirm there are no ref-counting issues)
    common_checks_("InitializationTests::test_new_alloc", *collec_ptr,
                   2, {5,4,3}, true);
    check_array_elem_values(*collec_ptr);

    delete collec_ptr;
  }

  /// this is more of a test of the factory methods than anything else
  void test_with_factories(){
    for (bool use_single_arr: {false, true}){
      ViewCollecFactory<double> factory(use_single_arr);
      ViewCollec<double> collec = factory({3,4,5},
                                          {{1.,0.5}, {100., 2.}, {1000., 4.}});

      common_checks_("test_with_factories", collec, 3, {3,4,5}, use_single_arr);
    }
  }

public:

  void run_tests(){
    test_default_construction();
    test_wrap_existing();
    test_new_alloc();
    test_with_factories();
  }

};

//----------------------------------------------------------------------

class VariableAssignmentTests{
  // these are tests that check that check the assignments of arrays to
  // variables.

  template<bool test_copy_assignment>
  void test_assignment_helper_
  (const ViewCollecFactory<double>& main_factory,
   const ViewCollecFactory<double>& alt_factory,
   const std::array<int,3>& alt_shape,
   const std::vector<std::pair<double,double>>& alt_start_step_list)
  {
    std::string test_name;

    // initialize the destination variable
    ViewCollec<double> dest_collec(alt_factory(alt_shape, alt_start_step_list));

    // perform the assignment
    if (test_copy_assignment){
      test_name = "VariableAssignmentTests::test_assignment_helper_<true>";
      // make the source variable a constant so that the compiler cannot use
      // move assignment
      const ViewCollec<double> src(main_factory({3,4,5},
                                                {{1.,0.5}, {4.,2.}, {16.,4.}}));
      dest_collec = src;
    } else {
      test_name = "VariableAssignmentTests::test_assignment_helper_<false>";
      ViewCollec<double> src(main_factory({3,4,5},
                                          {{1.,0.5}, {4.,2.}, {16.,4.}}));
      dest_collec = std::move(src);
    }

    bool expect_contiguous = main_factory.builds_contiguous();
    common_checks_(test_name.c_str(), dest_collec, 3, {3,4,5},
                   expect_contiguous);
  }

  void test_assignment_(const ViewCollecFactory<double>& main_factory){
    ViewCollecFactory<double> contig_factory(true);
    ViewCollecFactory<double> wrapped_arr_factory(false);

    // test copy assignment
    test_assignment_helper_<true>(main_factory, contig_factory,
                                  {1,2,3}, {{-1., -0.5}, {-4., -2.}});
    test_assignment_helper_<true>(main_factory, wrapped_arr_factory,
                                  {3,2,1}, {{-1., -0.5}, {-4., -2.}});

    // test move assignment
    test_assignment_helper_<false>(main_factory, contig_factory,
                                   {1,2,3}, {{-1., -0.5}, {-4., -2.}});
    test_assignment_helper_<false>(main_factory, wrapped_arr_factory,
                                   {3,2,1}, {{-1., -0.5}, {-4., -2.}});
  }

public:

  void run_tests(){
    test_assignment_(ViewCollecFactory<double>(true));
    test_assignment_(ViewCollecFactory<double>(false));
  }

};

//----------------------------------------------------------------------

PARALLEL_MAIN_BEGIN
{
  PARALLEL_INIT;

  unit_init(0,1);

  unit_class("ViewCollec");
  
  InitializationTests init_tests;
  init_tests.run_tests();

  VariableAssignmentTests var_assign_tests;
  var_assign_tests.run_tests();

  unit_finalize();

  exit_();
}

PARALLEL_MAIN_END<|MERGE_RESOLUTION|>--- conflicted
+++ resolved
@@ -9,12 +9,8 @@
 #include "test.hpp"
 #include "view.hpp"
 
-<<<<<<< HEAD
-#include "test_ViewTestRoutines.hpp"
-=======
-#include "test_ViewTestTools.hpp" // assign_range_3Darray, range_3Darray,
-                                  // assert_allequal3D
->>>>>>> ab06a708
+#include "test_ViewTestRoutines.hpp" // assign_range_3Darray, range_3Darray,
+                                     // assert_allequal3D
 
 #include <array>
 #include <utility> // for std::pair
@@ -68,7 +64,6 @@
     bool single_array_;
   };
 
-<<<<<<< HEAD
   // the contents of a and b don't need to be aliases to pass this assertion
   template<typename T>
   void assert_allequal_array_elem(const ViewCollec<T>& a,
@@ -79,9 +74,6 @@
     for (std::size_t i = 0; i < a.size(); i++){ assert_allequal3D(a[i], b[i]); }
   }
 
-
-=======
->>>>>>> ab06a708
   template<typename T>
   void common_checks_(const char* test_name, ViewCollec<T>& collec,
                       std::size_t n_arrays, const std::array<int,3>& shape,
