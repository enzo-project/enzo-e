--- conflicted
+++ resolved
@@ -81,19 +81,10 @@
 			face_enum face = face_all,
 			axis_enum axis = axis_all) const throw() = 0;
 
-<<<<<<< HEAD
-  /// Return which faces are periodic (non-periodic faces are un-altered)
-  void periodicity(bool p32[3][2]) const throw() {
-    for (int axis=0; axis<3; axis++) {
-      for (int face=0; face<2; face++) {
-	if (periodicity_[axis][face]) p32[axis][face] = true;
-      }
-=======
   /// Return which faces are periodic
   void periodicity(bool p3[3]) const throw() {
     for (int axis=0; axis<3; axis++) {
       if (periodicity_[axis]) p3[axis] = true;
->>>>>>> a0a49e4c
     }
   }
 
