--- conflicted
+++ resolved
@@ -118,30 +118,7 @@
   p | method_list;
   p | method_schedule_index;
   p | method_courant;
-<<<<<<< HEAD
-  p | method_debug_print;
-  p | method_debug_coarse;
-  p | method_debug_ghost;
-  p | method_flux_correct_group;
-  p | method_flux_correct_enable;
-  p | method_flux_correct_min_digits_fields;
-  p | method_flux_correct_min_digits_values;
-  p | method_flux_correct_single_array;
-  p | method_field_list;
-  p | method_particle_list;
   p | method_order_ordering;
-  PUParray (p,method_output_blocking,3);
-  p | method_output_all_blocks;
-  p | method_prolong;
-  p | method_ghost_depth;
-  p | method_min_face_rank;
-  p | method_all_fields;
-  p | method_all_particles;
-
-  p | method_timestep;
-  p | method_trace_name;
-=======
->>>>>>> b68d9868
   p | method_type;
 
   // Monitor
@@ -750,34 +727,6 @@
 
   //  Constraints on the block size based on the ghost depth
   if ( mesh_max_level > 0 ) {
-<<<<<<< HEAD
-    if ( !(ax >= 2*field_ghost_depth[0] &&
-           ay >= 2*field_ghost_depth[1] &&
-           az >= 2*field_ghost_depth[2] ) ) {
-      ERROR3 ("Config::read",
-              "Dimensions of the active zone on each block (%d, %d, %d) "
-              "must be at least double the size of the ghost depth for AMR simulations: ",
-              ax, ay, az);
-    }
-
-    ASSERT3 ("Config::read",
-             "Dimensions of the active zone on each block (%d, %d, %d) "
-             "must each be even for AMR simulations" ,
-             ax, ay, az,
-             ( ( ax%2 == 0) &&
-               ((ay%2 == 0) || mesh_root_rank < 2) &&
-               ((az%2 == 0) || mesh_root_rank < 3) ) );
-  }
-  else if ( mesh_max_level == 0 ) {
-    if ( !(ax >= field_ghost_depth[0] &&
-           ay >= field_ghost_depth[1] &&
-           az >= field_ghost_depth[2] ) ) {
-      ERROR3 ("Config::read",
-              "Dimensions of the active zone on each block (%d, %d, %d) "
-              "should be at least as large as the ghost depth",
-              ax, ay, az);
-    }
-=======
     if ( (az_shape[0] < 2*field_ghost_depth[0]) ||
          (az_shape[1] < 2*field_ghost_depth[1]) ||
          (az_shape[2] < 2*field_ghost_depth[2]) ) {
@@ -869,7 +818,6 @@
     "The number of upper coordinates defining regions to refine (%d) should equal Adapt:max_initial_level (%d)", 
     refined_regions_upper.size(), 
     mesh_max_initial_level);
->>>>>>> b68d9868
   }
 }
 
@@ -887,31 +835,6 @@
 
   method_list.   resize(num_method);
   method_courant.resize(num_method);
-<<<<<<< HEAD
-  method_file_name.resize(num_method);
-  method_path_name.resize(num_method);
-  method_debug_print.resize(num_method);
-  method_debug_coarse.resize(num_method);
-  method_debug_ghost.resize(num_method);
-  method_flux_correct_group.resize(num_method);
-  method_flux_correct_enable.resize(num_method);
-  method_flux_correct_min_digits_fields.resize(num_method);
-  method_flux_correct_min_digits_values.resize(num_method);
-  method_field_list.resize(num_method);
-  method_particle_list.resize(num_method);
-  method_order_ordering.resize(num_method);
-  method_output_blocking[0].resize(num_method);
-  method_output_blocking[1].resize(num_method);
-  method_output_blocking[2].resize(num_method);
-  method_output_all_blocks.resize(num_method);
-  method_prolong.resize(num_method);
-  method_ghost_depth.resize(num_method);
-  method_min_face_rank.resize(num_method);
-  method_all_fields.resize(num_method);
-  method_all_particles.resize(num_method);
-  method_timestep.resize(num_method);
-=======
->>>>>>> b68d9868
   method_schedule_index.resize(num_method);
   method_type.resize(num_method);
   
@@ -944,93 +867,6 @@
     // Read courant condition if any
     method_courant[index_method] = p->value_float  (full_name + ":courant",1.0);
 
-<<<<<<< HEAD
-    // Read any MethodDebug parameters
-    method_debug_print[index_method] = p->value_logical
-      (full_name + ":print",false);
-    method_debug_coarse[index_method] = p->value_logical
-      (full_name + ":coarse",false);
-    method_debug_ghost[index_method] = p->value_logical
-      (full_name + ":ghost",false);
-
-    // Read field group for flux correction
-    method_flux_correct_group[index_method] =
-      p->value_string (full_name + ":group","conserved");
-    method_flux_correct_enable[index_method] =
-      p->value_logical (full_name + ":enable",true);
-
-    std::string min_digits_name = full_name + ":min_digits";
-    if (p->type(min_digits_name) == parameter_float){
-      // backwards compatibility
-      method_flux_correct_min_digits_fields[index_method] = {"density"};
-      method_flux_correct_min_digits_values[index_method].push_back
-        (p->value_float (min_digits_name, 0.0));
-    } else if (p->type(min_digits_name) == parameter_list){
-      // load pairs of fields and min_digits
-      int list_length = p->list_length(min_digits_name);
-      ASSERT1("Config::read",
-              "The list assigned to %s must have a non-negative, even length",
-              min_digits_name.c_str(),
-              (list_length >= 0) && (list_length % 2 == 0));
-      for (int i =0; i < list_length; i+=2){
-        method_flux_correct_min_digits_fields[index_method].push_back
-          (p->list_value_string(i, min_digits_name));
-        method_flux_correct_min_digits_values[index_method].push_back
-          (p->list_value_float (i+1, min_digits_name, 0.0));
-      }
-    } else if (p->param(min_digits_name) != nullptr){
-      ERROR1("Config::read", "%s has an invalid type", min_digits_name.c_str());
-    }
-
-    method_flux_correct_single_array =
-      p->value_logical (full_name + ":single_array",true);
-
-    // Field and particle lists if needed by MethodRefresh
-    int n = p->list_length(full_name + ":field_list");
-    method_field_list[index_method].resize(n);
-    for (int i=0; i<n; i++) {
-      method_field_list[index_method][i] =
-        p->list_value_string(i,full_name+":field_list");
-    }
-    n = p->list_length(full_name + ":particle_list");
-    method_particle_list[index_method].resize(n);
-    for (int i=0; i<n; i++) {
-      method_particle_list[index_method][i] =
-        p->list_value_string(i,full_name+":particle_list");
-    }
-
-    method_order_ordering[index_method] =
-      p->value_string(full_name+":ordering","morton");
-
-    for (int i=0; i<3; i++) {
-      method_output_blocking[i][index_method] =
-        p->list_value_integer(i,full_name+":blocking",1);
-    }
-    method_output_all_blocks[index_method] =
-      p->value_logical(full_name+":all_blocks",true);
-
-    method_prolong[index_method] =
-      p->value_string(full_name+":prolong","linear");
-
-    // Read refresh method parameters
-    method_ghost_depth[index_method] =
-      p->value_integer(full_name+":ghost_depth",0);
-    method_min_face_rank[index_method] =
-      p->value_integer(full_name+":min_face_rank",0); // default 0 all faces
-    method_all_fields[index_method] =
-      p->value_logical(full_name+":all_fields",false);
-    method_all_particles[index_method] =
-      p->value_logical(full_name+":all_particles",false);
-
-    // Read specified timestep, if any (for MethodTrace)
-    method_timestep[index_method] = p->value_float
-      (full_name + ":timestep",std::numeric_limits<double>::max());
-
-    method_trace_name[index_method] = p->value_string
-      (full_name + ":name", "trace");
-
-=======
->>>>>>> b68d9868
     method_type[index_method] = p->value_string
       (full_name + ":type", name);
   }
@@ -1243,11 +1079,7 @@
             int color_rgb;
             if (name[0] == '#') {
               bool is_valid=true;
-<<<<<<< HEAD
-              for (size_t i=1; i<name.size(); i++) {
-=======
               for (std::size_t i=1; i<name.size(); i++) {
->>>>>>> b68d9868
                 is_valid = is_valid && isxdigit(name[i]);
               }
               ASSERT1 ("Config::read_output()",
