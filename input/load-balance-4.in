# Problem: 2D Implosion problem
# Author:  James Bordner (jobordner@ucsd.edu)

include "input/adapt.incl"

Balance { 
   schedule {
     var = "cycle";
     start = 1;
     step = 2;
   }
}

Stopping { cycle = 20; }

Testing {
   cycle_final = 20;
<<<<<<< HEAD
   time_final = [0.00138151741348732];
=======
   time_final = [0.00138345198840702]; # only applies to NEW_PPM
>>>>>>> c3eb193f
}

Mesh    { 
   root_size   = [32,32];
   root_blocks = [4,4];
}

Adapt {
   max_level   = 6; 
}

include "input/initial-enzop-cello.incl"

Boundary { type = "periodic"; }

Output {
     list = ["mesh","de"];
#     list = [];
      de {
           name = ["balance-de-%05d.png", "cycle"]; 
           schedule { var =  "cycle"; step = 20; }
           image_reduce_type = "max";
	   image_type = "data";
           image_size = [1024,1024];
          }
      mesh {
           name = ["balance-mesh-%05d.png", "cycle"]; 
           schedule { var =  "cycle"; step = 20; }
	   image_type = "mesh";
	   image_size = [1025,1025];
           image_min = 0.0;
           image_max = 1.0;
           image_mesh_color = "process";
       }

}
Adapt {
   list = ["slope"];
   slope {
      max_coarsen = 5.0;
      min_refine  = 20.0;
   }
}

# Monitor {
#   verbose = true;
# }<|MERGE_RESOLUTION|>--- conflicted
+++ resolved
@@ -15,11 +15,8 @@
 
 Testing {
    cycle_final = 20;
-<<<<<<< HEAD
-   time_final = [0.00138151741348732];
-=======
-   time_final = [0.00138345198840702]; # only applies to NEW_PPM
->>>>>>> c3eb193f
+
+   time_final = [0.00138340515331947];
 }
 
 Mesh    { 
