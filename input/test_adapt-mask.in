# Problem: 2D Implosion problem
# Author:  James Bordner (jobordner@ucsd.edu)

include "input/adapt.incl"

include "input/adapt_mask.incl"

Mesh    { 
   root_size   = [32,32];
   max_level   = 5; 
}

include "input/initial_constant.incl"

# Method { list = ["heat"];
#         heat { courant = 0.5; } }

Initial {  max_level = 5 }

Stopping { 
   time = 4.0*3.14159265358979323; 
#   cycle = 470;
}

Output {
<<<<<<< HEAD
     list = ["proc","mesh"];
      mesh { name = ["adapt-mask-mesh-%06d.png", "cycle"];
	image_type  = "mesh";
	include "input/colormap_rainbow.incl"
	image_min = 1.0;
	image_max = 6.0;
         include "input/schedule_cycle_25.incl"
      };
      proc {
        name = ["adapt-mask-proc-%06d.png", "cycle"];
	type     = "image";
	image_type  = "mesh";
	image_reduce_type = "max";
        include "input/schedule_cycle_25.incl"
        image_specify_bounds = true;
        image_mesh_color = "process";
	image_min = 0.0;
	image_max = 1.0;
        include "input/colormap_rainbow.incl"
 }
=======
     file_groups = ["mesh"];
      de   { name = ["test_adapt-mask-de-%06d.png",   "cycle"]; 
         include "input/schedule_cycle_10.incl"
     };
      te   { name = ["test_adapt-mask-te-%06d.png",   "cycle"]; 
         include "input/schedule_cycle_10.incl"
     };
      mesh { name = ["test_adapt-mask-mesh-%06d.png", "cycle"];
         include "input/schedule_cycle_10.incl"
      }
>>>>>>> 7f8194e9
}<|MERGE_RESOLUTION|>--- conflicted
+++ resolved
@@ -23,28 +23,6 @@
 }
 
 Output {
-<<<<<<< HEAD
-     list = ["proc","mesh"];
-      mesh { name = ["adapt-mask-mesh-%06d.png", "cycle"];
-	image_type  = "mesh";
-	include "input/colormap_rainbow.incl"
-	image_min = 1.0;
-	image_max = 6.0;
-         include "input/schedule_cycle_25.incl"
-      };
-      proc {
-        name = ["adapt-mask-proc-%06d.png", "cycle"];
-	type     = "image";
-	image_type  = "mesh";
-	image_reduce_type = "max";
-        include "input/schedule_cycle_25.incl"
-        image_specify_bounds = true;
-        image_mesh_color = "process";
-	image_min = 0.0;
-	image_max = 1.0;
-        include "input/colormap_rainbow.incl"
- }
-=======
      file_groups = ["mesh"];
       de   { name = ["test_adapt-mask-de-%06d.png",   "cycle"]; 
          include "input/schedule_cycle_10.incl"
@@ -55,5 +33,4 @@
       mesh { name = ["test_adapt-mask-mesh-%06d.png", "cycle"];
          include "input/schedule_cycle_10.incl"
       }
->>>>>>> 7f8194e9
 }