--- conflicted
+++ resolved
@@ -54,11 +54,7 @@
             pip install --upgrade pip
             pip install --upgrade wheel
             pip install --upgrade setuptools
-<<<<<<< HEAD
-            pip install Cython numpy h5py matplotlib==3.3.3 libconf yt==4.0 mpi4py
-=======
-            pip install Cython numpy h5py matplotlib==3.3.3 libconf yt
->>>>>>> 745e8edf
+            pip install Cython numpy h5py matplotlib==3.3.3 libconf yt mpi4py
 
   install-grackle:
     description: "Install grackle."
