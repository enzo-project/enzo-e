--- conflicted
+++ resolved
@@ -93,12 +93,8 @@
             pip install --upgrade pip
             pip install --upgrade wheel
             pip install --upgrade setuptools
-<<<<<<< HEAD
-            pip install sphinx sphinx_rtd_theme
-            pip install plantuml
-=======
             pip install sphinx sphinx_rtd_theme breathe
->>>>>>> 9b183809
+
 
   configure-build-system:
     description: "Modifies the SConstruct file to use grackle or not."
