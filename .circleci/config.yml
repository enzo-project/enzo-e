version: 2.1

commands:
  set-env:
    description: "Set environment variables."
    steps:
      - run:
          name: "Set environment variables."
          command: |
            echo 'export CHARM_VER=7.0.0' >> $BASH_ENV
            echo 'export LD_LIBRARY_PATH=$HOME/local/lib:$LD_LIBRARY_PATH' >> $BASH_ENV
            echo 'export HDF5_INC=/usr/include/hdf5/serial' >> $BASH_ENV
            echo 'export HDF5_LIB=/usr/lib/x86_64-linux-gnu' >> $BASH_ENV
            echo 'export CHARM_ROOT=$HOME/local/charm-v$CHARM_VER' >> $BASH_ENV
            echo 'export Grackle_ROOT=$HOME/local' >> $BASH_ENV
            echo 'export CHARM_PATH=$CHARM_ROOT/bin' >> $BASH_ENV
            echo 'export TEST_RESULTS_DIR=$HOME/answer_test_results' >> $BASH_ENV
            # get tags from the main repository (for the current gold standard)
            git fetch --tags https://github.com/enzo-project/enzo-e
            # tag the tip so we can go back to it
            git tag tip

  install-dependencies:
    description: "Install dependencies."
    steps:
      - run:
          name: "Install dependencies."
          command: |
            source $BASH_ENV
            sudo apt-get update
            sudo apt-get install -y bc csh libhdf5-serial-dev gfortran libtool-bin libpapi-dev libpng-dev libboost-all-dev pandoc ninja-build cmake
            # apt-get installs hdf5 libraries with _serial
            sudo ln -s /usr/lib/x86_64-linux-gnu/libhdf5_serial.so /usr/lib/x86_64-linux-gnu/libhdf5.so
            # Install charm++
            mkdir -p $HOME/local
            if [ ! -f $HOME/local/charm-v$CHARM_VER/bin/charmrun ]; then
              cd $HOME/local
              wget http://charm.cs.illinois.edu/distrib/charm-$CHARM_VER.tar.gz
              tar xvfz charm-$CHARM_VER.tar.gz
              rm charm-$CHARM_VER.tar.gz
              cd charm-v$CHARM_VER
              ./build charm++ netlrts-linux-x86_64 -j4 --with-production
            fi
            # prepare testing dependencies
            # hdf5-tools is necessary for h5diff which is used by testing
            sudo apt-get install -y hdf5-tools
            python3 -m venv $HOME/venv
            source $HOME/venv/bin/activate
            pip install --upgrade pip
            pip install --upgrade wheel
            pip install --upgrade setuptools
            pip install Cython numpy h5py matplotlib libconf pytest

            # Install yt from source
            git clone https://github.com/yt-project/yt.git $HOME/yt
            cd $HOME/yt
            export MAX_BUILD_CORES=2
            pip install -e .

  install-grackle:
    description: "Install grackle."
    parameters:
      usedouble:
        type: boolean

    steps:
      - run:
          name: "Install grackle."
          command: |
            git clone -b main https://github.com/grackle-project/grackle $HOME/grackle
            cd $HOME/grackle
            ./configure
            cd src/clib
            make machine-linux-gnu
            # convert boolean parameter to an env var storing 0 or 1
            USE_DOUBLE=$(( 0 <<# parameters.usedouble >> + 1 <</ parameters.usedouble >> ))
            if [[ $USE_DOUBLE != 1 ]]; then
              make precision-32
            fi
            make
            make install
            # the grackle_data_files submodule is necessary for testing
            cd ../..
            git submodule update --init

  install-docs-dependencies:
    description: "Install dependencies for docs build."
    steps:
      - run:
          name: "Install dependencies for docs build."
          command: |
            sudo apt-get update
            sudo apt-get install doxygen
            python3 -m venv $HOME/venv
            source $HOME/venv/bin/activate
            pip install --upgrade pip
            pip install --upgrade wheel
            pip install --upgrade setuptools
            pip install sphinx sphinx_rtd_theme breathe

  compile-enzoe:
    description: "Compile enzo-e."
    parameters:
      usedouble:
        type: boolean
      tag:
        type: string
        default: tip
      skipfile:
        type: string
        default: notafile
      usegrackle:
        type: boolean
        default: true
    steps:
      - run:
          name: "Checkout target tag from enzo-e repository."
          command: |
            source $BASH_ENV
            source $HOME/venv/bin/activate
            if [ ! -f << parameters.skipfile >> ]; then
              git checkout << parameters.tag >>
            fi

      - run:
          name: "Compile enzo-e."
          command: |
            source $BASH_ENV
            source $HOME/venv/bin/activate

            # convert boolean parameter to an env var storing 0 or 1
            USE_DOUBLE=$(( 0 <<# parameters.usedouble >> + 1 <</ parameters.usedouble >> ))
            USE_GRACKLE=$(( 0 <<# parameters.usegrackle >> + 1 <</ parameters.usegrackle >> ))
            # remove build directory in case we've already compiled before
            rm -rf build

            if [ ! -f << parameters.skipfile >> ]; then
              cmake -DEnzo-E_CONFIG=linux_gcc \
                    -GNinja \
                    -DUSE_DOUBLE_PREC=<< parameters.usedouble >> \
                    -DUSE_GRACKLE=<< parameters.usegrackle >> \
                    -Bbuild \
                    -DPARALLEL_LAUNCHER_NPROC_ARG="++local;+p" \
                    -DPython3_FIND_VIRTUALENV=ONLY
              cmake --build build -j 4
              source $HOME/venv/bin/activate
            fi

  run-ctests:
    description: "Run the unit tests with ctest."
    parameters:
      skipfile:
        type: string
        default: notafile
      skiptest:
        type: boolean
        default: false
    steps:
      - run:
          name: "Run the unit tests with ctest."
          command: |
            source $BASH_ENV
            source $HOME/venv/bin/activate

            # convert boolean parameter to an env var storing 0 or 1
            SKIP_TEST=$(( 0 <<# parameters.skiptest >> + 1 <</ parameters.skiptest >> ))

            if [ ! -f << parameters.skipfile >> ]; then
              source $HOME/venv/bin/activate
              if [[ $SKIP_TEST != 1 ]]; then
                cd build
                # Run all tests excluding VLCT, shu_collapse, and bb_test
                ctest -E "(vlct)|(shu_collapse)|(bb_test)" --output-on-failure
                # Don't run shu_collapse or bb_test since these take a long
                # time to run

                # Only run VLCT tests if using double prec (test answers aren't
                # currently defined for single prec). To check precision:
                # - query value from CMakeCache.txt
                # - make the value lower case
                # - compare against CMake's named boolean constants
                USE_DOUBLE=`grep USE_DOUBLE_PREC CMakeCache.txt | cut -d = -f 2 | tr [A-Z] [a-z]`
                if [[ "${USE_DOUBLE}" =~ ^(1|on|yes|true|y)$ ]]; then
                  ctest -R vlct --output-on-failure
                elif ! [[ "${USE_DOUBLE}" =~ ^(0|off|no|false|n|ignore|notfound)$ ]]; then
                  echo "ERROR while checking precision of enzo_float"
                  echo "USE_DOUBLE has unexpected value: ${USE_DOUBLE}"
                  exit 1
                fi

                ninja process_test_results
              fi
            fi

  run-answer-tests:
    description: "Run the answer tests with pytest."
    parameters:
      usedouble:
        type: boolean
        default: false
      usegrackle:
        type: boolean
        default: false
      generate:
        type: boolean
        default: false
    steps:
      - run:
          name: "Run answer tests."
          command: |
            source $BASH_ENV
            source $HOME/venv/bin/activate

            # do a little setup based on the value of usegrackle:
            # 1. convert the parameter to an env var storing 0 or 1
            # 2. if that variable holds true, export GRACKLE_INPUT_DATA_DIR
            USE_GRACKLE=$(( 0 <<# parameters.usegrackle >> + 1 <</ parameters.usegrackle >> ))
            if [[ $USE_GRACKLE == 1 ]]; then
              export GRACKLE_INPUT_DATA_DIR="$HOME/grackle/grackle_data_files/input/"
            fi

            export USE_DOUBLE=<< parameters.usedouble >>
            export GENERATE_TEST_RESULTS=<< parameters.generate >>
            pytest test/answer_tests

  build-docs:
    description: "Test the docs build."
    steps:
      - run:
          name: "Test the docs build."
          command: |
            source $HOME/venv/bin/activate
            cd doc/source
            python -m sphinx -M html "." "_build" -W

jobs:
  ctest-suite:
    parameters:
      usedouble:
        type: boolean
      usegrackle:
        type: boolean
      skiptest:
        type: boolean

    docker:
      - image: cimg/python:3.9

    resource_class: large

    working_directory: ~/enzo-e

    steps:
      - checkout
      - set-env

      - restore_cache:
          name: "Restore dependencies cache."
          key: dependencies-v3

      - install-dependencies

      - save_cache:
          name: "Save dependencies cache"
          key: dependencies-v3
          paths:
            - ~/local

      - when:
          condition: << parameters.usegrackle >>
          steps:
            - install-grackle:
                usedouble: << parameters.usedouble >>

      - compile-enzoe:
          usedouble: << parameters.usedouble >>
          tag: tip
          skipfile: notafile
          usegrackle: << parameters.usegrackle >>

      - run-ctests:
          skipfile: notafile
          skiptest: << parameters.skiptest >>

  answer-test-suite:
    parameters:
      usedouble:
        type: boolean
      usegrackle:
        type: boolean

    docker:
      - image: cimg/python:3.10

    working_directory: ~/enzo-e

    steps:
      - checkout
      - set-env

      - restore_cache:
          name: "Restore dependencies cache."
          key: dependencies-v3

      - install-dependencies

      - save_cache:
          name: "Save dependencies cache"
          key: dependencies-v3
          paths:
            - ~/local

      - when:
          condition: << parameters.usegrackle >>
          steps:
            - install-grackle:
                usedouble: << parameters.usedouble >>

      - compile-enzoe:
          usedouble: << parameters.usedouble >>
<<<<<<< HEAD
          tag: gold-standard-002
=======
          tag: gold-standard-004
>>>>>>> d27f24f5
          skipfile: notafile
          usegrackle: << parameters.usegrackle >>

      - run-answer-tests:
          usedouble: << parameters.usedouble >>
          usegrackle: << parameters.usegrackle >>
          generate: true

      - compile-enzoe:
          usedouble: << parameters.usedouble >>
          tag: tip
          skipfile: notafile
          usegrackle: << parameters.usegrackle >>

      - run-answer-tests:
          usedouble: << parameters.usedouble >>
          usegrackle: << parameters.usegrackle >>
          generate: false

  docs-build:
    docker:
      - image: cimg/python:3.10

    working_directory: ~/enzo-e

    steps:
      - checkout
      - install-docs-dependencies
      - build-docs

workflows:
   tests:
     jobs:
       - ctest-suite:
           name: ctest-suite_single-prec
           usedouble: false
           usegrackle: true
           skiptest: false
       - ctest-suite:
           name: ctest-suite_double-prec
           usedouble: true
           usegrackle: true
           skiptest: false
       - docs-build
       - ctest-suite:
           name: build-no-grackle
           usedouble: true
           usegrackle: false
           skiptest: true
       - answer-test-suite:
           name: answer-tests_single
           usedouble: false
           usegrackle: true
       - answer-test-suite:
           name: answer-tests_double
           usedouble: true
           usegrackle: true<|MERGE_RESOLUTION|>--- conflicted
+++ resolved
@@ -318,11 +318,7 @@
 
       - compile-enzoe:
           usedouble: << parameters.usedouble >>
-<<<<<<< HEAD
-          tag: gold-standard-002
-=======
           tag: gold-standard-004
->>>>>>> d27f24f5
           skipfile: notafile
           usegrackle: << parameters.usegrackle >>
 
