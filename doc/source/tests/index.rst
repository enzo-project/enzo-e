-------
Testing
-------

Enzo-E currently uses two different testing frameworks for its test suite,
:ref:`ctest <ctest>` and :ref:`pytest <pytest>`. Both frameworks are run on
all pull requests and each has its advantages. You are welcome to use either
when creating new tests. The ``ctest`` framework is used primarily for unit
tests (i.e., tests that run from self-contained binaries), but can also be
used for tests that run the ``enzo-e`` binary. The ``pytest`` framework is
mainly useful for answer tests, where results from two versions of an
``enzo-e`` simulation are compared.

.. toctree::
<<<<<<< HEAD
   ctest_framework
   ctest_new
   pytest_framework
   existing_tests
=======
   testing_environment
   new_test
   accretion
   adapt
   balance
   boundary
   checkpoint
   collapse
   cosmology
   fluxcorrect
   grackle
   gravity
   heat
   helloworld
   hierarchy
   hydro
   initialmusic
   isolatedgalaxy
   mergesinks
   methods
   output
   parse
   particle
   performance
   ppm
   ppml
   sedov
   vlct
   others
>>>>>>> 38e1ff87
<|MERGE_RESOLUTION|>--- conflicted
+++ resolved
@@ -12,39 +12,7 @@
 ``enzo-e`` simulation are compared.
 
 .. toctree::
-<<<<<<< HEAD
    ctest_framework
    ctest_new
    pytest_framework
-   existing_tests
-=======
-   testing_environment
-   new_test
-   accretion
-   adapt
-   balance
-   boundary
-   checkpoint
-   collapse
-   cosmology
-   fluxcorrect
-   grackle
-   gravity
-   heat
-   helloworld
-   hierarchy
-   hydro
-   initialmusic
-   isolatedgalaxy
-   mergesinks
-   methods
-   output
-   parse
-   particle
-   performance
-   ppm
-   ppml
-   sedov
-   vlct
-   others
->>>>>>> 38e1ff87
+   existing_tests