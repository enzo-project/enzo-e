--- conflicted
+++ resolved
@@ -17,8 +17,5 @@
    method
    array
    hydro_infrastructure
-<<<<<<< HEAD
    debugging
-=======
-   writing-docs
->>>>>>> 7d33f272
+   writing-docs