--- conflicted
+++ resolved
@@ -122,7 +122,6 @@
 
    :e:`This parameter specifies the maximum fraction of mass which can be accreted from a cell in one timestep. This value of this parameter must be between 0 and 1.`
 
-<<<<<<< HEAD
 balance
 -------
 
@@ -131,8 +130,6 @@
 is called. Note that "order" defines how Blocks will be balanced, whereas "balance"
 performs the actual load-balancing step. For more information on "order" and how
 it's used with "balance" see the :ref:`order method` :e:`section.`
-=======
->>>>>>> 61b38bac
 
 check
 -----
