:par:paramfmt:`Method:feedback` parameters.

----

.. par:parameter:: Method:feedback:supernovae

   :Summary: :s:`Whether to turn on supernova feedback in EnzoMethodFeedbackSTARSS`
   :Type:   :par:typefmt:`logical`
   :Default: :d:`true`
   :Scope:     :z:`Enzo`

   :e:`Whether to turn on supernova feedback in EnzoMethodFeedbackSTARSS`

----

.. par:parameter:: Method:feedback:unrestricted_sn

   :Summary: :s:`Whether to turn on supernova feedback in EnzoMethodFeedbackSTARSS`
   :Type:   :par:typefmt:`logical`
   :Default: :d:`true`
   :Scope:     :z:`Enzo`

   :e:`Allow for > 1 supernova event per star particle in a timestep.`

----

.. par:parameter:: Method:feedback:stellar_winds

   :Summary: :s:`Whether to turn on stellar winds in EnzoMethodFeedbackSTARSS`
   :Type:   :par:typefmt:`logical`
   :Default: :d:`true`
   :Scope:     :z:`Enzo`

   :e:`Whether to turn on stellar wind feedback in EnzoMethodFeedbackSTARSS`

----

<<<<<<< HEAD
.. par:parameter:: Method:feedback:analytic_SNR_shell_mass
=======
Parameter:  :p:`Method` : :p:`feedback` : :p:`radiation`
:Summary: :s:`Whether to turn on radiation in EnzoMethodFeedbackSTARSS`
:Type:   :t:`logical`
:Default: :d:`true`
:Scope:     :z:`Enzo`

:e:`Whether to turn on ionizing radiation in EnzoMethodFeedbackSTARSS. If true, updates the "luminosity" attribute of "star" particles using piecewise rates taken from Appendix A of` `Hopkins et al. (2018) <https://academic.oup.com/mnras/article/480/1/800/5046474>`_.

----

Parameter:  :p:`Method` : :p:`feedback` : :p:`analytic_SNR_shell_mass`
:Summary: :s:`Calculates supernova remnant shell mass via analytic formulae`
:Type:   :t:`logical`
:Default: :d:`true`
:Scope:     :z:`Enzo`
>>>>>>> 4976df88

   :Summary: :s:`Calculates supernova remnant shell mass via analytic formulae`
   :Type:   :par:typefmt:`logical`
   :Default: :d:`true`
   :Scope:     :z:`Enzo`

   :e:`Calculates supernova remnant shell mass via analytic formulae`

----

.. par:parameter:: Method:feedback:fade_SNR

   :Summary: :s:`Allow coupling to fading phase of SNe in EnzoMethodFeedbackSTARSS`
   :Type:   :par:typefmt:`logical`
   :Default: :d:`true`
   :Scope:     :z:`Enzo`

   :e:`Allow coupling to fading phase of SNe in EnzoMethodFeedbackSTARSS if cell width is greater than fading radius.`

----

.. par:parameter:: Method:feedback:NEvents

   :Summary: :s:`Manually set off supernovae in test problems`
   :Type:   :par:typefmt:`integer`
   :Default: :d:`-1`
   :Scope:     :z:`Enzo`

   :e:`If -1, will probabilistically model supernova. If "NEvents" > 0, will set off N-supernovae per particle, (1 per timestep for each particle). If NEvents = 0, no supernovae will go off. Mostly for testing purposes.`
<|MERGE_RESOLUTION|>--- conflicted
+++ resolved
@@ -35,25 +35,18 @@
 
 ----
 
-<<<<<<< HEAD
-.. par:parameter:: Method:feedback:analytic_SNR_shell_mass
-=======
-Parameter:  :p:`Method` : :p:`feedback` : :p:`radiation`
-:Summary: :s:`Whether to turn on radiation in EnzoMethodFeedbackSTARSS`
-:Type:   :t:`logical`
-:Default: :d:`true`
-:Scope:     :z:`Enzo`
+.. par:parameter::  Method:feedback:radiation
 
-:e:`Whether to turn on ionizing radiation in EnzoMethodFeedbackSTARSS. If true, updates the "luminosity" attribute of "star" particles using piecewise rates taken from Appendix A of` `Hopkins et al. (2018) <https://academic.oup.com/mnras/article/480/1/800/5046474>`_.
+   :Summary: :s:`Whether to turn on radiation in EnzoMethodFeedbackSTARSS`
+   :Type:   :par:typefmt:`logical`
+   :Default: :d:`true`
+   :Scope:     :z:`Enzo`
+
+   :e:`Whether to turn on ionizing radiation in EnzoMethodFeedbackSTARSS. If true, updates the "luminosity" attribute of "star" particles using piecewise rates taken from Appendix A of` `Hopkins et al. (2018) <https://academic.oup.com/mnras/article/480/1/800/5046474>`_.
 
 ----
 
-Parameter:  :p:`Method` : :p:`feedback` : :p:`analytic_SNR_shell_mass`
-:Summary: :s:`Calculates supernova remnant shell mass via analytic formulae`
-:Type:   :t:`logical`
-:Default: :d:`true`
-:Scope:     :z:`Enzo`
->>>>>>> 4976df88
+.. par:parameter:: Method:feedback:analytic_SNR_shell_mass
 
    :Summary: :s:`Calculates supernova remnant shell mass via analytic formulae`
    :Type:   :par:typefmt:`logical`
